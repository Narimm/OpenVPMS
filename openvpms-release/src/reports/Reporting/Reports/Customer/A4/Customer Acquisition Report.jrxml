<?xml version="1.0" encoding="UTF-8"?>
<!--
  ~ Version: 1.0
  ~
  ~ The contents of this file are subject to the OpenVPMS License Version
  ~ 1.0 (the 'License'); you may not use this file except in compliance with
  ~ the License. You may obtain a copy of the License at
  ~ http://www.openvpms.org/license/
  ~
  ~ Software distributed under the License is distributed on an 'AS IS' basis,
  ~ WITHOUT WARRANTY OF ANY KIND, either express or implied. See the License
  ~ for the specific language governing rights and limitations under the
  ~ License.
  ~
  ~ Copyright 2017 (C) OpenVPMS Ltd. All Rights Reserved.
  -->

<!-- Created with Jaspersoft Studio version 6.3.0.final using JasperReports Library version 6.2.0  -->
<<<<<<< HEAD
<!-- 2016-12-14T09:36:09 -->
<jasperReport xmlns="http://jasperreports.sourceforge.net/jasperreports"
			  xmlns:xsi="http://www.w3.org/2001/XMLSchema-instance"
			  xsi:schemaLocation="http://jasperreports.sourceforge.net/jasperreports http://jasperreports.sourceforge.net/xsd/jasperreport.xsd"
			  name="Customer Acquisition Report" pageWidth="595" pageHeight="842" whenNoDataType="AllSectionsNoDetail"
			  columnWidth="535" leftMargin="30" rightMargin="30" topMargin="20" bottomMargin="20"
			  uuid="781095a0-f625-434a-b923-f45e5757b522">
=======
<!-- 2017-01-14T06:07:41 -->
<jasperReport xmlns="http://jasperreports.sourceforge.net/jasperreports" xmlns:xsi="http://www.w3.org/2001/XMLSchema-instance" xsi:schemaLocation="http://jasperreports.sourceforge.net/jasperreports http://jasperreports.sourceforge.net/xsd/jasperreport.xsd" name="Customer Acquisition Report" pageWidth="595" pageHeight="842" whenNoDataType="AllSectionsNoDetail" columnWidth="535" leftMargin="30" rightMargin="30" topMargin="20" bottomMargin="20" uuid="781095a0-f625-434a-b923-f45e5757b522">
>>>>>>> 3bdc0188
	<property name="ireport.scriptlethandling" value="0"/>
	<property name="ireport.encoding" value="UTF-8"/>
	<property name="ireport.zoom" value="1.0"/>
	<property name="ireport.x" value="0"/>
	<property name="ireport.y" value="0"/>
	<property name="com.jaspersoft.studio.data.defaultdataadapter" value="OpenVPMS"/>
	<property name="com.jaspersoft.studio.data.sql.tables" value=""/>
	<import value="net.sf.jasperreports.engine.*"/>
	<import value="java.util.*"/>
	<import value="net.sf.jasperreports.engine.data.*"/>
	<style name="Base" isDefault="true" hTextAlign="Left" vTextAlign="Middle" fontName="DejaVu Sans" fontSize="10"/>
	<parameter name="IsEmail" class="java.lang.Boolean" isForPrompting="false">
		<parameterDescription>
			<![CDATA[If true, indicates the report is being emailed, to enable different formatting]]></parameterDescription>
		<defaultValueExpression><![CDATA[Boolean.FALSE]]></defaultValueExpression>
	</parameter>
	<parameter name="startDate" class="java.util.Date">
		<parameterDescription><![CDATA[From Date]]></parameterDescription>
		<defaultValueExpression><![CDATA[new Date()]]></defaultValueExpression>
	</parameter>
	<parameter name="endDate" class="java.util.Date">
		<parameterDescription><![CDATA[To Date]]></parameterDescription>
		<defaultValueExpression><![CDATA[new Date()]]></defaultValueExpression>
	</parameter>
	<parameter name="PracticeLocation" class="java.lang.String">
		<parameterDescription><![CDATA[Practice Location]]></parameterDescription>
		<defaultValueExpression><![CDATA[]]></defaultValueExpression>
	</parameter>
	<parameter name="acType" class="java.lang.String">
		<parameterDescription><![CDATA[Account Type]]></parameterDescription>
	</parameter>
	<parameter name="IncInactive" class="java.lang.Boolean">
		<parameterDescription><![CDATA[Include Inactive]]></parameterDescription>
		<defaultValueExpression><![CDATA[Boolean.FALSE]]></defaultValueExpression>
	</parameter>
	<parameter name="hasPatients" class="java.lang.Boolean">
		<parameterDescription><![CDATA[Has Patients]]></parameterDescription>
		<defaultValueExpression><![CDATA[Boolean.TRUE]]></defaultValueExpression>
	</parameter>
	<parameter name="countsOnly" class="java.lang.Boolean">
		<parameterDescription><![CDATA[Show only counts]]></parameterDescription>
		<defaultValueExpression><![CDATA[new Boolean("true")]]></defaultValueExpression>
	</parameter>
	<parameter name="Explain" class="java.lang.Boolean">
		<parameterDescription><![CDATA[Display explanation]]></parameterDescription>
		<defaultValueExpression><![CDATA[Boolean.FALSE]]></defaultValueExpression>
	</parameter>
	<queryString language="SQL">
		<![CDATA[select  distinct  e.entity_id as cid,e.name as customerName, e.description as contact, e.active as active,
  cast(d.value as date) as createdDate,
   ifnull(loc.name,'--NONE--') as location, ifnull(l.name,'--NONE--') as accountType, ifnull(l2.name,'--NONE--') as customerType
from entities e
join entity_details d on d.entity_id = e.entity_id and d.name ="createdDate"
left join (entity_classifications ec, lookups l) on (ec.entity_id = e.entity_id
 and ec.lookup_id = l.lookup_id and l.arch_short_name = 'lookup.customerAccountType')
left join (entity_classifications ec2, lookups l2) on (ec2.entity_id = e.entity_id
  and ec2.lookup_id = l2.lookup_id and l2.arch_short_name = 'lookup.customerType')
 left join entity_links el on el.source_id = e.entity_id and el.arch_short_name = 'entityLink.customerLocation'
left join entities loc on loc.entity_id = el.target_id
left join entity_relationships r on r.source_id = e.entity_id and r.arch_short_name = "entityRelationship.patientOwner"
left join entities p on p.entity_id = r.target_id
where
  e.arch_short_name = 'party.customerperson'
  and ((substring($P{acType},1,1)="!" and ifnull(l.name,"--NONE--")  not like concat(substring($P{acType},2),"%") ) or
    	   ( ifnull(l.name,"--NONE--") like  concat(ifnull($P{acType},""),"%") )
    	  )
  and ((substring($P{PracticeLocation},1,1)="!" and ifnull(loc.name,"--NONE--")  not like concat(substring($P{PracticeLocation},2),"%") ) or
    	   ( ifnull(loc.name,"--NONE--") like  concat(ifnull($P{PracticeLocation},""),"%") )
    	  )
   and ((e.active=true) or $P{IncInactive} )
   and d.value between $P{startDate} and date_add($P{endDate}, INTERVAL "23:59:59" HOUR_SECOND)  
   and (($P{hasPatients} and (not isnull(p.entity_id))
       and (r.active_end_time is null or r.active_end_time >= date_add($P{endDate}, INTERVAL "23:59:59" HOUR_SECOND) )
          and ($P{hasPatients}  or p.active = 1)  )
       or (not $P{hasPatients})
       )
    group by e.entity_id
   order by location,accountType,e.name, e.entity_id]]>
	</queryString>
	<field name="cid" class="java.lang.Long"/>
	<field name="customerName" class="java.lang.String"/>
	<field name="contact" class="java.lang.String"/>
	<field name="active" class="java.lang.Boolean"/>
	<field name="createdDate" class="java.sql.Date"/>
	<field name="location" class="java.lang.String"/>
	<field name="accountType" class="java.lang.String"/>
	<field name="customerType" class="java.lang.String"/>
	<variable name="location1" class="java.lang.Integer" resetType="Group" resetGroup="Location" calculation="Count">
		<variableExpression><![CDATA[$F{location}]]></variableExpression>
	</variable>
	<variable name="acType1" class="java.lang.Integer" resetType="Group" resetGroup="acType" calculation="Count">
		<variableExpression><![CDATA[$F{accountType}]]></variableExpression>
	</variable>
	<variable name="srCount" class="java.lang.Integer" calculation="System"/>
	<variable name="test" class="java.lang.Integer">
		<variableExpression><![CDATA[$V{srCount}]]></variableExpression>
	</variable>
	<group name="Location">
		<groupExpression><![CDATA[$F{location}]]></groupExpression>
		<groupHeader>
			<band/>
		</groupHeader>
	</group>
	<group name="acType" isReprintHeaderOnEachPage="true">
		<groupExpression><![CDATA[$F{accountType}]]></groupExpression>
		<groupHeader>
			<band height="19">
				<textField>
					<reportElement x="0" y="0" width="310" height="17" uuid="33d59f20-5329-4c96-a693-ade4ec3a3066">
						<property name="local_mesure_unitheight" value="pixel"/>
						<property name="com.jaspersoft.studio.unit.height" value="px"/>
					</reportElement>
					<textElement>
						<font isBold="true"/>
						<paragraph lineSpacing="Single"/>
					</textElement>
					<textFieldExpression>
						<![CDATA[$F{location}+" / "+$F{accountType}+(($V{acType1}==null)?"":" (cont)")]]></textFieldExpression>
				</textField>
				<staticText>
					<reportElement key="staticText-12" x="320" y="0" width="50" height="17"
								   uuid="85ddff8c-8531-49bc-baa0-fbff09cca15c">
						<printWhenExpression><![CDATA[($V{acType1}==null)]]></printWhenExpression>
					</reportElement>
					<box>
						<topPen lineWidth="0.0" lineStyle="Solid" lineColor="#000000"/>
						<leftPen lineWidth="0.0" lineStyle="Solid" lineColor="#000000"/>
						<bottomPen lineWidth="0.0" lineStyle="Solid" lineColor="#000000"/>
						<rightPen lineWidth="0.0" lineStyle="Solid" lineColor="#000000"/>
					</box>
					<textElement textAlignment="Right">
						<font isBold="true"/>
						<paragraph lineSpacing="Single"/>
					</textElement>
					<text><![CDATA[Counts:]]></text>
				</staticText>
				<textField evaluationTime="Group" evaluationGroup="Location">
					<reportElement x="378" y="0" width="42" height="17" uuid="279b8247-91de-49fe-87b5-ef0f850ced1e">
						<printWhenExpression><![CDATA[($V{acType1}==null)]]></printWhenExpression>
					</reportElement>
					<textElement textAlignment="Right">
						<font isBold="true"/>
						<paragraph lineSpacing="Single"/>
					</textElement>
					<textFieldExpression><![CDATA[$V{Location_COUNT}]]></textFieldExpression>
				</textField>
				<textField evaluationTime="Group" evaluationGroup="acType">
					<reportElement x="427" y="0" width="100" height="17" uuid="3bb976cd-dc02-4505-907e-48d9c65b9176">
						<printWhenExpression><![CDATA[($V{acType1}==null)]]></printWhenExpression>
					</reportElement>
					<textElement>
						<font isBold="true"/>
						<paragraph lineSpacing="Single"/>
					</textElement>
					<textFieldExpression><![CDATA[$V{acType_COUNT}]]></textFieldExpression>
				</textField>
				<staticText>
					<reportElement key="staticText-12" x="420" y="0" width="7" height="17"
								   uuid="1edd7c67-7d79-4cd8-8894-30541f1adca5">
						<property name="local_mesure_unitwidth" value="pixel"/>
						<property name="com.jaspersoft.studio.unit.width" value="px"/>
						<printWhenExpression><![CDATA[($V{acType1}==null)]]></printWhenExpression>
					</reportElement>
					<box>
						<topPen lineWidth="0.0" lineStyle="Solid" lineColor="#000000"/>
						<leftPen lineWidth="0.0" lineStyle="Solid" lineColor="#000000"/>
						<bottomPen lineWidth="0.0" lineStyle="Solid" lineColor="#000000"/>
						<rightPen lineWidth="0.0" lineStyle="Solid" lineColor="#000000"/>
					</box>
					<textElement textAlignment="Center">
						<font isBold="true"/>
						<paragraph lineSpacing="Single"/>
					</textElement>
					<text><![CDATA[/]]></text>
				</staticText>
			</band>
		</groupHeader>
	</group>
	<background>
		<band splitType="Stretch"/>
	</background>
	<title>
		<band splitType="Stretch"/>
	</title>
	<pageHeader>
		<band height="98" splitType="Stretch">
			<staticText>
				<reportElement key="staticText-1" x="82" y="0" width="371" height="24"
							   uuid="dab3cf9e-5418-4359-acce-64fa0eb6224f"/>
				<box>
					<topPen lineWidth="0.0" lineStyle="Solid" lineColor="#000000"/>
					<leftPen lineWidth="0.0" lineStyle="Solid" lineColor="#000000"/>
					<bottomPen lineWidth="0.0" lineStyle="Solid" lineColor="#000000"/>
					<rightPen lineWidth="0.0" lineStyle="Solid" lineColor="#000000"/>
				</box>
				<textElement textAlignment="Center">
					<font size="18" isBold="true" isUnderline="true"/>
					<paragraph lineSpacing="Single"/>
				</textElement>
				<text><![CDATA[Customer Acquisition Report]]></text>
			</staticText>
			<staticText>
				<reportElement key="staticText-9" x="0" y="56" width="110" height="17"
							   uuid="9faa5f1f-5345-4c2b-94f4-849b4fdb43b2"/>
				<box>
					<topPen lineWidth="0.0" lineStyle="Solid" lineColor="#000000"/>
					<leftPen lineWidth="0.0" lineStyle="Solid" lineColor="#000000"/>
					<bottomPen lineWidth="0.0" lineStyle="Solid" lineColor="#000000"/>
					<rightPen lineWidth="0.0" lineStyle="Solid" lineColor="#000000"/>
				</box>
				<textElement textAlignment="Right">
					<paragraph lineSpacing="Single"/>
				</textElement>
				<text><![CDATA[Account Type: ]]></text>
			</staticText>
			<textField isBlankWhenNull="false">
				<reportElement key="textField-1" x="400" y="24" width="79" height="18"
							   uuid="41b28974-ac07-4cf1-b8c1-3bb5c010125e"/>
				<box>
					<topPen lineWidth="0.0" lineStyle="Solid" lineColor="#000000"/>
					<leftPen lineWidth="0.0" lineStyle="Solid" lineColor="#000000"/>
					<bottomPen lineWidth="0.0" lineStyle="Solid" lineColor="#000000"/>
					<rightPen lineWidth="0.0" lineStyle="Solid" lineColor="#000000"/>
				</box>
				<textElement textAlignment="Right">
					<paragraph lineSpacing="Single"/>
				</textElement>
				<textFieldExpression><![CDATA["Page " + $V{PAGE_NUMBER} + " of "]]></textFieldExpression>
			</textField>
			<textField evaluationTime="Report" isBlankWhenNull="false">
				<reportElement key="textField-2" x="480" y="24" width="54" height="18"
							   uuid="e4edf7e8-95f1-4bb3-bb4e-b8c122956e5e"/>
				<box>
					<topPen lineWidth="0.0" lineStyle="Solid" lineColor="#000000"/>
					<leftPen lineWidth="0.0" lineStyle="Solid" lineColor="#000000"/>
					<bottomPen lineWidth="0.0" lineStyle="Solid" lineColor="#000000"/>
					<rightPen lineWidth="0.0" lineStyle="Solid" lineColor="#000000"/>
				</box>
				<textElement>
					<paragraph lineSpacing="Single"/>
				</textElement>
				<textFieldExpression><![CDATA[" " + $V{PAGE_NUMBER} + ""]]></textFieldExpression>
			</textField>
			<textField isBlankWhenNull="false">
<<<<<<< HEAD
				<reportElement key="textField" x="110" y="56" width="100" height="17"
							   uuid="d358065f-80a9-42df-ad85-1a7914bbf1a9">
=======
				<reportElement key="textField" x="112" y="56" width="100" height="17" uuid="d358065f-80a9-42df-ad85-1a7914bbf1a9">
>>>>>>> 3bdc0188
					<property name="local_mesure_unitheight" value="pixel"/>
					<property name="com.jaspersoft.studio.unit.height" value="px"/>
				</reportElement>
				<box>
					<topPen lineWidth="0.0" lineStyle="Solid" lineColor="#000000"/>
					<leftPen lineWidth="0.0" lineStyle="Solid" lineColor="#000000"/>
					<bottomPen lineWidth="0.0" lineStyle="Solid" lineColor="#000000"/>
					<rightPen lineWidth="0.0" lineStyle="Solid" lineColor="#000000"/>
				</box>
				<textElement>
					<paragraph lineSpacing="Single"/>
				</textElement>
				<textFieldExpression><![CDATA[($P{acType}==null)?"%":$P{acType}+"%"]]></textFieldExpression>
			</textField>
			<textField pattern="">
				<reportElement x="435" y="0" width="100" height="11" uuid="d2511190-eb97-4a36-954a-e9bcb5505d66"/>
				<textElement textAlignment="Right">
					<font size="8"/>
					<paragraph lineSpacing="Single"/>
				</textElement>
				<textFieldExpression>
					<![CDATA[DateFormat.getDateTimeInstance(DateFormat.SHORT,DateFormat.SHORT, $P{REPORT_LOCALE}).format(new Date())]]></textFieldExpression>
			</textField>
			<staticText>
<<<<<<< HEAD
				<reportElement key="staticText-9" x="210" y="56" width="94" height="17"
							   uuid="fec453ce-d3dc-4f43-86b4-0b3b7def242d"/>
=======
				<reportElement key="staticText-9" x="218" y="56" width="94" height="17" uuid="fec453ce-d3dc-4f43-86b4-0b3b7def242d"/>
>>>>>>> 3bdc0188
				<box>
					<topPen lineWidth="0.0" lineStyle="Solid" lineColor="#000000"/>
					<leftPen lineWidth="0.0" lineStyle="Solid" lineColor="#000000"/>
					<bottomPen lineWidth="0.0" lineStyle="Solid" lineColor="#000000"/>
					<rightPen lineWidth="0.0" lineStyle="Solid" lineColor="#000000"/>
				</box>
				<textElement textAlignment="Right">
					<paragraph lineSpacing="Single"/>
				</textElement>
				<text><![CDATA[Practice Locn: ]]></text>
			</staticText>
			<textField isBlankWhenNull="false">
<<<<<<< HEAD
				<reportElement key="textField" x="304" y="56" width="100" height="17"
							   uuid="20792b1c-1e19-40dc-a86f-628f3c61651c">
=======
				<reportElement key="textField" x="314" y="56" width="100" height="17" uuid="20792b1c-1e19-40dc-a86f-628f3c61651c">
>>>>>>> 3bdc0188
					<property name="local_mesure_unitheight" value="pixel"/>
					<property name="com.jaspersoft.studio.unit.height" value="px"/>
				</reportElement>
				<box>
					<topPen lineWidth="0.0" lineStyle="Solid" lineColor="#000000"/>
					<leftPen lineWidth="0.0" lineStyle="Solid" lineColor="#000000"/>
					<bottomPen lineWidth="0.0" lineStyle="Solid" lineColor="#000000"/>
					<rightPen lineWidth="0.0" lineStyle="Solid" lineColor="#000000"/>
				</box>
				<textElement>
					<paragraph lineSpacing="Single"/>
				</textElement>
				<textFieldExpression>
					<![CDATA[($P{PracticeLocation}==null)?"%":$P{PracticeLocation}+"%"]]></textFieldExpression>
			</textField>
			<staticText>
<<<<<<< HEAD
				<reportElement key="staticText-9" x="210" y="74" width="94" height="17"
							   uuid="31bc15e8-c386-4e9c-90f7-72ca47b8d15f"/>
=======
				<reportElement key="staticText-9" x="218" y="73" width="94" height="17" uuid="31bc15e8-c386-4e9c-90f7-72ca47b8d15f"/>
>>>>>>> 3bdc0188
				<box>
					<topPen lineWidth="0.0" lineStyle="Solid" lineColor="#000000"/>
					<leftPen lineWidth="0.0" lineStyle="Solid" lineColor="#000000"/>
					<bottomPen lineWidth="0.0" lineStyle="Solid" lineColor="#000000"/>
					<rightPen lineWidth="0.0" lineStyle="Solid" lineColor="#000000"/>
				</box>
				<textElement textAlignment="Right">
					<paragraph lineSpacing="Single"/>
				</textElement>
				<text><![CDATA[Has Patients: ]]></text>
			</staticText>
			<textField isBlankWhenNull="false">
<<<<<<< HEAD
				<reportElement key="textField" x="304" y="74" width="100" height="17"
							   uuid="81e6c054-40de-4645-bc29-efd29230191d">
=======
				<reportElement key="textField" x="314" y="73" width="100" height="17" uuid="81e6c054-40de-4645-bc29-efd29230191d">
>>>>>>> 3bdc0188
					<property name="local_mesure_unitheight" value="pixel"/>
					<property name="com.jaspersoft.studio.unit.height" value="px"/>
				</reportElement>
				<box>
					<topPen lineWidth="0.0" lineStyle="Solid" lineColor="#000000"/>
					<leftPen lineWidth="0.0" lineStyle="Solid" lineColor="#000000"/>
					<bottomPen lineWidth="0.0" lineStyle="Solid" lineColor="#000000"/>
					<rightPen lineWidth="0.0" lineStyle="Solid" lineColor="#000000"/>
				</box>
				<textElement>
					<paragraph lineSpacing="Single"/>
				</textElement>
				<textFieldExpression><![CDATA[$P{hasPatients}]]></textFieldExpression>
			</textField>
			<staticText>
				<reportElement key="staticText-9" x="0" y="39" width="110" height="17"
							   uuid="03abee1b-5545-41ce-996c-eb8711062986"/>
				<box>
					<topPen lineWidth="0.0" lineStyle="Solid" lineColor="#000000"/>
					<leftPen lineWidth="0.0" lineStyle="Solid" lineColor="#000000"/>
					<bottomPen lineWidth="0.0" lineStyle="Solid" lineColor="#000000"/>
					<rightPen lineWidth="0.0" lineStyle="Solid" lineColor="#000000"/>
				</box>
				<textElement textAlignment="Right">
					<paragraph lineSpacing="Single"/>
				</textElement>
				<text><![CDATA[From Date: ]]></text>
			</staticText>
			<textField pattern="" isBlankWhenNull="true">
<<<<<<< HEAD
				<reportElement key="textField" x="110" y="39" width="100" height="17"
							   uuid="d82e9ea6-732b-426d-a2aa-488f4e99a868"/>
=======
				<reportElement key="textField" x="112" y="39" width="100" height="17" uuid="d82e9ea6-732b-426d-a2aa-488f4e99a868"/>
>>>>>>> 3bdc0188
				<box>
					<topPen lineWidth="0.0" lineStyle="Solid" lineColor="#000000"/>
					<leftPen lineWidth="0.0" lineStyle="Solid" lineColor="#000000"/>
					<bottomPen lineWidth="0.0" lineStyle="Solid" lineColor="#000000"/>
					<rightPen lineWidth="0.0" lineStyle="Solid" lineColor="#000000"/>
				</box>
				<textElement>
					<paragraph lineSpacing="Single"/>
				</textElement>
				<textFieldExpression>
					<![CDATA[DateFormat.getDateInstance(DateFormat.SHORT, $P{REPORT_LOCALE}).format($P{startDate})]]></textFieldExpression>
			</textField>
			<staticText>
<<<<<<< HEAD
				<reportElement key="staticText-18" x="210" y="39" width="94" height="17"
							   uuid="585a2dcb-55e1-4aea-bf26-3c52773f0443"/>
=======
				<reportElement key="staticText-18" x="218" y="39" width="94" height="17" uuid="585a2dcb-55e1-4aea-bf26-3c52773f0443"/>
>>>>>>> 3bdc0188
				<box>
					<topPen lineWidth="0.0" lineStyle="Solid" lineColor="#000000"/>
					<leftPen lineWidth="0.0" lineStyle="Solid" lineColor="#000000"/>
					<bottomPen lineWidth="0.0" lineStyle="Solid" lineColor="#000000"/>
					<rightPen lineWidth="0.0" lineStyle="Solid" lineColor="#000000"/>
				</box>
				<textElement textAlignment="Right">
					<paragraph lineSpacing="Single"/>
				</textElement>
				<text><![CDATA[To Date: ]]></text>
			</staticText>
			<textField pattern="" isBlankWhenNull="true">
<<<<<<< HEAD
				<reportElement key="textField-3" x="304" y="39" width="100" height="17"
							   uuid="c0620484-4126-4838-9823-b4c71b0b08b2"/>
=======
				<reportElement key="textField-3" x="314" y="39" width="100" height="17" uuid="c0620484-4126-4838-9823-b4c71b0b08b2"/>
>>>>>>> 3bdc0188
				<box>
					<topPen lineWidth="0.0" lineStyle="Solid" lineColor="#000000"/>
					<leftPen lineWidth="0.0" lineStyle="Solid" lineColor="#000000"/>
					<bottomPen lineWidth="0.0" lineStyle="Solid" lineColor="#000000"/>
					<rightPen lineWidth="0.0" lineStyle="Solid" lineColor="#000000"/>
				</box>
				<textElement>
					<paragraph lineSpacing="Single"/>
				</textElement>
				<textFieldExpression>
					<![CDATA[DateFormat.getDateInstance(DateFormat.SHORT, $P{REPORT_LOCALE}).format($P{endDate})]]></textFieldExpression>
			</textField>
			<staticText>
<<<<<<< HEAD
				<reportElement key="staticText-9" x="0" y="74" width="110" height="17"
							   uuid="34ee32b3-4e8e-43c6-a243-d79602dc117e"/>
=======
				<reportElement key="staticText-9" x="0" y="73" width="110" height="17" uuid="34ee32b3-4e8e-43c6-a243-d79602dc117e"/>
>>>>>>> 3bdc0188
				<box>
					<topPen lineWidth="0.0" lineStyle="Solid" lineColor="#000000"/>
					<leftPen lineWidth="0.0" lineStyle="Solid" lineColor="#000000"/>
					<bottomPen lineWidth="0.0" lineStyle="Solid" lineColor="#000000"/>
					<rightPen lineWidth="0.0" lineStyle="Solid" lineColor="#000000"/>
				</box>
				<textElement textAlignment="Right">
					<paragraph lineSpacing="Single"/>
				</textElement>
				<text><![CDATA[Include Inactive: ]]></text>
			</staticText>
			<textField isBlankWhenNull="false">
<<<<<<< HEAD
				<reportElement key="textField" x="110" y="74" width="100" height="17"
							   uuid="1e97747e-efd2-4435-ad6b-29ccfeabb459">
=======
				<reportElement key="textField" x="112" y="73" width="100" height="17" uuid="1e97747e-efd2-4435-ad6b-29ccfeabb459">
>>>>>>> 3bdc0188
					<property name="local_mesure_unitheight" value="pixel"/>
					<property name="com.jaspersoft.studio.unit.height" value="px"/>
				</reportElement>
				<box>
					<topPen lineWidth="0.0" lineStyle="Solid" lineColor="#000000"/>
					<leftPen lineWidth="0.0" lineStyle="Solid" lineColor="#000000"/>
					<bottomPen lineWidth="0.0" lineStyle="Solid" lineColor="#000000"/>
					<rightPen lineWidth="0.0" lineStyle="Solid" lineColor="#000000"/>
				</box>
				<textElement>
					<paragraph lineSpacing="Single"/>
				</textElement>
				<textFieldExpression><![CDATA[$P{IncInactive}]]></textFieldExpression>
			</textField>
		</band>
	</pageHeader>
	<columnHeader>
		<band height="43" splitType="Stretch">
			<staticText>
				<reportElement key="staticText-12" x="470" y="20" width="64" height="17" isRemoveLineWhenBlank="true"
							   uuid="ff64782e-df9f-412e-9e9e-f4da46a67eb4">
					<printWhenExpression><![CDATA[!$P{countsOnly}]]></printWhenExpression>
				</reportElement>
				<box>
					<topPen lineWidth="0.0" lineStyle="Solid" lineColor="#000000"/>
					<leftPen lineWidth="0.0" lineStyle="Solid" lineColor="#000000"/>
					<bottomPen lineWidth="0.0" lineStyle="Solid" lineColor="#000000"/>
					<rightPen lineWidth="0.0" lineStyle="Solid" lineColor="#000000"/>
				</box>
				<textElement>
					<font isBold="true"/>
					<paragraph lineSpacing="Single"/>
				</textElement>
				<text><![CDATA[Created]]></text>
			</staticText>
			<line>
				<reportElement key="line-1" x="0" y="38" width="535" height="1"
							   uuid="157ef7de-4c4d-4e23-9c74-ea18473a9d58">
					<property name="local_mesure_unitwidth" value="pixel"/>
					<property name="com.jaspersoft.studio.unit.width" value="px"/>
					<property name="local_mesure_unitx" value="pixel"/>
					<property name="com.jaspersoft.studio.unit.x" value="px"/>
				</reportElement>
			</line>
			<staticText>
				<reportElement key="staticText-15" x="0" y="20" width="159" height="17" isRemoveLineWhenBlank="true"
							   uuid="d8dfc641-d4a3-4d94-a11e-07156b9f8301">
					<printWhenExpression><![CDATA[!$P{countsOnly}]]></printWhenExpression>
				</reportElement>
				<box>
					<topPen lineWidth="0.0" lineStyle="Solid" lineColor="#000000"/>
					<leftPen lineWidth="0.0" lineStyle="Solid" lineColor="#000000"/>
					<bottomPen lineWidth="0.0" lineStyle="Solid" lineColor="#000000"/>
					<rightPen lineWidth="0.0" lineStyle="Solid" lineColor="#000000"/>
				</box>
				<textElement>
					<font isBold="true"/>
					<paragraph lineSpacing="Single"/>
				</textElement>
				<text><![CDATA[Customer]]></text>
			</staticText>
			<staticText>
				<reportElement key="staticText-16" x="160" y="20" width="300" height="17" isRemoveLineWhenBlank="true"
							   uuid="a71d2940-a3b3-49b3-8f2c-c5ea772ea5eb">
					<printWhenExpression><![CDATA[!$P{countsOnly}]]></printWhenExpression>
				</reportElement>
				<box>
					<topPen lineWidth="0.0" lineStyle="Solid" lineColor="#000000"/>
					<leftPen lineWidth="0.0" lineStyle="Solid" lineColor="#000000"/>
					<bottomPen lineWidth="0.0" lineStyle="Solid" lineColor="#000000"/>
					<rightPen lineWidth="0.0" lineStyle="Solid" lineColor="#000000"/>
				</box>
				<textElement>
					<font isBold="true"/>
					<paragraph lineSpacing="Single"/>
				</textElement>
				<text><![CDATA[Contact]]></text>
			</staticText>
			<staticText>
				<reportElement key="staticText-15" x="0" y="3" width="159" height="17"
							   uuid="580a4e8d-8bdc-4c71-9b18-91540c7ab5c0"/>
				<box>
					<topPen lineWidth="0.0" lineStyle="Solid" lineColor="#000000"/>
					<leftPen lineWidth="0.0" lineStyle="Solid" lineColor="#000000"/>
					<bottomPen lineWidth="0.0" lineStyle="Solid" lineColor="#000000"/>
					<rightPen lineWidth="0.0" lineStyle="Solid" lineColor="#000000"/>
				</box>
				<textElement>
					<font isBold="true"/>
					<paragraph lineSpacing="Single"/>
				</textElement>
				<text><![CDATA[Location/Account Type]]></text>
			</staticText>
		</band>
	</columnHeader>
	<detail>
		<band height="15" splitType="Prevent">
			<printWhenExpression><![CDATA[(!$P{countsOnly})]]></printWhenExpression>
			<textField isStretchWithOverflow="true" isBlankWhenNull="false">
				<reportElement key="textField" isPrintRepeatedValues="false" x="11" y="0" width="141" height="14"
							   uuid="87a2f96b-1789-401a-8123-f820f479f602">
					<property name="local_mesure_unity" value="pixel"/>
					<property name="com.jaspersoft.studio.unit.y" value="px"/>
				</reportElement>
				<box>
					<topPen lineWidth="0.0" lineStyle="Solid" lineColor="#000000"/>
					<leftPen lineWidth="0.0" lineStyle="Solid" lineColor="#000000"/>
					<bottomPen lineWidth="0.0" lineStyle="Solid" lineColor="#000000"/>
					<rightPen lineWidth="0.0" lineStyle="Solid" lineColor="#000000"/>
				</box>
				<textElement>
					<paragraph lineSpacing="Single"/>
				</textElement>
				<textFieldExpression><![CDATA[$F{customerName}+" ("+$F{cid}.toString()+")"]]></textFieldExpression>
			</textField>
			<textField isStretchWithOverflow="true" isBlankWhenNull="true">
				<reportElement key="textField" isPrintRepeatedValues="false" mode="Opaque" x="160" y="0" width="300"
							   height="14" uuid="31ffe4f7-10c8-475c-b4ba-76362315ae72">
					<property name="local_mesure_unity" value="pixel"/>
					<property name="com.jaspersoft.studio.unit.y" value="px"/>
				</reportElement>
				<box>
					<topPen lineWidth="0.0" lineStyle="Solid" lineColor="#000000"/>
					<leftPen lineWidth="0.0" lineStyle="Solid" lineColor="#000000"/>
					<bottomPen lineWidth="0.0" lineStyle="Solid" lineColor="#000000"/>
					<rightPen lineWidth="0.0" lineStyle="Solid" lineColor="#000000"/>
				</box>
				<textElement>
					<paragraph lineSpacing="Single"/>
				</textElement>
				<textFieldExpression><![CDATA[$F{contact}.replaceAll("\n"," ")]]></textFieldExpression>
			</textField>
			<textField pattern="" isBlankWhenNull="false">
				<reportElement key="textField" x="0" y="0" width="11" height="14"
							   uuid="5a85e1d1-366c-47cb-ba7d-613d429e1570">
					<property name="local_mesure_unitwidth" value="pixel"/>
					<property name="com.jaspersoft.studio.unit.width" value="px"/>
				</reportElement>
				<box>
					<topPen lineWidth="0.0" lineStyle="Solid" lineColor="#000000"/>
					<leftPen lineWidth="0.0" lineStyle="Solid" lineColor="#000000"/>
					<bottomPen lineWidth="0.0" lineStyle="Solid" lineColor="#000000"/>
					<rightPen lineWidth="0.0" lineStyle="Solid" lineColor="#000000"/>
				</box>
				<textElement>
					<font size="10"/>
					<paragraph lineSpacing="Single"/>
				</textElement>
				<textFieldExpression><![CDATA[$F{active}.booleanValue()?" ":"#"]]></textFieldExpression>
			</textField>
			<textField pattern="MMM d, yyyy" isBlankWhenNull="false">
				<reportElement key="textField" x="470" y="0" width="64" height="14"
							   uuid="c7c84b38-ed0e-4037-ba14-c2349a937caf">
					<property name="local_mesure_unity" value="pixel"/>
					<property name="com.jaspersoft.studio.unit.y" value="px"/>
				</reportElement>
				<box>
					<topPen lineWidth="0.0" lineStyle="Solid" lineColor="#000000"/>
					<leftPen lineWidth="0.0" lineStyle="Solid" lineColor="#000000"/>
					<bottomPen lineWidth="0.0" lineStyle="Solid" lineColor="#000000"/>
					<rightPen lineWidth="0.0" lineStyle="Solid" lineColor="#000000"/>
				</box>
				<textElement>
					<paragraph lineSpacing="Single"/>
				</textElement>
				<textFieldExpression>
					<![CDATA[DateFormat.getDateInstance(DateFormat.SHORT, $P{REPORT_LOCALE}).format($F{createdDate})]]></textFieldExpression>
			</textField>
		</band>
	</detail>
	<columnFooter>
		<band splitType="Stretch"/>
	</columnFooter>
	<summary>
		<band height="270" splitType="Stretch">
			<line>
				<reportElement key="line-3" x="0" y="5" width="535" height="1"
							   uuid="2a11f93e-5d69-476d-ab99-b112f518f5f0">
					<property name="local_mesure_unitx" value="pixel"/>
					<property name="com.jaspersoft.studio.unit.x" value="px"/>
					<property name="local_mesure_unitwidth" value="pixel"/>
					<property name="com.jaspersoft.studio.unit.width" value="px"/>
				</reportElement>
			</line>
			<staticText>
				<reportElement key="staticText-17" x="10" y="12" width="140" height="20"
							   uuid="46aa4c77-1f72-4792-a88c-29e479b8fd41"/>
				<box>
					<topPen lineWidth="0.0" lineStyle="Solid" lineColor="#000000"/>
					<leftPen lineWidth="0.0" lineStyle="Solid" lineColor="#000000"/>
					<bottomPen lineWidth="0.0" lineStyle="Solid" lineColor="#000000"/>
					<rightPen lineWidth="0.0" lineStyle="Solid" lineColor="#000000"/>
				</box>
				<textElement>
					<font isBold="true"/>
					<paragraph lineSpacing="Single"/>
				</textElement>
				<text><![CDATA[Total Customers :]]></text>
			</staticText>
			<textField isBlankWhenNull="false">
				<reportElement key="textField" x="150" y="12" width="100" height="20"
							   uuid="f2883f20-97a9-4586-a601-86e23b41d736"/>
				<box>
					<topPen lineWidth="0.0" lineStyle="Solid" lineColor="#000000"/>
					<leftPen lineWidth="0.0" lineStyle="Solid" lineColor="#000000"/>
					<bottomPen lineWidth="0.0" lineStyle="Solid" lineColor="#000000"/>
					<rightPen lineWidth="0.0" lineStyle="Solid" lineColor="#000000"/>
				</box>
				<textElement>
					<font isBold="true"/>
					<paragraph lineSpacing="Single"/>
				</textElement>
				<textFieldExpression><![CDATA[$V{REPORT_COUNT}]]></textFieldExpression>
			</textField>
			<staticText>
				<reportElement x="104" y="34" width="327" height="20" isRemoveLineWhenBlank="true"
							   uuid="04067c98-5e27-4b03-9716-3077870198d2">
					<printWhenExpression><![CDATA[new Boolean($V{REPORT_COUNT}.intValue()==0)]]></printWhenExpression>
				</reportElement>
				<textElement textAlignment="Center">
					<font size="14" isBold="true"/>
					<paragraph lineSpacing="Single"/>
				</textElement>
				<text><![CDATA[No Data Found - Check Parameters]]></text>
			</staticText>
			<staticText>
				<reportElement x="0" y="57" width="535" height="213" isRemoveLineWhenBlank="true"
							   uuid="df172902-9061-461d-bc37-d247d8dc3be1">
					<printWhenExpression><![CDATA[$P{Explain}]]></printWhenExpression>
				</reportElement>
				<textElement>
					<paragraph lineSpacing="Single"/>
				</textElement>
				<text><![CDATA[This report shows acquisition data for customers grouped by Practice Location/Account Type.
The selection fields entered have % added so that leaving them blank will find all, and entering say account type 'n' will include all customers with account types starting 'n', and entering practice location '%branch' will find all customers with locations containing 'branch'. The selection is case-insensitive.
Null practice locations and account types will be shown as '--NONE--' and using the selection '-' will find these; ie setting the account type selection to '-' will find customers with no account type. 
You can also use a selection string starting ! to use a 'not like' selection - so account type '!c' will find customers with account types not starting with c, and  setting the customer type to '!-' will find all customers with a non-null customer type.
The counts shown in the Location/Account Type header lines are number of customers with the location and account type respectively.
Inactive customers will only be counted if 'Include Inactive' is checked.
Customers will only be counted if they have a Created date in the specified range and, if 'Has Patients' is checked, if they own a patient as at the To Date, and will be omitted if  none of their patients is active - unless 'Include Inactive' is checked.
Unchecking the 'Show only counts' option displays the customer information (with a hash (#) in column1 indicating that this customer is inactive) and leaving this checked shows just the totals.
]]></text>
			</staticText>
		</band>
	</summary>
</jasperReport><|MERGE_RESOLUTION|>--- conflicted
+++ resolved
@@ -1,33 +1,7 @@
 <?xml version="1.0" encoding="UTF-8"?>
-<!--
-  ~ Version: 1.0
-  ~
-  ~ The contents of this file are subject to the OpenVPMS License Version
-  ~ 1.0 (the 'License'); you may not use this file except in compliance with
-  ~ the License. You may obtain a copy of the License at
-  ~ http://www.openvpms.org/license/
-  ~
-  ~ Software distributed under the License is distributed on an 'AS IS' basis,
-  ~ WITHOUT WARRANTY OF ANY KIND, either express or implied. See the License
-  ~ for the specific language governing rights and limitations under the
-  ~ License.
-  ~
-  ~ Copyright 2017 (C) OpenVPMS Ltd. All Rights Reserved.
-  -->
-
 <!-- Created with Jaspersoft Studio version 6.3.0.final using JasperReports Library version 6.2.0  -->
-<<<<<<< HEAD
-<!-- 2016-12-14T09:36:09 -->
-<jasperReport xmlns="http://jasperreports.sourceforge.net/jasperreports"
-			  xmlns:xsi="http://www.w3.org/2001/XMLSchema-instance"
-			  xsi:schemaLocation="http://jasperreports.sourceforge.net/jasperreports http://jasperreports.sourceforge.net/xsd/jasperreport.xsd"
-			  name="Customer Acquisition Report" pageWidth="595" pageHeight="842" whenNoDataType="AllSectionsNoDetail"
-			  columnWidth="535" leftMargin="30" rightMargin="30" topMargin="20" bottomMargin="20"
-			  uuid="781095a0-f625-434a-b923-f45e5757b522">
-=======
 <!-- 2017-01-14T06:07:41 -->
 <jasperReport xmlns="http://jasperreports.sourceforge.net/jasperreports" xmlns:xsi="http://www.w3.org/2001/XMLSchema-instance" xsi:schemaLocation="http://jasperreports.sourceforge.net/jasperreports http://jasperreports.sourceforge.net/xsd/jasperreport.xsd" name="Customer Acquisition Report" pageWidth="595" pageHeight="842" whenNoDataType="AllSectionsNoDetail" columnWidth="535" leftMargin="30" rightMargin="30" topMargin="20" bottomMargin="20" uuid="781095a0-f625-434a-b923-f45e5757b522">
->>>>>>> 3bdc0188
 	<property name="ireport.scriptlethandling" value="0"/>
 	<property name="ireport.encoding" value="UTF-8"/>
 	<property name="ireport.zoom" value="1.0"/>
@@ -40,8 +14,7 @@
 	<import value="net.sf.jasperreports.engine.data.*"/>
 	<style name="Base" isDefault="true" hTextAlign="Left" vTextAlign="Middle" fontName="DejaVu Sans" fontSize="10"/>
 	<parameter name="IsEmail" class="java.lang.Boolean" isForPrompting="false">
-		<parameterDescription>
-			<![CDATA[If true, indicates the report is being emailed, to enable different formatting]]></parameterDescription>
+		<parameterDescription><![CDATA[If true, indicates the report is being emailed, to enable different formatting]]></parameterDescription>
 		<defaultValueExpression><![CDATA[Boolean.FALSE]]></defaultValueExpression>
 	</parameter>
 	<parameter name="startDate" class="java.util.Date">
@@ -144,12 +117,10 @@
 						<font isBold="true"/>
 						<paragraph lineSpacing="Single"/>
 					</textElement>
-					<textFieldExpression>
-						<![CDATA[$F{location}+" / "+$F{accountType}+(($V{acType1}==null)?"":" (cont)")]]></textFieldExpression>
+					<textFieldExpression><![CDATA[$F{location}+" / "+$F{accountType}+(($V{acType1}==null)?"":" (cont)")]]></textFieldExpression>
 				</textField>
 				<staticText>
-					<reportElement key="staticText-12" x="320" y="0" width="50" height="17"
-								   uuid="85ddff8c-8531-49bc-baa0-fbff09cca15c">
+					<reportElement key="staticText-12" x="320" y="0" width="50" height="17" uuid="85ddff8c-8531-49bc-baa0-fbff09cca15c">
 						<printWhenExpression><![CDATA[($V{acType1}==null)]]></printWhenExpression>
 					</reportElement>
 					<box>
@@ -185,8 +156,7 @@
 					<textFieldExpression><![CDATA[$V{acType_COUNT}]]></textFieldExpression>
 				</textField>
 				<staticText>
-					<reportElement key="staticText-12" x="420" y="0" width="7" height="17"
-								   uuid="1edd7c67-7d79-4cd8-8894-30541f1adca5">
+					<reportElement key="staticText-12" x="420" y="0" width="7" height="17" uuid="1edd7c67-7d79-4cd8-8894-30541f1adca5">
 						<property name="local_mesure_unitwidth" value="pixel"/>
 						<property name="com.jaspersoft.studio.unit.width" value="px"/>
 						<printWhenExpression><![CDATA[($V{acType1}==null)]]></printWhenExpression>
@@ -215,8 +185,7 @@
 	<pageHeader>
 		<band height="98" splitType="Stretch">
 			<staticText>
-				<reportElement key="staticText-1" x="82" y="0" width="371" height="24"
-							   uuid="dab3cf9e-5418-4359-acce-64fa0eb6224f"/>
+				<reportElement key="staticText-1" x="82" y="0" width="371" height="24" uuid="dab3cf9e-5418-4359-acce-64fa0eb6224f"/>
 				<box>
 					<topPen lineWidth="0.0" lineStyle="Solid" lineColor="#000000"/>
 					<leftPen lineWidth="0.0" lineStyle="Solid" lineColor="#000000"/>
@@ -230,8 +199,7 @@
 				<text><![CDATA[Customer Acquisition Report]]></text>
 			</staticText>
 			<staticText>
-				<reportElement key="staticText-9" x="0" y="56" width="110" height="17"
-							   uuid="9faa5f1f-5345-4c2b-94f4-849b4fdb43b2"/>
+				<reportElement key="staticText-9" x="0" y="56" width="110" height="17" uuid="9faa5f1f-5345-4c2b-94f4-849b4fdb43b2"/>
 				<box>
 					<topPen lineWidth="0.0" lineStyle="Solid" lineColor="#000000"/>
 					<leftPen lineWidth="0.0" lineStyle="Solid" lineColor="#000000"/>
@@ -244,8 +212,7 @@
 				<text><![CDATA[Account Type: ]]></text>
 			</staticText>
 			<textField isBlankWhenNull="false">
-				<reportElement key="textField-1" x="400" y="24" width="79" height="18"
-							   uuid="41b28974-ac07-4cf1-b8c1-3bb5c010125e"/>
+				<reportElement key="textField-1" x="400" y="24" width="79" height="18" uuid="41b28974-ac07-4cf1-b8c1-3bb5c010125e"/>
 				<box>
 					<topPen lineWidth="0.0" lineStyle="Solid" lineColor="#000000"/>
 					<leftPen lineWidth="0.0" lineStyle="Solid" lineColor="#000000"/>
@@ -258,8 +225,7 @@
 				<textFieldExpression><![CDATA["Page " + $V{PAGE_NUMBER} + " of "]]></textFieldExpression>
 			</textField>
 			<textField evaluationTime="Report" isBlankWhenNull="false">
-				<reportElement key="textField-2" x="480" y="24" width="54" height="18"
-							   uuid="e4edf7e8-95f1-4bb3-bb4e-b8c122956e5e"/>
+				<reportElement key="textField-2" x="480" y="24" width="54" height="18" uuid="e4edf7e8-95f1-4bb3-bb4e-b8c122956e5e"/>
 				<box>
 					<topPen lineWidth="0.0" lineStyle="Solid" lineColor="#000000"/>
 					<leftPen lineWidth="0.0" lineStyle="Solid" lineColor="#000000"/>
@@ -272,12 +238,7 @@
 				<textFieldExpression><![CDATA[" " + $V{PAGE_NUMBER} + ""]]></textFieldExpression>
 			</textField>
 			<textField isBlankWhenNull="false">
-<<<<<<< HEAD
-				<reportElement key="textField" x="110" y="56" width="100" height="17"
-							   uuid="d358065f-80a9-42df-ad85-1a7914bbf1a9">
-=======
 				<reportElement key="textField" x="112" y="56" width="100" height="17" uuid="d358065f-80a9-42df-ad85-1a7914bbf1a9">
->>>>>>> 3bdc0188
 					<property name="local_mesure_unitheight" value="pixel"/>
 					<property name="com.jaspersoft.studio.unit.height" value="px"/>
 				</reportElement>
@@ -298,16 +259,10 @@
 					<font size="8"/>
 					<paragraph lineSpacing="Single"/>
 				</textElement>
-				<textFieldExpression>
-					<![CDATA[DateFormat.getDateTimeInstance(DateFormat.SHORT,DateFormat.SHORT, $P{REPORT_LOCALE}).format(new Date())]]></textFieldExpression>
-			</textField>
-			<staticText>
-<<<<<<< HEAD
-				<reportElement key="staticText-9" x="210" y="56" width="94" height="17"
-							   uuid="fec453ce-d3dc-4f43-86b4-0b3b7def242d"/>
-=======
+				<textFieldExpression><![CDATA[DateFormat.getDateTimeInstance(DateFormat.SHORT,DateFormat.SHORT, $P{REPORT_LOCALE}).format(new Date())]]></textFieldExpression>
+			</textField>
+			<staticText>
 				<reportElement key="staticText-9" x="218" y="56" width="94" height="17" uuid="fec453ce-d3dc-4f43-86b4-0b3b7def242d"/>
->>>>>>> 3bdc0188
 				<box>
 					<topPen lineWidth="0.0" lineStyle="Solid" lineColor="#000000"/>
 					<leftPen lineWidth="0.0" lineStyle="Solid" lineColor="#000000"/>
@@ -320,12 +275,7 @@
 				<text><![CDATA[Practice Locn: ]]></text>
 			</staticText>
 			<textField isBlankWhenNull="false">
-<<<<<<< HEAD
-				<reportElement key="textField" x="304" y="56" width="100" height="17"
-							   uuid="20792b1c-1e19-40dc-a86f-628f3c61651c">
-=======
 				<reportElement key="textField" x="314" y="56" width="100" height="17" uuid="20792b1c-1e19-40dc-a86f-628f3c61651c">
->>>>>>> 3bdc0188
 					<property name="local_mesure_unitheight" value="pixel"/>
 					<property name="com.jaspersoft.studio.unit.height" value="px"/>
 				</reportElement>
@@ -338,16 +288,10 @@
 				<textElement>
 					<paragraph lineSpacing="Single"/>
 				</textElement>
-				<textFieldExpression>
-					<![CDATA[($P{PracticeLocation}==null)?"%":$P{PracticeLocation}+"%"]]></textFieldExpression>
-			</textField>
-			<staticText>
-<<<<<<< HEAD
-				<reportElement key="staticText-9" x="210" y="74" width="94" height="17"
-							   uuid="31bc15e8-c386-4e9c-90f7-72ca47b8d15f"/>
-=======
+				<textFieldExpression><![CDATA[($P{PracticeLocation}==null)?"%":$P{PracticeLocation}+"%"]]></textFieldExpression>
+			</textField>
+			<staticText>
 				<reportElement key="staticText-9" x="218" y="73" width="94" height="17" uuid="31bc15e8-c386-4e9c-90f7-72ca47b8d15f"/>
->>>>>>> 3bdc0188
 				<box>
 					<topPen lineWidth="0.0" lineStyle="Solid" lineColor="#000000"/>
 					<leftPen lineWidth="0.0" lineStyle="Solid" lineColor="#000000"/>
@@ -360,12 +304,7 @@
 				<text><![CDATA[Has Patients: ]]></text>
 			</staticText>
 			<textField isBlankWhenNull="false">
-<<<<<<< HEAD
-				<reportElement key="textField" x="304" y="74" width="100" height="17"
-							   uuid="81e6c054-40de-4645-bc29-efd29230191d">
-=======
 				<reportElement key="textField" x="314" y="73" width="100" height="17" uuid="81e6c054-40de-4645-bc29-efd29230191d">
->>>>>>> 3bdc0188
 					<property name="local_mesure_unitheight" value="pixel"/>
 					<property name="com.jaspersoft.studio.unit.height" value="px"/>
 				</reportElement>
@@ -381,8 +320,7 @@
 				<textFieldExpression><![CDATA[$P{hasPatients}]]></textFieldExpression>
 			</textField>
 			<staticText>
-				<reportElement key="staticText-9" x="0" y="39" width="110" height="17"
-							   uuid="03abee1b-5545-41ce-996c-eb8711062986"/>
+				<reportElement key="staticText-9" x="0" y="39" width="110" height="17" uuid="03abee1b-5545-41ce-996c-eb8711062986"/>
 				<box>
 					<topPen lineWidth="0.0" lineStyle="Solid" lineColor="#000000"/>
 					<leftPen lineWidth="0.0" lineStyle="Solid" lineColor="#000000"/>
@@ -395,31 +333,20 @@
 				<text><![CDATA[From Date: ]]></text>
 			</staticText>
 			<textField pattern="" isBlankWhenNull="true">
-<<<<<<< HEAD
-				<reportElement key="textField" x="110" y="39" width="100" height="17"
-							   uuid="d82e9ea6-732b-426d-a2aa-488f4e99a868"/>
-=======
 				<reportElement key="textField" x="112" y="39" width="100" height="17" uuid="d82e9ea6-732b-426d-a2aa-488f4e99a868"/>
->>>>>>> 3bdc0188
-				<box>
-					<topPen lineWidth="0.0" lineStyle="Solid" lineColor="#000000"/>
-					<leftPen lineWidth="0.0" lineStyle="Solid" lineColor="#000000"/>
-					<bottomPen lineWidth="0.0" lineStyle="Solid" lineColor="#000000"/>
-					<rightPen lineWidth="0.0" lineStyle="Solid" lineColor="#000000"/>
-				</box>
-				<textElement>
-					<paragraph lineSpacing="Single"/>
-				</textElement>
-				<textFieldExpression>
-					<![CDATA[DateFormat.getDateInstance(DateFormat.SHORT, $P{REPORT_LOCALE}).format($P{startDate})]]></textFieldExpression>
-			</textField>
-			<staticText>
-<<<<<<< HEAD
-				<reportElement key="staticText-18" x="210" y="39" width="94" height="17"
-							   uuid="585a2dcb-55e1-4aea-bf26-3c52773f0443"/>
-=======
+				<box>
+					<topPen lineWidth="0.0" lineStyle="Solid" lineColor="#000000"/>
+					<leftPen lineWidth="0.0" lineStyle="Solid" lineColor="#000000"/>
+					<bottomPen lineWidth="0.0" lineStyle="Solid" lineColor="#000000"/>
+					<rightPen lineWidth="0.0" lineStyle="Solid" lineColor="#000000"/>
+				</box>
+				<textElement>
+					<paragraph lineSpacing="Single"/>
+				</textElement>
+				<textFieldExpression><![CDATA[DateFormat.getDateInstance(DateFormat.SHORT, $P{REPORT_LOCALE}).format($P{startDate})]]></textFieldExpression>
+			</textField>
+			<staticText>
 				<reportElement key="staticText-18" x="218" y="39" width="94" height="17" uuid="585a2dcb-55e1-4aea-bf26-3c52773f0443"/>
->>>>>>> 3bdc0188
 				<box>
 					<topPen lineWidth="0.0" lineStyle="Solid" lineColor="#000000"/>
 					<leftPen lineWidth="0.0" lineStyle="Solid" lineColor="#000000"/>
@@ -432,31 +359,20 @@
 				<text><![CDATA[To Date: ]]></text>
 			</staticText>
 			<textField pattern="" isBlankWhenNull="true">
-<<<<<<< HEAD
-				<reportElement key="textField-3" x="304" y="39" width="100" height="17"
-							   uuid="c0620484-4126-4838-9823-b4c71b0b08b2"/>
-=======
 				<reportElement key="textField-3" x="314" y="39" width="100" height="17" uuid="c0620484-4126-4838-9823-b4c71b0b08b2"/>
->>>>>>> 3bdc0188
-				<box>
-					<topPen lineWidth="0.0" lineStyle="Solid" lineColor="#000000"/>
-					<leftPen lineWidth="0.0" lineStyle="Solid" lineColor="#000000"/>
-					<bottomPen lineWidth="0.0" lineStyle="Solid" lineColor="#000000"/>
-					<rightPen lineWidth="0.0" lineStyle="Solid" lineColor="#000000"/>
-				</box>
-				<textElement>
-					<paragraph lineSpacing="Single"/>
-				</textElement>
-				<textFieldExpression>
-					<![CDATA[DateFormat.getDateInstance(DateFormat.SHORT, $P{REPORT_LOCALE}).format($P{endDate})]]></textFieldExpression>
-			</textField>
-			<staticText>
-<<<<<<< HEAD
-				<reportElement key="staticText-9" x="0" y="74" width="110" height="17"
-							   uuid="34ee32b3-4e8e-43c6-a243-d79602dc117e"/>
-=======
+				<box>
+					<topPen lineWidth="0.0" lineStyle="Solid" lineColor="#000000"/>
+					<leftPen lineWidth="0.0" lineStyle="Solid" lineColor="#000000"/>
+					<bottomPen lineWidth="0.0" lineStyle="Solid" lineColor="#000000"/>
+					<rightPen lineWidth="0.0" lineStyle="Solid" lineColor="#000000"/>
+				</box>
+				<textElement>
+					<paragraph lineSpacing="Single"/>
+				</textElement>
+				<textFieldExpression><![CDATA[DateFormat.getDateInstance(DateFormat.SHORT, $P{REPORT_LOCALE}).format($P{endDate})]]></textFieldExpression>
+			</textField>
+			<staticText>
 				<reportElement key="staticText-9" x="0" y="73" width="110" height="17" uuid="34ee32b3-4e8e-43c6-a243-d79602dc117e"/>
->>>>>>> 3bdc0188
 				<box>
 					<topPen lineWidth="0.0" lineStyle="Solid" lineColor="#000000"/>
 					<leftPen lineWidth="0.0" lineStyle="Solid" lineColor="#000000"/>
@@ -469,12 +385,7 @@
 				<text><![CDATA[Include Inactive: ]]></text>
 			</staticText>
 			<textField isBlankWhenNull="false">
-<<<<<<< HEAD
-				<reportElement key="textField" x="110" y="74" width="100" height="17"
-							   uuid="1e97747e-efd2-4435-ad6b-29ccfeabb459">
-=======
 				<reportElement key="textField" x="112" y="73" width="100" height="17" uuid="1e97747e-efd2-4435-ad6b-29ccfeabb459">
->>>>>>> 3bdc0188
 					<property name="local_mesure_unitheight" value="pixel"/>
 					<property name="com.jaspersoft.studio.unit.height" value="px"/>
 				</reportElement>
@@ -494,8 +405,7 @@
 	<columnHeader>
 		<band height="43" splitType="Stretch">
 			<staticText>
-				<reportElement key="staticText-12" x="470" y="20" width="64" height="17" isRemoveLineWhenBlank="true"
-							   uuid="ff64782e-df9f-412e-9e9e-f4da46a67eb4">
+				<reportElement key="staticText-12" x="470" y="20" width="64" height="17" isRemoveLineWhenBlank="true" uuid="ff64782e-df9f-412e-9e9e-f4da46a67eb4">
 					<printWhenExpression><![CDATA[!$P{countsOnly}]]></printWhenExpression>
 				</reportElement>
 				<box>
@@ -511,8 +421,7 @@
 				<text><![CDATA[Created]]></text>
 			</staticText>
 			<line>
-				<reportElement key="line-1" x="0" y="38" width="535" height="1"
-							   uuid="157ef7de-4c4d-4e23-9c74-ea18473a9d58">
+				<reportElement key="line-1" x="0" y="38" width="535" height="1" uuid="157ef7de-4c4d-4e23-9c74-ea18473a9d58">
 					<property name="local_mesure_unitwidth" value="pixel"/>
 					<property name="com.jaspersoft.studio.unit.width" value="px"/>
 					<property name="local_mesure_unitx" value="pixel"/>
@@ -520,8 +429,7 @@
 				</reportElement>
 			</line>
 			<staticText>
-				<reportElement key="staticText-15" x="0" y="20" width="159" height="17" isRemoveLineWhenBlank="true"
-							   uuid="d8dfc641-d4a3-4d94-a11e-07156b9f8301">
+				<reportElement key="staticText-15" x="0" y="20" width="159" height="17" isRemoveLineWhenBlank="true" uuid="d8dfc641-d4a3-4d94-a11e-07156b9f8301">
 					<printWhenExpression><![CDATA[!$P{countsOnly}]]></printWhenExpression>
 				</reportElement>
 				<box>
@@ -537,8 +445,7 @@
 				<text><![CDATA[Customer]]></text>
 			</staticText>
 			<staticText>
-				<reportElement key="staticText-16" x="160" y="20" width="300" height="17" isRemoveLineWhenBlank="true"
-							   uuid="a71d2940-a3b3-49b3-8f2c-c5ea772ea5eb">
+				<reportElement key="staticText-16" x="160" y="20" width="300" height="17" isRemoveLineWhenBlank="true" uuid="a71d2940-a3b3-49b3-8f2c-c5ea772ea5eb">
 					<printWhenExpression><![CDATA[!$P{countsOnly}]]></printWhenExpression>
 				</reportElement>
 				<box>
@@ -554,8 +461,7 @@
 				<text><![CDATA[Contact]]></text>
 			</staticText>
 			<staticText>
-				<reportElement key="staticText-15" x="0" y="3" width="159" height="17"
-							   uuid="580a4e8d-8bdc-4c71-9b18-91540c7ab5c0"/>
+				<reportElement key="staticText-15" x="0" y="3" width="159" height="17" uuid="580a4e8d-8bdc-4c71-9b18-91540c7ab5c0"/>
 				<box>
 					<topPen lineWidth="0.0" lineStyle="Solid" lineColor="#000000"/>
 					<leftPen lineWidth="0.0" lineStyle="Solid" lineColor="#000000"/>
@@ -574,8 +480,7 @@
 		<band height="15" splitType="Prevent">
 			<printWhenExpression><![CDATA[(!$P{countsOnly})]]></printWhenExpression>
 			<textField isStretchWithOverflow="true" isBlankWhenNull="false">
-				<reportElement key="textField" isPrintRepeatedValues="false" x="11" y="0" width="141" height="14"
-							   uuid="87a2f96b-1789-401a-8123-f820f479f602">
+				<reportElement key="textField" isPrintRepeatedValues="false" x="11" y="0" width="141" height="14" uuid="87a2f96b-1789-401a-8123-f820f479f602">
 					<property name="local_mesure_unity" value="pixel"/>
 					<property name="com.jaspersoft.studio.unit.y" value="px"/>
 				</reportElement>
@@ -591,8 +496,7 @@
 				<textFieldExpression><![CDATA[$F{customerName}+" ("+$F{cid}.toString()+")"]]></textFieldExpression>
 			</textField>
 			<textField isStretchWithOverflow="true" isBlankWhenNull="true">
-				<reportElement key="textField" isPrintRepeatedValues="false" mode="Opaque" x="160" y="0" width="300"
-							   height="14" uuid="31ffe4f7-10c8-475c-b4ba-76362315ae72">
+				<reportElement key="textField" isPrintRepeatedValues="false" mode="Opaque" x="160" y="0" width="300" height="14" uuid="31ffe4f7-10c8-475c-b4ba-76362315ae72">
 					<property name="local_mesure_unity" value="pixel"/>
 					<property name="com.jaspersoft.studio.unit.y" value="px"/>
 				</reportElement>
@@ -608,8 +512,7 @@
 				<textFieldExpression><![CDATA[$F{contact}.replaceAll("\n"," ")]]></textFieldExpression>
 			</textField>
 			<textField pattern="" isBlankWhenNull="false">
-				<reportElement key="textField" x="0" y="0" width="11" height="14"
-							   uuid="5a85e1d1-366c-47cb-ba7d-613d429e1570">
+				<reportElement key="textField" x="0" y="0" width="11" height="14" uuid="5a85e1d1-366c-47cb-ba7d-613d429e1570">
 					<property name="local_mesure_unitwidth" value="pixel"/>
 					<property name="com.jaspersoft.studio.unit.width" value="px"/>
 				</reportElement>
@@ -626,8 +529,7 @@
 				<textFieldExpression><![CDATA[$F{active}.booleanValue()?" ":"#"]]></textFieldExpression>
 			</textField>
 			<textField pattern="MMM d, yyyy" isBlankWhenNull="false">
-				<reportElement key="textField" x="470" y="0" width="64" height="14"
-							   uuid="c7c84b38-ed0e-4037-ba14-c2349a937caf">
+				<reportElement key="textField" x="470" y="0" width="64" height="14" uuid="c7c84b38-ed0e-4037-ba14-c2349a937caf">
 					<property name="local_mesure_unity" value="pixel"/>
 					<property name="com.jaspersoft.studio.unit.y" value="px"/>
 				</reportElement>
@@ -640,8 +542,7 @@
 				<textElement>
 					<paragraph lineSpacing="Single"/>
 				</textElement>
-				<textFieldExpression>
-					<![CDATA[DateFormat.getDateInstance(DateFormat.SHORT, $P{REPORT_LOCALE}).format($F{createdDate})]]></textFieldExpression>
+				<textFieldExpression><![CDATA[DateFormat.getDateInstance(DateFormat.SHORT, $P{REPORT_LOCALE}).format($F{createdDate})]]></textFieldExpression>
 			</textField>
 		</band>
 	</detail>
@@ -651,8 +552,7 @@
 	<summary>
 		<band height="270" splitType="Stretch">
 			<line>
-				<reportElement key="line-3" x="0" y="5" width="535" height="1"
-							   uuid="2a11f93e-5d69-476d-ab99-b112f518f5f0">
+				<reportElement key="line-3" x="0" y="5" width="535" height="1" uuid="2a11f93e-5d69-476d-ab99-b112f518f5f0">
 					<property name="local_mesure_unitx" value="pixel"/>
 					<property name="com.jaspersoft.studio.unit.x" value="px"/>
 					<property name="local_mesure_unitwidth" value="pixel"/>
@@ -660,8 +560,7 @@
 				</reportElement>
 			</line>
 			<staticText>
-				<reportElement key="staticText-17" x="10" y="12" width="140" height="20"
-							   uuid="46aa4c77-1f72-4792-a88c-29e479b8fd41"/>
+				<reportElement key="staticText-17" x="10" y="12" width="140" height="20" uuid="46aa4c77-1f72-4792-a88c-29e479b8fd41"/>
 				<box>
 					<topPen lineWidth="0.0" lineStyle="Solid" lineColor="#000000"/>
 					<leftPen lineWidth="0.0" lineStyle="Solid" lineColor="#000000"/>
@@ -675,8 +574,7 @@
 				<text><![CDATA[Total Customers :]]></text>
 			</staticText>
 			<textField isBlankWhenNull="false">
-				<reportElement key="textField" x="150" y="12" width="100" height="20"
-							   uuid="f2883f20-97a9-4586-a601-86e23b41d736"/>
+				<reportElement key="textField" x="150" y="12" width="100" height="20" uuid="f2883f20-97a9-4586-a601-86e23b41d736"/>
 				<box>
 					<topPen lineWidth="0.0" lineStyle="Solid" lineColor="#000000"/>
 					<leftPen lineWidth="0.0" lineStyle="Solid" lineColor="#000000"/>
@@ -690,8 +588,7 @@
 				<textFieldExpression><![CDATA[$V{REPORT_COUNT}]]></textFieldExpression>
 			</textField>
 			<staticText>
-				<reportElement x="104" y="34" width="327" height="20" isRemoveLineWhenBlank="true"
-							   uuid="04067c98-5e27-4b03-9716-3077870198d2">
+				<reportElement x="104" y="34" width="327" height="20" isRemoveLineWhenBlank="true" uuid="04067c98-5e27-4b03-9716-3077870198d2">
 					<printWhenExpression><![CDATA[new Boolean($V{REPORT_COUNT}.intValue()==0)]]></printWhenExpression>
 				</reportElement>
 				<textElement textAlignment="Center">
@@ -701,21 +598,20 @@
 				<text><![CDATA[No Data Found - Check Parameters]]></text>
 			</staticText>
 			<staticText>
-				<reportElement x="0" y="57" width="535" height="213" isRemoveLineWhenBlank="true"
-							   uuid="df172902-9061-461d-bc37-d247d8dc3be1">
+				<reportElement x="0" y="57" width="535" height="213" isRemoveLineWhenBlank="true" uuid="df172902-9061-461d-bc37-d247d8dc3be1">
 					<printWhenExpression><![CDATA[$P{Explain}]]></printWhenExpression>
 				</reportElement>
 				<textElement>
 					<paragraph lineSpacing="Single"/>
 				</textElement>
-				<text><![CDATA[This report shows acquisition data for customers grouped by Practice Location/Account Type.
-The selection fields entered have % added so that leaving them blank will find all, and entering say account type 'n' will include all customers with account types starting 'n', and entering practice location '%branch' will find all customers with locations containing 'branch'. The selection is case-insensitive.
-Null practice locations and account types will be shown as '--NONE--' and using the selection '-' will find these; ie setting the account type selection to '-' will find customers with no account type. 
-You can also use a selection string starting ! to use a 'not like' selection - so account type '!c' will find customers with account types not starting with c, and  setting the customer type to '!-' will find all customers with a non-null customer type.
-The counts shown in the Location/Account Type header lines are number of customers with the location and account type respectively.
-Inactive customers will only be counted if 'Include Inactive' is checked.
-Customers will only be counted if they have a Created date in the specified range and, if 'Has Patients' is checked, if they own a patient as at the To Date, and will be omitted if  none of their patients is active - unless 'Include Inactive' is checked.
-Unchecking the 'Show only counts' option displays the customer information (with a hash (#) in column1 indicating that this customer is inactive) and leaving this checked shows just the totals.
+				<text><![CDATA[This report shows acquisition data for customers grouped by Practice Location/Account Type.
+The selection fields entered have % added so that leaving them blank will find all, and entering say account type 'n' will include all customers with account types starting 'n', and entering practice location '%branch' will find all customers with locations containing 'branch'. The selection is case-insensitive.
+Null practice locations and account types will be shown as '--NONE--' and using the selection '-' will find these; ie setting the account type selection to '-' will find customers with no account type. 
+You can also use a selection string starting ! to use a 'not like' selection - so account type '!c' will find customers with account types not starting with c, and  setting the customer type to '!-' will find all customers with a non-null customer type.
+The counts shown in the Location/Account Type header lines are number of customers with the location and account type respectively.
+Inactive customers will only be counted if 'Include Inactive' is checked.
+Customers will only be counted if they have a Created date in the specified range and, if 'Has Patients' is checked, if they own a patient as at the To Date, and will be omitted if  none of their patients is active - unless 'Include Inactive' is checked.
+Unchecking the 'Show only counts' option displays the customer information (with a hash (#) in column1 indicating that this customer is inactive) and leaving this checked shows just the totals.
 ]]></text>
 			</staticText>
 		</band>
