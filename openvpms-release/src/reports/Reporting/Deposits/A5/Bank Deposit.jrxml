<?xml version="1.0" encoding="UTF-8"?>
<!--
  ~ Version: 1.0
  ~
  ~ The contents of this file are subject to the OpenVPMS License Version
  ~ 1.0 (the 'License'); you may not use this file except in compliance with
  ~ the License. You may obtain a copy of the License at
  ~ http://www.openvpms.org/license/
  ~
  ~ Software distributed under the License is distributed on an 'AS IS' basis,
  ~ WITHOUT WARRANTY OF ANY KIND, either express or implied. See the License
  ~ for the specific language governing rights and limitations under the
  ~ License.
  ~
  ~ Copyright 2017 (C) OpenVPMS Ltd. All Rights Reserved.
  -->

<jasperReport xmlns="http://jasperreports.sourceforge.net/jasperreports" xmlns:xsi="http://www.w3.org/2001/XMLSchema-instance" xsi:schemaLocation="http://jasperreports.sourceforge.net/jasperreports http://jasperreports.sourceforge.net/xsd/jasperreport.xsd" name="Bank Deposit" pageWidth="421" pageHeight="595" columnWidth="381" leftMargin="20" rightMargin="20" topMargin="20" bottomMargin="20" isSummaryNewPage="true" isSummaryWithPageHeaderAndFooter="true" uuid="34660985-7e9f-49f4-a3a0-deea9c9066e1">
	<property name="ireport.scriptlethandling" value="0"/>
	<property name="ireport.encoding" value="UTF-8"/>
	<property name="ireport.zoom" value="1.5"/>
	<property name="ireport.x" value="7"/>
	<property name="ireport.y" value="0"/>
	<property name="com.jaspersoft.studio.unit." value="pixel"/>
	<import value="net.sf.jasperreports.engine.*"/>
	<import value="java.util.*"/>
	<import value="net.sf.jasperreports.engine.data.*"/>
	<style name="Base" isDefault="true" hTextAlign="Left" hImageAlign="Left" vTextAlign="Middle" vImageAlign="Middle"
		   fontName="DejaVu Sans" fontSize="7"/>
	<parameter name="dataSource" class="org.openvpms.report.jasper.ObjectSetDataSource" isForPrompting="false"/>
	<parameter name="IsEmail" class="java.lang.Boolean" isForPrompting="false">
		<parameterDescription><![CDATA[If true, indicates the report is being emailed, to enable different formatting]]></parameterDescription>
		<defaultValueExpression><![CDATA[Boolean.FALSE]]></defaultValueExpression>
	</parameter>
	<queryString>
		<![CDATA[]]>
	</queryString>
	<field name="amount" class="java.math.BigDecimal"/>
	<field name="act.author.entity.username" class="java.lang.String"/>
	<field name="act.credit" class="java.lang.Boolean"/>
	<field name="act.customer.entity.name" class="java.lang.String"/>
	<field name="act.customer.entity.id" class="java.lang.Long"/>
	<field name="act.description" class="java.lang.String"/>
	<field name="act.displayName" class="java.lang.String"/>
	<field name="act.id" class="java.lang.Long"/>
	<field name="act.notes" class="java.lang.String"/>
	<field name="act.reverses.source.id" class="java.lang.Long"/>
	<field name="act.reversal.target.id" class="java.lang.Long"/>
	<field name="act.shortName" class="java.lang.String"/>
	<field name="act.startTime" class="java.util.Date"/>
	<field name="bankDeposit.endTime" class="java.util.Date"/>
	<field name="bankDeposit.startTime" class="java.util.Date"/>
	<field name="bankDeposit.status" class="java.lang.String"/>
	<field name="bankDeposit.depositAccount.entity.description" class="java.lang.String"/>
	<field name="bankDeposit.depositAccount.entity.name" class="java.lang.String"/>
	<field name="bankDeposit.depositAccount.entity.accountNumber" class="java.lang.String"/>
	<field name="bankDeposit.depositAccount.entity.accountName" class="java.lang.String"/>
	<field name="item.bank" class="java.lang.String"/>
	<field name="item.bsb" class="java.lang.String"/>
	<field name="item.creditCard" class="java.lang.String"/>
	<field name="item.description" class="java.lang.String"/>
	<field name="item.displayName" class="java.lang.String"/>
	<field name="item.drawer" class="java.lang.String"/>
	<field name="item.roundedAmount" class="java.math.BigDecimal"/>
	<field name="item.shortName" class="java.lang.String"/>
	<sortField name="dType" type="Variable"/>
	<sortField name="DescrSort" type="Variable"/>
	<sortField name="act.startTime"/>
	<variable name="isAdjustment" class="java.lang.Boolean" resetType="Group" resetGroup="ActItem">
		<variableExpression><![CDATA[new Boolean($F{act.shortName}.equals("act.tillBalanceAdjustment"))]]></variableExpression>
		<initialValueExpression><![CDATA[Boolean.FALSE]]></initialValueExpression>
	</variable>
	<variable name="isCash" class="java.lang.Boolean" resetType="None">
		<variableExpression><![CDATA[$F{item.shortName}==null?Boolean.FALSE:$F{item.shortName}.equals("act.customerAccountPaymentCash")||$F{item.shortName}.equals("act.customerAccountRefundCash")]]></variableExpression>
		<initialValueExpression><![CDATA[Boolean.FALSE]]></initialValueExpression>
	</variable>
	<variable name="isPayment" class="java.lang.Boolean" resetType="None">
		<variableExpression><![CDATA[$F{act.shortName}.contains("Payment")]]></variableExpression>
		<initialValueExpression><![CDATA[Boolean.FALSE]]></initialValueExpression>
	</variable>
	<variable name="isRefund" class="java.lang.Boolean" resetType="None">
		<variableExpression><![CDATA[$F{act.shortName}.contains("Refund")]]></variableExpression>
		<initialValueExpression><![CDATA[Boolean.FALSE]]></initialValueExpression>
	</variable>
	<variable name="isCheque" class="java.lang.Boolean" resetType="None">
		<variableExpression><![CDATA[$F{item.shortName}==null?Boolean.FALSE:$F{item.shortName}.equals("act.customerAccountPaymentCheque")||$F{item.shortName}.equals("act.customerAccountRefundCheque")]]></variableExpression>
		<initialValueExpression><![CDATA[Boolean.FALSE]]></initialValueExpression>
	</variable>
	<variable name="isEFT" class="java.lang.Boolean" resetType="None">
		<variableExpression><![CDATA[$F{item.shortName}==null?Boolean.FALSE:$F{item.shortName}.equals("act.customerAccountPaymentEFT")||$F{item.shortName}.equals("act.customerAccountRefundEFT")]]></variableExpression>
		<initialValueExpression><![CDATA[Boolean.FALSE]]></initialValueExpression>
	</variable>
	<variable name="isCreditCard" class="java.lang.Boolean" resetType="None">
		<variableExpression><![CDATA[$F{item.shortName}==null?Boolean.FALSE:$F{item.shortName}.equals("act.customerAccountPaymentCredit")||$F{item.shortName}.equals("act.customerAccountRefundCredit")]]></variableExpression>
		<initialValueExpression><![CDATA[Boolean.FALSE]]></initialValueExpression>
	</variable>
	<variable name="isDiscount" class="java.lang.Boolean">
		<variableExpression><![CDATA[$F{item.shortName}==null?Boolean.FALSE:$F{item.shortName}.equals("act.customerAccountPaymentDiscount")||$F{item.shortName}.equals("act.customerAccountRefundDiscount")]]></variableExpression>
	</variable>
	<variable name="isOther" class="java.lang.Boolean">
		<variableExpression><![CDATA[$F{item.shortName}==null?Boolean.FALSE:$F{item.shortName}.equals("act.customerAccountPaymentOther")||$F{item.shortName}.equals("act.customerAccountRefundOther")]]></variableExpression>
	</variable>
	<variable name="DEP_TOTAL" class="java.math.BigDecimal" calculation="Sum">
		<variableExpression><![CDATA[$F{amount}]]></variableExpression>
	</variable>
	<variable name="TOTAL_PAYMENT_CASH" class="java.math.BigDecimal" calculation="Sum">
		<variableExpression><![CDATA[($V{isCash}.booleanValue() && $V{isPayment}.booleanValue())? $F{amount} : new BigDecimal("0.00")]]></variableExpression>
	</variable>
	<variable name="TOTAL_REFUND_CASH" class="java.math.BigDecimal" calculation="Sum">
		<variableExpression><![CDATA[($V{isCash}.booleanValue() && $V{isRefund}.booleanValue())? $F{amount} : new BigDecimal("0.00")]]></variableExpression>
	</variable>
	<variable name="TOTAL_PAYMENT_CHEQUE" class="java.math.BigDecimal" calculation="Sum">
		<variableExpression><![CDATA[($V{isCheque}.booleanValue() && $V{isPayment}.booleanValue())? $F{amount} : new BigDecimal("0.00")]]></variableExpression>
	</variable>
	<variable name="TOTAL_REFUND_CHEQUE" class="java.math.BigDecimal" calculation="Sum">
		<variableExpression><![CDATA[($V{isCheque}.booleanValue() && $V{isRefund}.booleanValue())? $F{amount} : new BigDecimal("0.00")]]></variableExpression>
	</variable>
	<variable name="TOTAL_PAYMENT_CREDITCARD" class="java.math.BigDecimal" calculation="Sum">
		<variableExpression><![CDATA[($V{isCreditCard}.booleanValue() && $V{isPayment}.booleanValue())? $F{amount} : new BigDecimal("0.00")]]></variableExpression>
	</variable>
	<variable name="TOTAL_REFUND_CREDITCARD" class="java.math.BigDecimal" calculation="Sum">
		<variableExpression><![CDATA[($V{isCreditCard}.booleanValue() && $V{isRefund}.booleanValue())? $F{amount} : new BigDecimal("0.00")]]></variableExpression>
	</variable>
	<variable name="TOTAL_PAYMENT_EFT" class="java.math.BigDecimal" calculation="Sum">
		<variableExpression><![CDATA[($V{isEFT}.booleanValue() && $V{isPayment}.booleanValue())? $F{amount} : new BigDecimal("0.00")]]></variableExpression>
	</variable>
	<variable name="TOTAL_REFUND_EFT" class="java.math.BigDecimal" calculation="Sum">
		<variableExpression><![CDATA[($V{isEFT}.booleanValue() && $V{isRefund}.booleanValue())? $F{amount} : new BigDecimal("0.00")]]></variableExpression>
	</variable>
	<variable name="TOTAL_ADJUSTMENT_CASH" class="java.math.BigDecimal" calculation="Sum">
		<variableExpression><![CDATA[($V{isAdjustment}.booleanValue())? $F{amount} : new BigDecimal("0.00")]]></variableExpression>
	</variable>
	<variable name="TOTAL_DISCOUNT" class="java.math.BigDecimal" calculation="Sum">
		<variableExpression><![CDATA[($V{isDiscount}.booleanValue())? $F{amount} : new BigDecimal("0.00")]]></variableExpression>
	</variable>
	<variable name="dCustomer" class="java.lang.String">
		<variableExpression><![CDATA[$V{isAdjustment}?"--":$F{act.customer.entity.name}]]></variableExpression>
	</variable>
	<variable name="TOTAL_ItemType" class="java.math.BigDecimal" resetType="Group" resetGroup="ItemTypeGroup" calculation="Sum">
		<variableExpression><![CDATA[$F{amount}]]></variableExpression>
	</variable>
	<variable name="TOTAL_PAYMENT_OTHER" class="java.math.BigDecimal" calculation="Sum">
		<variableExpression><![CDATA[($V{isOther}.booleanValue() && $V{isPayment}.booleanValue())? $F{amount} : new BigDecimal("0.00")]]></variableExpression>
	</variable>
	<variable name="TOTAL_REFUND_OTHER" class="java.math.BigDecimal" calculation="Sum">
		<variableExpression><![CDATA[($V{isOther}.booleanValue() && $V{isRefund}.booleanValue())? $F{amount} : new BigDecimal("0.00")]]></variableExpression>
	</variable>
	<variable name="COUNT_PAYMENT_CHEQUE" class="java.lang.Integer" resetType="Group" resetGroup="ActItem" calculation="Sum">
		<variableExpression><![CDATA[($V{isCheque}.booleanValue() && $V{isPayment}.booleanValue())? 1: 0]]></variableExpression>
	</variable>
	<variable name="COUNT_REFUND_CHEQUE" class="java.lang.Integer" resetType="Group" resetGroup="ActItem" calculation="Sum">
		<variableExpression><![CDATA[($V{isCheque}.booleanValue() && $V{isRefund}.booleanValue())? 1 : 0]]></variableExpression>
	</variable>
	<variable name="COUNT_PAYMENT_OTHER" class="java.lang.Integer" resetType="Group" resetGroup="ActItem" calculation="Sum">
		<variableExpression><![CDATA[($V{isOther}.booleanValue() && $V{isPayment}.booleanValue())? 1:0]]></variableExpression>
	</variable>
	<variable name="COUNT_REFUND_OTHER" class="java.lang.Integer" resetType="Group" resetGroup="ActItem" calculation="Sum">
		<variableExpression><![CDATA[($V{isOther}.booleanValue() && $V{isRefund}.booleanValue())? 1 : 0]]></variableExpression>
	</variable>
	<variable name="COUNT_PAYMENT_CREDITCARD" class="java.lang.Integer" resetType="Group" resetGroup="ActItem" calculation="Sum">
		<variableExpression><![CDATA[($V{isCreditCard}.booleanValue() && $V{isPayment}.booleanValue())? 1:0]]></variableExpression>
	</variable>
	<variable name="COUNT_REFUND_CREDITCARD" class="java.lang.Integer" resetType="Group" resetGroup="ActItem" calculation="Sum">
		<variableExpression><![CDATA[($V{isCreditCard}.booleanValue() && $V{isRefund}.booleanValue())? 1:0]]></variableExpression>
	</variable>
	<variable name="COUNT_PAYMENT_EFT" class="java.lang.Integer" resetType="Group" resetGroup="ActItem" calculation="Sum">
		<variableExpression><![CDATA[($V{isEFT}.booleanValue() && $V{isPayment}.booleanValue())? 1:0]]></variableExpression>
	</variable>
	<variable name="COUNT_REFUND_EFT" class="java.lang.Integer" resetType="Group" resetGroup="ActItem" calculation="Sum">
		<variableExpression><![CDATA[($V{isEFT}.booleanValue() && $V{isRefund}.booleanValue())? 1:0]]></variableExpression>
	</variable>
	<variable name="dType" class="java.lang.String">
		<variableExpression><![CDATA[$V{isAdjustment}? "Adjustment" :$V{isCash}?"Cash":$V{isCheque}?"Cheque":$V{isEFT}?"EFT":$V{isCreditCard}?"Credit Card":$V{isDiscount}?"Discount":$V{isOther}?"Other":"????"]]></variableExpression>
	</variable>
	<variable name="TOTAL_DescrGroup" class="java.math.BigDecimal" resetType="Group" resetGroup="DescrGroup" calculation="Sum">
		<variableExpression><![CDATA[$F{amount}]]></variableExpression>
	</variable>
	<variable name="CCprev" class="java.lang.String">
		<variableExpression><![CDATA[($V{CCcurr}==null)?"init":$V{CCcurr}]]></variableExpression>
		<initialValueExpression><![CDATA[new String("init")]]></initialValueExpression>
	</variable>
	<variable name="CCcurr" class="java.lang.String">
		<variableExpression><![CDATA[$V{isCreditCard}?(($F{item.creditCard}== null)? "(card?)":$F{item.creditCard}):"NCC"]]></variableExpression>
		<initialValueExpression><![CDATA["NCC"]]></initialValueExpression>
	</variable>
	<variable name="CClist" class="java.lang.String">
		<variableExpression><![CDATA[($V{CCprev}.compareTo($V{CCcurr})==0)?$V{CClist}:$V{CClist}.concat($V{CCcurr}).concat("#")]]></variableExpression>
		<initialValueExpression><![CDATA[new String("#")]]></initialValueExpression>
	</variable>
	<variable name="CCarray" class="java.lang.String[]">
		<variableExpression><![CDATA[$V{CClist}.concat("NCC#NCC#NCC#NCC#NCC#NCC#NCC#NCC").split("#")]]></variableExpression>
		<initialValueExpression><![CDATA[java.util.Arrays.asList("1","2","3","4","5","6")]]></initialValueExpression>
	</variable>
	<variable name="CCtotal-1" class="java.math.BigDecimal" calculation="Sum">
		<variableExpression><![CDATA[($V{isCreditCard}.booleanValue()&&($V{CCcurr}.compareTo($V{CCarray}[1])==0))? $F{amount} : new BigDecimal("0.00")]]></variableExpression>
		<initialValueExpression><![CDATA[new BigDecimal("0.0")]]></initialValueExpression>
	</variable>
	<variable name="CCtotal-2" class="java.math.BigDecimal" calculation="Sum">
		<variableExpression><![CDATA[($V{isCreditCard}.booleanValue()&&($V{CCcurr}.compareTo($V{CCarray}[2])==0))? $F{amount} : new BigDecimal("0.00")]]></variableExpression>
		<initialValueExpression><![CDATA[new BigDecimal("0.0")]]></initialValueExpression>
	</variable>
	<variable name="CCtotal-3" class="java.math.BigDecimal" calculation="Sum">
		<variableExpression><![CDATA[($V{isCreditCard}.booleanValue()&&($V{CCcurr}.compareTo($V{CCarray}[3])==0))? $F{amount} : new BigDecimal("0.00")]]></variableExpression>
		<initialValueExpression><![CDATA[new BigDecimal("0.0")]]></initialValueExpression>
	</variable>
	<variable name="CCtotal-4" class="java.math.BigDecimal" calculation="Sum">
		<variableExpression><![CDATA[($V{isCreditCard}.booleanValue()&&($V{CCcurr}.compareTo($V{CCarray}[4])==0))? $F{amount} : new BigDecimal("0.00")]]></variableExpression>
		<initialValueExpression><![CDATA[new BigDecimal("0.0")]]></initialValueExpression>
	</variable>
	<variable name="CCtotal-5" class="java.math.BigDecimal" calculation="Sum">
		<variableExpression><![CDATA[($V{isCreditCard}.booleanValue()&&($V{CCcurr}.compareTo($V{CCarray}[5])==0))? $F{amount} : new BigDecimal("0.00")]]></variableExpression>
		<initialValueExpression><![CDATA[new BigDecimal("0.0")]]></initialValueExpression>
	</variable>
	<variable name="CCtotal-6" class="java.math.BigDecimal" calculation="Sum">
		<variableExpression><![CDATA[($V{isCreditCard}.booleanValue()&&($V{CCcurr}.compareTo($V{CCarray}[6])==0))? $F{amount} : new BigDecimal("0.00")]]></variableExpression>
		<initialValueExpression><![CDATA[new BigDecimal("0.0")]]></initialValueExpression>
	</variable>
	<variable name="CCtotal-7" class="java.math.BigDecimal" calculation="Sum">
		<variableExpression><![CDATA[($V{isCreditCard}.booleanValue()&&($V{CCcurr}.compareTo($V{CCarray}[7])==0))? $F{amount} : new BigDecimal("0.00")]]></variableExpression>
		<initialValueExpression><![CDATA[new BigDecimal("0.0")]]></initialValueExpression>
	</variable>
	<variable name="CCtotal-8" class="java.math.BigDecimal" calculation="Sum">
		<variableExpression><![CDATA[($V{isCreditCard}.booleanValue()&&($V{CCcurr}.compareTo($V{CCarray}[8])==0))? $F{amount} : new BigDecimal("0.00")]]></variableExpression>
		<initialValueExpression><![CDATA[new BigDecimal("0.0")]]></initialValueExpression>
	</variable>
	<variable name="DescrSort" class="java.lang.String">
		<variableExpression><![CDATA[($V{isAdjustment}.booleanValue())? "-" : $V{isCheque}?(($F{item.bank}== null)? "(bank?)":$F{item.bank}):$V{isEFT}?"-":$V{isCreditCard}?(($F{item.creditCard}== null)? "(card?)":$F{item.description}):(!$V{isCash})?"-":"-"]]></variableExpression>
	</variable>
	<variable name="Reverses" class="java.lang.String">
		<variableExpression><![CDATA[$V{isAdjustment}?"":($F{act.reverses.source.id}==null)?"":("\n"+"Reverses ID "+$F{act.reverses.source.id}.toString())]]></variableExpression>
	</variable>
	<variable name="ReversedBy" class="java.lang.String">
		<variableExpression><![CDATA[$V{isAdjustment}?"":($F{act.reversal.target.id}==null)?"":("\n"+"Reversed by ID "+$F{act.reversal.target.id}.toString())]]></variableExpression>
	</variable>
	<variable name="description" class="java.lang.String">
		<variableExpression><![CDATA[$V{isCheque}?((($F{item.bank}== null)? "(bank?)":$F{item.bank}) + ":" + (($F{item.bsb}== null)? "(branch?)":$F{item.bsb}) + "~" + (($F{item.drawer}== null)? "(drawer?)":$F{item.drawer})):
  $V{isEFT}?"":
  $V{isCreditCard}?(($F{item.creditCard}== null)? "(card?)":$F{item.description}):
  $V{isCash}?"":
  $V{isRefund}?("xx "+$F{item.description}):
  $F{item.description}]]></variableExpression>
	</variable>
	<variable name="description1" class="java.lang.String">
		<variableExpression><![CDATA[$V{description}+$V{Reverses}+$V{ReversedBy}]]></variableExpression>
	</variable>
	<variable name="description2" class="java.lang.String">
		<variableExpression><![CDATA[$V{description1}.startsWith("\n")?$V{description1}.substring(1):$V{description1}]]></variableExpression>
	</variable>
	<variable name="TOTAL_CASH_ROUNDING" class="java.math.BigDecimal" calculation="Sum">
		<variableExpression><![CDATA[($V{isCash}.booleanValue())? (($F{item.roundedAmount}.compareTo(new BigDecimal("0.00")) == 0) ? new BigDecimal("0.00") : ($F{item.roundedAmount}.abs()).subtract($F{amount}.abs())):new BigDecimal("0.00")]]></variableExpression>
	</variable>
	<group name="ActItem" isReprintHeaderOnEachPage="true">
		<groupExpression><![CDATA[null]]></groupExpression>
		<groupHeader>
			<band splitType="Stretch"/>
		</groupHeader>
		<groupFooter>
			<band height="27" splitType="Stretch">
				<line direction="BottomUp">
					<reportElement key="line-3" x="0" y="6" width="379" height="1" uuid="9716f950-1b1b-42fc-b807-b319f42c6c8a"/>
				</line>
				<textField pattern="#,##0.00" isBlankWhenNull="false">
					<reportElement key="textField" x="189" y="8" width="59" height="12" uuid="3b98560b-1a02-4784-b48a-9a2ccb57cc90"/>
					<box>
						<topPen lineWidth="0.0" lineStyle="Solid" lineColor="#000000"/>
						<leftPen lineWidth="0.0" lineStyle="Solid" lineColor="#000000"/>
						<bottomPen lineWidth="0.0" lineStyle="Solid" lineColor="#000000"/>
						<rightPen lineWidth="0.0" lineStyle="Solid" lineColor="#000000"/>
					</box>
					<textElement textAlignment="Right"/>
					<textFieldExpression><![CDATA[$V{DEP_TOTAL}]]></textFieldExpression>
				</textField>
				<staticText>
					<reportElement key="staticText-17" x="160" y="8" width="27" height="11" uuid="8795cc8f-e668-4104-8c94-207e2103110a"/>
					<box>
						<topPen lineWidth="0.0" lineStyle="Solid" lineColor="#000000"/>
						<leftPen lineWidth="0.0" lineStyle="Solid" lineColor="#000000"/>
						<bottomPen lineWidth="0.0" lineStyle="Solid" lineColor="#000000"/>
						<rightPen lineWidth="0.0" lineStyle="Solid" lineColor="#000000"/>
					</box>
					<textElement textAlignment="Right"/>
					<text><![CDATA[Total]]></text>
				</staticText>
				<line direction="BottomUp">
					<reportElement key="line-3" x="1" y="20" width="378" height="1" uuid="f2881c62-f412-461a-95ab-28cb22a5d229"/>
				</line>
			</band>
		</groupFooter>
	</group>
	<group name="ItemTypeGroup">
		<groupExpression><![CDATA[$V{dType}]]></groupExpression>
		<groupHeader>
			<band/>
		</groupHeader>
		<groupFooter>
			<band height="13">
				<printWhenExpression><![CDATA[!($V{isCash}.booleanValue()||$V{isAdjustment})]]></printWhenExpression>
				<textField pattern="#,##0.00" isBlankWhenNull="false">
					<reportElement key="textField" x="4" y="0" width="38" height="9" uuid="03af1ac9-0652-4f6e-ae81-29399b446b4b"/>
					<box>
						<topPen lineWidth="0.0" lineStyle="Solid" lineColor="#000000"/>
						<leftPen lineWidth="0.0" lineStyle="Solid" lineColor="#000000"/>
						<bottomPen lineWidth="0.0" lineStyle="Solid" lineColor="#000000"/>
						<rightPen lineWidth="0.0" lineStyle="Solid" lineColor="#000000"/>
					</box>
					<textElement textAlignment="Right" verticalAlignment="Middle">
						<font size="5"/>
					</textElement>
					<textFieldExpression><![CDATA[$V{TOTAL_ItemType}]]></textFieldExpression>
				</textField>
				<line direction="BottomUp">
					<reportElement key="line-3" x="0" y="10" width="379" height="1" uuid="7729312b-e3ba-4656-a212-853d522719fd"/>
				</line>
			</band>
		</groupFooter>
	</group>
	<group name="DescrGroup">
		<groupExpression><![CDATA[$V{DescrSort}]]></groupExpression>
		<groupFooter>
			<band height="10">
				<property name="com.jaspersoft.studio.unit.height" value="pixel"/>
				<printWhenExpression><![CDATA[$V{isCreditCard}]]></printWhenExpression>
				<textField pattern="#,##0.00" isBlankWhenNull="false">
					<reportElement key="textField" x="208" y="0" width="38" height="9" uuid="b2228f25-f122-4c3b-86ae-a40e3dbc9a18">
						<property name="com.jaspersoft.studio.unit.x" value="pixel"/>
					</reportElement>
					<box>
						<topPen lineWidth="0.0" lineStyle="Solid" lineColor="#000000"/>
						<leftPen lineWidth="0.0" lineStyle="Solid" lineColor="#000000"/>
						<bottomPen lineWidth="0.0" lineStyle="Solid" lineColor="#000000"/>
						<rightPen lineWidth="0.0" lineStyle="Solid" lineColor="#000000"/>
					</box>
					<textElement textAlignment="Right" verticalAlignment="Middle">
						<font size="5"/>
					</textElement>
					<textFieldExpression><![CDATA[$V{TOTAL_DescrGroup}]]></textFieldExpression>
				</textField>
				<staticText>
					<reportElement key="staticText-11" x="161" y="0" width="46" height="9" uuid="06a7d58a-5008-4180-8751-3ae99366c47e">
						<property name="com.jaspersoft.studio.unit.y" value="pixel"/>
						<property name="com.jaspersoft.studio.unit.height" value="pixel"/>
					</reportElement>
					<box>
						<topPen lineWidth="0.0" lineStyle="Solid" lineColor="#000000"/>
						<leftPen lineWidth="0.0" lineStyle="Solid" lineColor="#000000"/>
						<bottomPen lineWidth="0.0" lineStyle="Solid" lineColor="#000000"/>
						<rightPen lineWidth="0.0" lineStyle="Solid" lineColor="#000000"/>
					</box>
					<textElement textAlignment="Right"/>
					<text><![CDATA[Card Total: ]]></text>
				</staticText>
			</band>
		</groupFooter>
	</group>
	<background>
		<band splitType="Stretch"/>
	</background>
	<pageHeader>
		<band height="58" splitType="Stretch">
			<staticText>
				<reportElement key="staticText-9" x="125" y="6" width="128" height="20" uuid="48e4dca2-09d0-4074-a709-58616420bf06"/>
				<box>
					<topPen lineWidth="0.0" lineStyle="Solid" lineColor="#000000"/>
					<leftPen lineWidth="0.0" lineStyle="Solid" lineColor="#000000"/>
					<bottomPen lineWidth="0.0" lineStyle="Solid" lineColor="#000000"/>
					<rightPen lineWidth="0.0" lineStyle="Solid" lineColor="#000000"/>
				</box>
				<textElement textAlignment="Center">
					<font size="12" isBold="true"/>
				</textElement>
				<text><![CDATA[Bank Deposit]]></text>
			</staticText>
			<textField evaluationTime="Report">
				<reportElement x="349" y="42" width="25" height="10" uuid="ea0591fd-2b68-4b67-a692-0029a2b7c9eb"/>
				<textFieldExpression><![CDATA[" of " + $V{PAGE_NUMBER}]]></textFieldExpression>
			</textField>
			<staticText>
				<reportElement key="staticText-15" x="9" y="28" width="26" height="12" uuid="2dbcd922-915a-40ab-927f-609506d66d28">
					<property name="com.jaspersoft.studio.unit.y" value="pixel"/>
				</reportElement>
				<box>
					<topPen lineWidth="0.0" lineStyle="Solid" lineColor="#000000"/>
					<leftPen lineWidth="0.0" lineStyle="Solid" lineColor="#000000"/>
					<bottomPen lineWidth="0.0" lineStyle="Solid" lineColor="#000000"/>
					<rightPen lineWidth="0.0" lineStyle="Solid" lineColor="#000000"/>
				</box>
				<textElement>
					<font size="8" isBold="true"/>
				</textElement>
				<text><![CDATA[Bank:]]></text>
			</staticText>
			<textField isBlankWhenNull="false">
				<reportElement key="textField" x="37" y="28" width="342" height="12" uuid="67024ee8-fe58-4059-8544-923f205b5c88"/>
				<box>
					<topPen lineWidth="0.0" lineStyle="Solid" lineColor="#000000"/>
					<leftPen lineWidth="0.0" lineStyle="Solid" lineColor="#000000"/>
					<bottomPen lineWidth="0.0" lineStyle="Solid" lineColor="#000000"/>
					<rightPen lineWidth="0.0" lineStyle="Solid" lineColor="#000000"/>
				</box>
				<textElement>
					<font size="8" isBold="true"/>
				</textElement>
				<textFieldExpression><![CDATA[$F{bankDeposit.depositAccount.entity.accountName}]]></textFieldExpression>
			</textField>
			<textField isBlankWhenNull="true">
				<reportElement key="textField" x="37" y="40" width="71" height="11" uuid="d7fbde01-21eb-411d-abfc-30d91746d61f">
					<property name="com.jaspersoft.studio.unit.height" value="pixel"/>
				</reportElement>
				<box>
					<topPen lineWidth="0.0" lineStyle="Solid" lineColor="#000000"/>
					<leftPen lineWidth="0.0" lineStyle="Solid" lineColor="#000000"/>
					<bottomPen lineWidth="0.0" lineStyle="Solid" lineColor="#000000"/>
					<rightPen lineWidth="0.0" lineStyle="Solid" lineColor="#000000"/>
				</box>
				<textElement>
					<font size="8" isBold="true"/>
				</textElement>
				<textFieldExpression><![CDATA[$F{bankDeposit.depositAccount.entity.accountNumber}]]></textFieldExpression>
			</textField>
			<textField pattern="dd/MM/yyyy" isBlankWhenNull="false">
				<reportElement key="textField" x="308" y="4" width="71" height="11" uuid="da9f746d-3403-4423-bacd-e359cd99292c"/>
				<box>
					<topPen lineWidth="0.0" lineStyle="Solid" lineColor="#000000"/>
					<leftPen lineWidth="0.0" lineStyle="Solid" lineColor="#000000"/>
					<bottomPen lineWidth="0.0" lineStyle="Solid" lineColor="#000000"/>
					<rightPen lineWidth="0.0" lineStyle="Solid" lineColor="#000000"/>
				</box>
				<textFieldExpression><![CDATA[DateFormat.getDateTimeInstance(DateFormat.SHORT,DateFormat.SHORT,  $P{REPORT_LOCALE}).format($F{bankDeposit.startTime})]]></textFieldExpression>
			</textField>
			<textField evaluationTime="Report" isBlankWhenNull="false">
				<reportElement key="textField-8" isPrintRepeatedValues="false" x="308" y="15" width="68" height="9" uuid="70e3bf4f-65bf-4f65-8ba5-d45fb0ebbb71"/>
				<box>
					<topPen lineWidth="0.0" lineStyle="Solid" lineColor="#000000"/>
					<leftPen lineWidth="0.0" lineStyle="Solid" lineColor="#000000"/>
					<bottomPen lineWidth="0.0" lineStyle="Solid" lineColor="#000000"/>
					<rightPen lineWidth="0.0" lineStyle="Solid" lineColor="#000000"/>
				</box>
				<textElement>
					<font size="5"/>
				</textElement>
				<textFieldExpression><![CDATA["Status: "+$F{bankDeposit.status}]]></textFieldExpression>
			</textField>
			<textField>
				<reportElement x="295" y="42" width="52" height="10" uuid="fa2e91ff-b0bc-4b62-bf87-99195fc8f831">
					<property name="com.jaspersoft.studio.unit.height" value="pixel"/>
				</reportElement>
				<textElement textAlignment="Right"/>
				<textFieldExpression><![CDATA["Page " + $V{PAGE_NUMBER}]]></textFieldExpression>
			</textField>
		</band>
	</pageHeader>
	<columnHeader>
		<band height="26" splitType="Stretch">
			<staticText>
				<reportElement key="staticText-11" x="83" y="8" width="95" height="11" uuid="5eccb0a6-5477-4d61-9772-7337735808d6">
					<property name="com.jaspersoft.studio.unit.x" value="pixel"/>
					<property name="com.jaspersoft.studio.unit.width" value="pixel"/>
				</reportElement>
				<box>
					<topPen lineWidth="0.0" lineStyle="Solid" lineColor="#000000"/>
					<leftPen lineWidth="0.0" lineStyle="Solid" lineColor="#000000"/>
					<bottomPen lineWidth="0.0" lineStyle="Solid" lineColor="#000000"/>
					<rightPen lineWidth="0.0" lineStyle="Solid" lineColor="#000000"/>
				</box>
				<text><![CDATA[Customer]]></text>
			</staticText>
			<staticText>
<<<<<<< HEAD
				<reportElement key="staticText-12" x="0" y="8" width="79" height="11"
							   uuid="17652079-0324-431b-95ec-309b2e630668"/>
=======
				<reportElement key="staticText-12" x="0" y="8" width="81" height="11" uuid="17652079-0324-431b-95ec-309b2e630668"/>
>>>>>>> 3bdc0188
				<box>
					<topPen lineWidth="0.0" lineStyle="Solid" lineColor="#000000"/>
					<leftPen lineWidth="0.0" lineStyle="Solid" lineColor="#000000"/>
					<bottomPen lineWidth="0.0" lineStyle="Solid" lineColor="#000000"/>
					<rightPen lineWidth="0.0" lineStyle="Solid" lineColor="#000000"/>
				</box>
				<text><![CDATA[Type/Total  Date/Time]]></text>
			</staticText>
			<staticText>
				<reportElement key="staticText-13" x="213" y="8" width="33" height="11" uuid="ad33a6f7-ce97-41e4-8e44-bed3e1fb4fe1"/>
				<box>
					<topPen lineWidth="0.0" lineStyle="Solid" lineColor="#000000"/>
					<leftPen lineWidth="0.0" lineStyle="Solid" lineColor="#000000"/>
					<bottomPen lineWidth="0.0" lineStyle="Solid" lineColor="#000000"/>
					<rightPen lineWidth="0.0" lineStyle="Solid" lineColor="#000000"/>
				</box>
				<textElement textAlignment="Right"/>
				<text><![CDATA[Amount]]></text>
			</staticText>
			<staticText>
				<reportElement key="staticText-14" x="249" y="8" width="56" height="11" uuid="08e9d43c-6e4c-4968-b4d4-ca9cb2243aa0"/>
				<box>
					<topPen lineWidth="0.0" lineStyle="Solid" lineColor="#000000"/>
					<leftPen lineWidth="0.0" lineStyle="Solid" lineColor="#000000"/>
					<bottomPen lineWidth="0.0" lineStyle="Solid" lineColor="#000000"/>
					<rightPen lineWidth="0.0" lineStyle="Solid" lineColor="#000000"/>
				</box>
				<text><![CDATA[Description]]></text>
			</staticText>
			<line direction="BottomUp">
				<reportElement key="line-1" x="0" y="3" width="379" height="1" uuid="69d4e980-043f-48c6-97c8-9afca302fee7"/>
			</line>
			<line direction="BottomUp">
				<reportElement key="line-2" x="0" y="21" width="379" height="1" uuid="ecdf06f9-de5b-4af0-9129-de4821699a76"/>
			</line>
			<staticText>
				<reportElement key="staticText-14" x="357" y="8" width="22" height="11" uuid="a88f3e55-9306-4001-bb51-0b04841c9c55"/>
				<box>
					<topPen lineWidth="0.0" lineStyle="Solid" lineColor="#000000"/>
					<leftPen lineWidth="0.0" lineStyle="Solid" lineColor="#000000"/>
					<bottomPen lineWidth="0.0" lineStyle="Solid" lineColor="#000000"/>
					<rightPen lineWidth="0.0" lineStyle="Solid" lineColor="#000000"/>
				</box>
				<textElement textAlignment="Center"/>
				<text><![CDATA[User]]></text>
			</staticText>
			<staticText>
				<reportElement key="staticText-12" x="181" y="8" width="27" height="11" uuid="556267c5-b3cc-4ee7-bd89-c90c6398466f"/>
				<box>
					<topPen lineWidth="0.0" lineStyle="Solid" lineColor="#000000"/>
					<leftPen lineWidth="0.0" lineStyle="Solid" lineColor="#000000"/>
					<bottomPen lineWidth="0.0" lineStyle="Solid" lineColor="#000000"/>
					<rightPen lineWidth="0.0" lineStyle="Solid" lineColor="#000000"/>
				</box>
				<textElement textAlignment="Right"/>
				<text><![CDATA[Txn Id]]></text>
			</staticText>
		</band>
	</columnHeader>
	<detail>
		<band height="11" splitType="Stretch">
			<property name="com.jaspersoft.studio.unit.height" value="pixel"/>
			<printWhenExpression><![CDATA[!($V{isCash}.booleanValue()||$V{isAdjustment})]]></printWhenExpression>
			<textField isBlankWhenNull="false">
				<reportElement key="textField-6" x="83" y="0" width="95" height="9" uuid="53b4659b-857d-4c93-9951-b496e9e4074d"/>
				<box>
					<topPen lineWidth="0.0" lineStyle="Solid" lineColor="#000000"/>
					<leftPen lineWidth="0.0" lineStyle="Solid" lineColor="#000000"/>
					<bottomPen lineWidth="0.0" lineStyle="Solid" lineColor="#000000"/>
					<rightPen lineWidth="0.0" lineStyle="Solid" lineColor="#000000"/>
				</box>
				<textElement verticalAlignment="Middle">
					<font size="5"/>
				</textElement>
				<textFieldExpression><![CDATA[($V{isAdjustment}.booleanValue())? "--" : ($F{act.customer.entity.name}+" ("+$F{act.customer.entity.id}+")")]]></textFieldExpression>
			</textField>
			<textField isBlankWhenNull="false">
				<reportElement key="textField-8" isPrintRepeatedValues="false" x="0" y="0" width="47" height="9" uuid="bb6bfe05-1c17-49fe-b364-9e76387b0e37"/>
				<box>
					<topPen lineWidth="0.0" lineStyle="Solid" lineColor="#000000"/>
					<leftPen lineWidth="0.0" lineStyle="Solid" lineColor="#000000"/>
					<bottomPen lineWidth="0.0" lineStyle="Solid" lineColor="#000000"/>
					<rightPen lineWidth="0.0" lineStyle="Solid" lineColor="#000000"/>
				</box>
				<textElement verticalAlignment="Middle">
					<font size="5"/>
				</textElement>
				<textFieldExpression><![CDATA[$V{dType}]]></textFieldExpression>
			</textField>
			<textField pattern="#,##0.00" isBlankWhenNull="false">
				<reportElement key="textField-9" x="208" y="0" width="38" height="9" uuid="08229a5c-58db-4353-aec1-a95c8c8751bc"/>
				<box>
					<topPen lineWidth="0.0" lineStyle="Solid" lineColor="#000000"/>
					<leftPen lineWidth="0.0" lineStyle="Solid" lineColor="#000000"/>
					<bottomPen lineWidth="0.0" lineStyle="Solid" lineColor="#000000"/>
					<rightPen lineWidth="0.0" lineStyle="Solid" lineColor="#000000"/>
				</box>
				<textElement textAlignment="Right" verticalAlignment="Middle">
					<font size="5"/>
				</textElement>
				<textFieldExpression><![CDATA[$F{amount}]]></textFieldExpression>
			</textField>
			<textField isStretchWithOverflow="true" pattern="dd/MM HH:mm" isBlankWhenNull="false">
				<reportElement key="textField" x="46" y="0" width="35" height="9" uuid="ccf295c3-6637-46e6-b4e0-f43cffbb23f1"/>
				<box>
					<topPen lineWidth="0.0" lineStyle="Solid" lineColor="#000000"/>
					<leftPen lineWidth="0.0" lineStyle="Solid" lineColor="#000000"/>
					<bottomPen lineWidth="0.0" lineStyle="Solid" lineColor="#000000"/>
					<rightPen lineWidth="0.0" lineStyle="Solid" lineColor="#000000"/>
				</box>
				<textElement verticalAlignment="Middle">
					<font size="5"/>
				</textElement>
				<textFieldExpression><![CDATA[$F{act.startTime}]]></textFieldExpression>
			</textField>
			<textField isStretchWithOverflow="true" isBlankWhenNull="true">
				<reportElement key="textField" x="249" y="0" width="108" height="9" uuid="49c67f17-7ebc-4158-808b-dec8ffec4bb8"/>
				<box>
					<topPen lineWidth="0.0" lineStyle="Solid" lineColor="#000000"/>
					<leftPen lineWidth="0.0" lineStyle="Solid" lineColor="#000000"/>
					<bottomPen lineWidth="0.0" lineStyle="Solid" lineColor="#000000"/>
					<rightPen lineWidth="0.0" lineStyle="Solid" lineColor="#000000"/>
				</box>
				<textElement verticalAlignment="Middle">
					<font size="5"/>
				</textElement>
				<textFieldExpression><![CDATA[$V{isAdjustment}.booleanValue()?$F{act.description}:
($V{description2}.length()>0?$V{description2}:$F{act.notes})]]></textFieldExpression>
			</textField>
			<textField>
				<reportElement x="357" y="0" width="22" height="9" uuid="5a26a2e9-96b1-4e9a-8b03-e55a402e3f13"/>
				<textElement textAlignment="Center" verticalAlignment="Middle">
					<font size="5"/>
				</textElement>
				<textFieldExpression><![CDATA[$F{act.author.entity.username}]]></textFieldExpression>
			</textField>
			<textField pattern="###0">
				<reportElement x="181" y="0" width="27" height="9" uuid="e433400c-804d-4909-b434-e603cb113c4f"/>
				<textElement textAlignment="Right" verticalAlignment="Middle">
					<font size="5"/>
				</textElement>
				<textFieldExpression><![CDATA[$F{act.id}]]></textFieldExpression>
			</textField>
		</band>
	</detail>
	<summary>
		<band height="272" splitType="Stretch">
			<staticText>
				<reportElement key="staticText-20" x="105" y="10" width="167" height="20" uuid="408a8c58-bc76-4097-b10e-57adb3f4beda"/>
				<box>
					<topPen lineWidth="0.0" lineStyle="Solid" lineColor="#000000"/>
					<leftPen lineWidth="0.0" lineStyle="Solid" lineColor="#000000"/>
					<bottomPen lineWidth="0.0" lineStyle="Solid" lineColor="#000000"/>
					<rightPen lineWidth="0.0" lineStyle="Solid" lineColor="#000000"/>
				</box>
				<textElement textAlignment="Center">
					<font size="12" isBold="true"/>
				</textElement>
				<text><![CDATA[Deposit Summary]]></text>
			</staticText>
			<textField pattern="#,##0.00" isBlankWhenNull="false">
				<reportElement key="textField" x="71" y="142" width="58" height="11" uuid="333b9b7d-2c75-48e3-a31e-162a11bb2823"/>
				<box>
					<topPen lineWidth="0.0" lineStyle="Solid" lineColor="#000000"/>
					<leftPen lineWidth="0.0" lineStyle="Solid" lineColor="#000000"/>
					<bottomPen lineWidth="0.0" lineStyle="Solid" lineColor="#000000"/>
					<rightPen lineWidth="0.0" lineStyle="Solid" lineColor="#000000"/>
				</box>
				<textElement textAlignment="Right"/>
				<textFieldExpression><![CDATA[$V{TOTAL_PAYMENT_CASH}]]></textFieldExpression>
			</textField>
			<staticText>
				<reportElement key="staticText-21" x="4" y="142" width="67" height="11"
							   uuid="78ed1709-c30f-4281-bccf-e3dd26011f3b"/>
				<box>
					<topPen lineWidth="0.0" lineStyle="Solid" lineColor="#000000"/>
					<leftPen lineWidth="0.0" lineStyle="Solid" lineColor="#000000"/>
					<bottomPen lineWidth="0.0" lineStyle="Solid" lineColor="#000000"/>
					<rightPen lineWidth="0.0" lineStyle="Solid" lineColor="#000000"/>
				</box>
				<text><![CDATA[Cash Payments:]]></text>
			</staticText>
			<staticText>
				<reportElement key="staticText-22" x="4" y="153" width="67" height="12"
							   uuid="5f8b728f-f860-4015-becc-acfd75cc5c29"/>
				<box>
					<topPen lineWidth="0.0" lineStyle="Solid" lineColor="#000000"/>
					<leftPen lineWidth="0.0" lineStyle="Solid" lineColor="#000000"/>
					<bottomPen lineWidth="0.0" lineStyle="Solid" lineColor="#000000"/>
					<rightPen lineWidth="0.0" lineStyle="Solid" lineColor="#000000"/>
				</box>
				<text><![CDATA[Cash Refunds:]]></text>
			</staticText>
			<textField pattern="#,##0.00" isBlankWhenNull="false">
				<reportElement key="textField" x="71" y="153" width="58" height="12" uuid="eabaa80a-e65b-4894-8459-10deab6009fe"/>
				<box>
					<topPen lineWidth="0.0" lineStyle="Solid" lineColor="#000000"/>
					<leftPen lineWidth="0.0" lineStyle="Solid" lineColor="#000000"/>
					<bottomPen lineWidth="0.0" lineStyle="Solid" lineColor="#000000"/>
					<rightPen lineWidth="0.0" lineStyle="Solid" lineColor="#000000"/>
				</box>
				<textElement textAlignment="Right"/>
				<textFieldExpression><![CDATA[$V{TOTAL_REFUND_CASH}]]></textFieldExpression>
			</textField>
			<staticText>
				<reportElement key="staticText-23" x="4" y="165" width="67" height="11"
							   uuid="e0a13cf9-a7d3-42e8-8fd9-70d39e7cddb8"/>
				<box>
					<topPen lineWidth="0.0" lineStyle="Solid" lineColor="#000000"/>
					<leftPen lineWidth="0.0" lineStyle="Solid" lineColor="#000000"/>
					<bottomPen lineWidth="0.0" lineStyle="Solid" lineColor="#000000"/>
					<rightPen lineWidth="0.0" lineStyle="Solid" lineColor="#000000"/>
				</box>
				<text><![CDATA[Cash Adjustments:]]></text>
			</staticText>
			<textField pattern="#,##0.00" isBlankWhenNull="false">
				<reportElement key="textField" x="71" y="165" width="58" height="11" uuid="b2528462-f259-423e-a636-3c6079358008"/>
				<box>
					<topPen lineWidth="0.0" lineStyle="Solid" lineColor="#000000"/>
					<leftPen lineWidth="0.0" lineStyle="Solid" lineColor="#000000"/>
					<bottomPen lineWidth="0.0" lineStyle="Solid" lineColor="#000000"/>
					<rightPen lineWidth="0.0" lineStyle="Solid" lineColor="#000000"/>
				</box>
				<textElement textAlignment="Right"/>
				<textFieldExpression><![CDATA[$V{TOTAL_ADJUSTMENT_CASH}]]></textFieldExpression>
			</textField>
			<staticText>
				<reportElement key="staticText-24" x="4" y="187" width="67" height="12"
							   uuid="d5b4ef47-4809-4923-b28f-1fd0d8da4116"/>
				<box>
					<topPen lineWidth="0.0" lineStyle="Solid" lineColor="#000000"/>
					<leftPen lineWidth="0.0" lineStyle="Solid" lineColor="#000000"/>
					<bottomPen lineWidth="0.0" lineStyle="Solid" lineColor="#000000"/>
					<rightPen lineWidth="0.0" lineStyle="Solid" lineColor="#000000"/>
				</box>
				<textElement>
					<font isBold="true"/>
				</textElement>
				<text><![CDATA[Total Cash:]]></text>
			</staticText>
			<textField pattern="¤ #,##0.00" isBlankWhenNull="false">
				<reportElement key="textField" x="57" y="187" width="72" height="12" uuid="100d37ab-4ba2-4042-9d29-2c6f79897244">
					<property name="com.jaspersoft.studio.unit.y" value="pixel"/>
				</reportElement>
				<box>
					<topPen lineWidth="0.0" lineStyle="Solid" lineColor="#000000"/>
					<leftPen lineWidth="0.0" lineStyle="Solid" lineColor="#000000"/>
					<bottomPen lineWidth="0.0" lineStyle="Solid" lineColor="#000000"/>
					<rightPen lineWidth="0.0" lineStyle="Solid" lineColor="#000000"/>
				</box>
				<textElement textAlignment="Right">
					<font isBold="true"/>
				</textElement>
				<textFieldExpression><![CDATA[$V{TOTAL_PAYMENT_CASH}.add($V{TOTAL_REFUND_CASH}).add($V{TOTAL_CASH_ROUNDING}).add($V{TOTAL_ADJUSTMENT_CASH})]]></textFieldExpression>
			</textField>
			<textField pattern="¤ #,##0.00" isBlankWhenNull="false">
				<reportElement key="textField" x="237" y="72" width="71" height="11" uuid="0d255a4a-5601-4207-b8cf-41d417b25b06"/>
				<box>
					<topPen lineWidth="0.0" lineStyle="Solid" lineColor="#000000"/>
					<leftPen lineWidth="0.0" lineStyle="Solid" lineColor="#000000"/>
					<bottomPen lineWidth="0.0" lineStyle="Solid" lineColor="#000000"/>
					<rightPen lineWidth="0.0" lineStyle="Solid" lineColor="#000000"/>
				</box>
				<textElement textAlignment="Right" verticalAlignment="Middle">
					<font isBold="true"/>
				</textElement>
				<textFieldExpression><![CDATA[$V{TOTAL_PAYMENT_CHEQUE}.add($V{TOTAL_REFUND_CHEQUE})]]></textFieldExpression>
			</textField>
			<textField pattern="#,##0.00" isBlankWhenNull="false">
				<reportElement key="textField" x="83" y="83" width="46" height="12" uuid="11924c53-5f8f-4bf0-85e6-f24eb2ae6ebb"/>
				<box>
					<topPen lineWidth="0.0" lineStyle="Solid" lineColor="#000000"/>
					<leftPen lineWidth="0.0" lineStyle="Solid" lineColor="#000000"/>
					<bottomPen lineWidth="0.0" lineStyle="Solid" lineColor="#000000"/>
					<rightPen lineWidth="0.0" lineStyle="Solid" lineColor="#000000"/>
				</box>
				<textElement textAlignment="Right" verticalAlignment="Middle"/>
				<textFieldExpression><![CDATA[$V{TOTAL_PAYMENT_CREDITCARD}]]></textFieldExpression>
			</textField>
			<textField pattern="#,##0.00" isBlankWhenNull="false">
				<reportElement key="textField" x="191" y="83" width="46" height="12" uuid="b85283fe-61d3-4b74-8f64-8991d36f55a4"/>
				<box>
					<topPen lineWidth="0.0" lineStyle="Solid" lineColor="#000000"/>
					<leftPen lineWidth="0.0" lineStyle="Solid" lineColor="#000000"/>
					<bottomPen lineWidth="0.0" lineStyle="Solid" lineColor="#000000"/>
					<rightPen lineWidth="0.0" lineStyle="Solid" lineColor="#000000"/>
				</box>
				<textElement textAlignment="Right" verticalAlignment="Middle"/>
				<textFieldExpression><![CDATA[$V{TOTAL_REFUND_CREDITCARD}]]></textFieldExpression>
			</textField>
			<textField pattern="¤ #,##0.00" isBlankWhenNull="false">
				<reportElement key="textField" x="237" y="83" width="71" height="12" uuid="ea6df3ce-0157-45fd-b36c-5475b8d42a15"/>
				<box>
					<topPen lineWidth="0.0" lineStyle="Solid" lineColor="#000000"/>
					<leftPen lineWidth="0.0" lineStyle="Solid" lineColor="#000000"/>
					<bottomPen lineWidth="0.0" lineStyle="Solid" lineColor="#000000"/>
					<rightPen lineWidth="0.0" lineStyle="Solid" lineColor="#000000"/>
				</box>
				<textElement textAlignment="Right" verticalAlignment="Middle">
					<font isBold="true"/>
				</textElement>
				<textFieldExpression><![CDATA[$V{TOTAL_PAYMENT_CREDITCARD}.add($V{TOTAL_REFUND_CREDITCARD})]]></textFieldExpression>
			</textField>
			<textField pattern="#,##0.00" isBlankWhenNull="false">
				<reportElement key="textField" x="83" y="95" width="46" height="11" uuid="6ae8280a-046c-499e-926d-f01a02c686d3"/>
				<box>
					<topPen lineWidth="0.0" lineStyle="Solid" lineColor="#000000"/>
					<leftPen lineWidth="0.0" lineStyle="Solid" lineColor="#000000"/>
					<bottomPen lineWidth="0.0" lineStyle="Solid" lineColor="#000000"/>
					<rightPen lineWidth="0.0" lineStyle="Solid" lineColor="#000000"/>
				</box>
				<textElement textAlignment="Right" verticalAlignment="Middle"/>
				<textFieldExpression><![CDATA[$V{TOTAL_PAYMENT_EFT}]]></textFieldExpression>
			</textField>
			<textField pattern="#,##0.00" isBlankWhenNull="false">
				<reportElement key="textField" x="191" y="95" width="46" height="11" uuid="b900495a-0d9b-4d70-b89f-acb29cb7cead"/>
				<box>
					<topPen lineWidth="0.0" lineStyle="Solid" lineColor="#000000"/>
					<leftPen lineWidth="0.0" lineStyle="Solid" lineColor="#000000"/>
					<bottomPen lineWidth="0.0" lineStyle="Solid" lineColor="#000000"/>
					<rightPen lineWidth="0.0" lineStyle="Solid" lineColor="#000000"/>
				</box>
				<textElement textAlignment="Right" verticalAlignment="Middle"/>
				<textFieldExpression><![CDATA[$V{TOTAL_REFUND_EFT}]]></textFieldExpression>
			</textField>
			<textField pattern="¤ #,##0.00" isBlankWhenNull="false">
				<reportElement key="textField" x="237" y="95" width="71" height="11" uuid="de5bf99f-fd6b-4aec-b28e-3ab55f476ef0"/>
				<box>
					<topPen lineWidth="0.0" lineStyle="Solid" lineColor="#000000"/>
					<leftPen lineWidth="0.0" lineStyle="Solid" lineColor="#000000"/>
					<bottomPen lineWidth="0.0" lineStyle="Solid" lineColor="#000000"/>
					<rightPen lineWidth="0.0" lineStyle="Solid" lineColor="#000000"/>
				</box>
				<textElement textAlignment="Right" verticalAlignment="Middle">
					<font isBold="true"/>
				</textElement>
				<textFieldExpression><![CDATA[$V{TOTAL_PAYMENT_EFT}.add($V{TOTAL_REFUND_EFT})]]></textFieldExpression>
			</textField>
			<staticText>
				<reportElement key="staticText-33" x="95" y="241" width="61" height="11" uuid="7508a7a5-d2e4-4101-a382-e72ce4416d65"/>
				<box>
					<topPen lineWidth="0.0" lineStyle="Solid" lineColor="#000000"/>
					<leftPen lineWidth="0.0" lineStyle="Solid" lineColor="#000000"/>
					<bottomPen lineWidth="0.0" lineStyle="Solid" lineColor="#000000"/>
					<rightPen lineWidth="0.0" lineStyle="Solid" lineColor="#000000"/>
				</box>
				<textElement>
					<font isBold="true"/>
				</textElement>
				<text><![CDATA[Total Deposit :]]></text>
			</staticText>
			<textField pattern="¤ #,##0.00" isBlankWhenNull="false">
				<reportElement key="textField" x="161" y="240" width="71" height="13" uuid="a8dd7bf3-f54f-42da-a7a9-6773a31a6b7c"/>
				<box>
					<topPen lineWidth="0.0" lineStyle="Solid" lineColor="#000000"/>
					<leftPen lineWidth="0.0" lineStyle="Solid" lineColor="#000000"/>
					<bottomPen lineWidth="0.0" lineStyle="Solid" lineColor="#000000"/>
					<rightPen lineWidth="0.0" lineStyle="Solid" lineColor="#000000"/>
				</box>
				<textElement textAlignment="Right">
					<font isBold="true"/>
				</textElement>
				<textFieldExpression><![CDATA[$V{DEP_TOTAL}.add($V{TOTAL_CASH_ROUNDING}).subtract($V{TOTAL_DISCOUNT})]]></textFieldExpression>
			</textField>
			<staticText>
				<reportElement key="staticText-35" x="4" y="176" width="67" height="11"
							   uuid="d5beb735-cb64-473c-a668-6c1efbdba095"/>
				<box>
					<topPen lineWidth="0.0" lineStyle="Solid" lineColor="#000000"/>
					<leftPen lineWidth="0.0" lineStyle="Solid" lineColor="#000000"/>
					<bottomPen lineWidth="0.0" lineStyle="Solid" lineColor="#000000"/>
					<rightPen lineWidth="0.0" lineStyle="Solid" lineColor="#000000"/>
				</box>
				<text><![CDATA[Cash Rounding:]]></text>
			</staticText>
			<staticText>
				<reportElement key="staticText-28" x="4" y="61" width="47" height="11" uuid="1400ae57-455e-4813-931c-27d477b00551"/>
				<box>
					<topPen lineWidth="0.0" lineStyle="Solid" lineColor="#000000"/>
					<leftPen lineWidth="0.0" lineStyle="Solid" lineColor="#000000"/>
					<bottomPen lineWidth="0.0" lineStyle="Solid" lineColor="#000000"/>
					<rightPen lineWidth="0.0" lineStyle="Solid" lineColor="#000000"/>
				</box>
				<textElement verticalAlignment="Middle">
					<font isBold="true"/>
				</textElement>
				<text><![CDATA[Type]]></text>
			</staticText>
			<staticText>
				<reportElement key="staticText-28" x="51" y="61" width="32" height="11" uuid="7a910753-397e-4ddb-af7a-b4ddfe101ee0"/>
				<box>
					<topPen lineWidth="0.0" lineStyle="Solid" lineColor="#000000"/>
					<leftPen lineWidth="0.0" lineStyle="Solid" lineColor="#000000"/>
					<bottomPen lineWidth="0.0" lineStyle="Solid" lineColor="#000000"/>
					<rightPen lineWidth="0.0" lineStyle="Solid" lineColor="#000000"/>
				</box>
				<textElement textAlignment="Right" verticalAlignment="Middle">
					<font isBold="true"/>
				</textElement>
				<text><![CDATA[Count]]></text>
			</staticText>
			<staticText>
				<reportElement key="staticText-28" x="171" y="49" width="66" height="12" uuid="2c157913-a1d2-4db5-867c-b786ab3ccad2"/>
				<box>
					<topPen lineWidth="0.0" lineStyle="Solid" lineColor="#000000"/>
					<leftPen lineWidth="0.0" lineStyle="Solid" lineColor="#000000"/>
					<bottomPen lineWidth="0.0" lineStyle="Solid" lineColor="#000000"/>
					<rightPen lineWidth="0.0" lineStyle="Solid" lineColor="#000000"/>
				</box>
				<textElement textAlignment="Center" verticalAlignment="Middle">
					<font isBold="true"/>
				</textElement>
				<text><![CDATA[----Refunds----
]]></text>
			</staticText>
			<staticText>
				<reportElement key="staticText-28" x="237" y="61" width="71" height="11" uuid="0f45f338-794a-4d2e-ad37-7a0deb09d818"/>
				<box>
					<topPen lineWidth="0.0" lineStyle="Solid" lineColor="#000000"/>
					<leftPen lineWidth="0.0" lineStyle="Solid" lineColor="#000000"/>
					<bottomPen lineWidth="0.0" lineStyle="Solid" lineColor="#000000"/>
					<rightPen lineWidth="0.0" lineStyle="Solid" lineColor="#000000"/>
				</box>
				<textElement textAlignment="Right" verticalAlignment="Middle">
					<font isBold="true"/>
				</textElement>
				<text><![CDATA[Total]]></text>
			</staticText>
			<staticText>
				<reportElement key="staticText-28" x="4" y="72" width="47" height="11" uuid="38938496-8806-4f3d-ab73-45f8ccee9361"/>
				<box>
					<topPen lineWidth="0.0" lineStyle="Solid" lineColor="#000000"/>
					<leftPen lineWidth="0.0" lineStyle="Solid" lineColor="#000000"/>
					<bottomPen lineWidth="0.0" lineStyle="Solid" lineColor="#000000"/>
					<rightPen lineWidth="0.0" lineStyle="Solid" lineColor="#000000"/>
				</box>
				<textElement verticalAlignment="Middle">
					<font isBold="true"/>
				</textElement>
				<text><![CDATA[Cheque]]></text>
			</staticText>
			<staticText>
				<reportElement key="staticText-28" x="4" y="95" width="47" height="11" uuid="f1890be4-214f-4802-9db8-da9b78dc1f0a"/>
				<box>
					<topPen lineWidth="0.0" lineStyle="Solid" lineColor="#000000"/>
					<leftPen lineWidth="0.0" lineStyle="Solid" lineColor="#000000"/>
					<bottomPen lineWidth="0.0" lineStyle="Solid" lineColor="#000000"/>
					<rightPen lineWidth="0.0" lineStyle="Solid" lineColor="#000000"/>
				</box>
				<textElement verticalAlignment="Middle">
					<font isBold="true"/>
				</textElement>
				<text><![CDATA[EFT]]></text>
			</staticText>
			<staticText>
				<reportElement key="staticText-28" x="4" y="83" width="47" height="12" uuid="62edc21a-aa22-46d8-bdfd-3ddae8a11a40"/>
				<box>
					<topPen lineWidth="0.0" lineStyle="Solid" lineColor="#000000"/>
					<leftPen lineWidth="0.0" lineStyle="Solid" lineColor="#000000"/>
					<bottomPen lineWidth="0.0" lineStyle="Solid" lineColor="#000000"/>
					<rightPen lineWidth="0.0" lineStyle="Solid" lineColor="#000000"/>
				</box>
				<textElement verticalAlignment="Middle">
					<font isBold="true"/>
				</textElement>
				<text><![CDATA[Credit Card]]></text>
			</staticText>
			<staticText>
				<reportElement key="staticText-28" x="4" y="106" width="47" height="11" uuid="9c4968b3-5041-428b-b18c-8190b88a297b"/>
				<box>
					<topPen lineWidth="0.0" lineStyle="Solid" lineColor="#000000"/>
					<leftPen lineWidth="0.0" lineStyle="Solid" lineColor="#000000"/>
					<bottomPen lineWidth="0.0" lineStyle="Solid" lineColor="#000000"/>
					<rightPen lineWidth="0.0" lineStyle="Solid" lineColor="#000000"/>
				</box>
				<textElement verticalAlignment="Middle">
					<font isBold="true"/>
				</textElement>
				<text><![CDATA[Other]]></text>
			</staticText>
			<textField pattern="#,##0.00" isBlankWhenNull="false">
				<reportElement key="textField" x="191" y="72" width="46" height="11" uuid="04912193-57b9-425c-a83b-f7012a87f11c"/>
				<box>
					<topPen lineWidth="0.0" lineStyle="Solid" lineColor="#000000"/>
					<leftPen lineWidth="0.0" lineStyle="Solid" lineColor="#000000"/>
					<bottomPen lineWidth="0.0" lineStyle="Solid" lineColor="#000000"/>
					<rightPen lineWidth="0.0" lineStyle="Solid" lineColor="#000000"/>
				</box>
				<textElement textAlignment="Right" verticalAlignment="Middle"/>
				<textFieldExpression><![CDATA[$V{TOTAL_REFUND_CHEQUE}]]></textFieldExpression>
			</textField>
			<textField pattern="#,##0.00" isBlankWhenNull="false">
				<reportElement key="textField" x="83" y="72" width="46" height="11" uuid="3542bc4c-9383-4d94-9844-32b959b39d1e"/>
				<box>
					<topPen lineWidth="0.0" lineStyle="Solid" lineColor="#000000"/>
					<leftPen lineWidth="0.0" lineStyle="Solid" lineColor="#000000"/>
					<bottomPen lineWidth="0.0" lineStyle="Solid" lineColor="#000000"/>
					<rightPen lineWidth="0.0" lineStyle="Solid" lineColor="#000000"/>
				</box>
				<textElement textAlignment="Right" verticalAlignment="Middle"/>
				<textFieldExpression><![CDATA[$V{TOTAL_PAYMENT_CHEQUE}]]></textFieldExpression>
			</textField>
			<textField pattern="#,##0.00" isBlankWhenNull="false">
				<reportElement key="textField" x="191" y="106" width="46" height="11" uuid="ff3d45d6-2e8f-4c45-8acb-9e2622da4b77"/>
				<box>
					<topPen lineWidth="0.0" lineStyle="Solid" lineColor="#000000"/>
					<leftPen lineWidth="0.0" lineStyle="Solid" lineColor="#000000"/>
					<bottomPen lineWidth="0.0" lineStyle="Solid" lineColor="#000000"/>
					<rightPen lineWidth="0.0" lineStyle="Solid" lineColor="#000000"/>
				</box>
				<textElement textAlignment="Right" verticalAlignment="Middle"/>
				<textFieldExpression><![CDATA[$V{TOTAL_REFUND_OTHER}]]></textFieldExpression>
			</textField>
			<textField pattern="#,##0.00" isBlankWhenNull="false">
				<reportElement key="textField" x="83" y="106" width="46" height="11" uuid="16e330d5-c71f-475c-b4b9-2ab20179eb5d"/>
				<box>
					<topPen lineWidth="0.0" lineStyle="Solid" lineColor="#000000"/>
					<leftPen lineWidth="0.0" lineStyle="Solid" lineColor="#000000"/>
					<bottomPen lineWidth="0.0" lineStyle="Solid" lineColor="#000000"/>
					<rightPen lineWidth="0.0" lineStyle="Solid" lineColor="#000000"/>
				</box>
				<textElement textAlignment="Right" verticalAlignment="Middle"/>
				<textFieldExpression><![CDATA[$V{TOTAL_PAYMENT_OTHER}]]></textFieldExpression>
			</textField>
			<textField pattern="¤ #,##0.00" isBlankWhenNull="false">
				<reportElement key="textField" x="237" y="106" width="71" height="11" uuid="5c35b232-15dd-40b9-bac1-bb39125569af"/>
				<box>
					<topPen lineWidth="0.0" lineStyle="Solid" lineColor="#000000"/>
					<leftPen lineWidth="0.0" lineStyle="Solid" lineColor="#000000"/>
					<bottomPen lineWidth="0.0" lineStyle="Solid" lineColor="#000000"/>
					<rightPen lineWidth="0.0" lineStyle="Solid" lineColor="#000000"/>
				</box>
				<textElement textAlignment="Right" verticalAlignment="Middle">
					<font isBold="true"/>
				</textElement>
				<textFieldExpression><![CDATA[$V{TOTAL_PAYMENT_OTHER}.add($V{TOTAL_REFUND_OTHER})]]></textFieldExpression>
			</textField>
			<textField>
				<reportElement x="51" y="72" width="32" height="11" uuid="bf0f5e7d-ceec-4062-9e2a-6c1fb4c4e752"/>
				<textElement textAlignment="Right"/>
				<textFieldExpression><![CDATA[$V{COUNT_PAYMENT_CHEQUE}]]></textFieldExpression>
			</textField>
			<staticText>
				<reportElement key="staticText-28" x="66" y="49" width="66" height="12" uuid="19ae0269-190a-4139-8b31-4351bb79bb7b"/>
				<box>
					<topPen lineWidth="0.0" lineStyle="Solid" lineColor="#000000"/>
					<leftPen lineWidth="0.0" lineStyle="Solid" lineColor="#000000"/>
					<bottomPen lineWidth="0.0" lineStyle="Solid" lineColor="#000000"/>
					<rightPen lineWidth="0.0" lineStyle="Solid" lineColor="#000000"/>
				</box>
				<textElement textAlignment="Center" verticalAlignment="Middle">
					<font isBold="true"/>
				</textElement>
				<text><![CDATA[----Payments----
]]></text>
			</staticText>
			<staticText>
				<reportElement key="staticText-28" x="83" y="61" width="46" height="11" uuid="dc7f6a59-03e1-4b1b-a1b9-00e196de172f"/>
				<box>
					<topPen lineWidth="0.0" lineStyle="Solid" lineColor="#000000"/>
					<leftPen lineWidth="0.0" lineStyle="Solid" lineColor="#000000"/>
					<bottomPen lineWidth="0.0" lineStyle="Solid" lineColor="#000000"/>
					<rightPen lineWidth="0.0" lineStyle="Solid" lineColor="#000000"/>
				</box>
				<textElement textAlignment="Right" verticalAlignment="Middle">
					<font isBold="true"/>
				</textElement>
				<text><![CDATA[Amount]]></text>
			</staticText>
			<staticText>
				<reportElement key="staticText-28" x="191" y="61" width="46" height="11" uuid="a75c3700-3f07-4fc3-82df-5dd0a951ebe6"/>
				<box>
					<topPen lineWidth="0.0" lineStyle="Solid" lineColor="#000000"/>
					<leftPen lineWidth="0.0" lineStyle="Solid" lineColor="#000000"/>
					<bottomPen lineWidth="0.0" lineStyle="Solid" lineColor="#000000"/>
					<rightPen lineWidth="0.0" lineStyle="Solid" lineColor="#000000"/>
				</box>
				<textElement textAlignment="Right" verticalAlignment="Middle">
					<font isBold="true"/>
				</textElement>
				<text><![CDATA[Amount]]></text>
			</staticText>
			<staticText>
				<reportElement key="staticText-28" x="158" y="61" width="33" height="11" uuid="0223e6f0-543f-4f46-8965-83a6eac0a78d"/>
				<box>
					<topPen lineWidth="0.0" lineStyle="Solid" lineColor="#000000"/>
					<leftPen lineWidth="0.0" lineStyle="Solid" lineColor="#000000"/>
					<bottomPen lineWidth="0.0" lineStyle="Solid" lineColor="#000000"/>
					<rightPen lineWidth="0.0" lineStyle="Solid" lineColor="#000000"/>
				</box>
				<textElement textAlignment="Right" verticalAlignment="Middle">
					<font isBold="true"/>
				</textElement>
				<text><![CDATA[Count]]></text>
			</staticText>
			<textField>
				<reportElement x="158" y="72" width="33" height="11" uuid="e2c1853f-42f9-4f45-b90d-149b9bce10f5"/>
				<textElement textAlignment="Right"/>
				<textFieldExpression><![CDATA[$V{COUNT_REFUND_CHEQUE}]]></textFieldExpression>
			</textField>
			<textField>
				<reportElement x="158" y="83" width="33" height="12" uuid="f1a8a7dd-1eef-43c5-bc38-edfcbccaa90f"/>
				<textElement textAlignment="Right"/>
				<textFieldExpression><![CDATA[$V{COUNT_REFUND_CREDITCARD}]]></textFieldExpression>
			</textField>
			<textField>
				<reportElement x="51" y="83" width="32" height="12" uuid="871f7dc7-7a50-4c4e-b137-4332a3cc6c3b"/>
				<textElement textAlignment="Right"/>
				<textFieldExpression><![CDATA[$V{COUNT_PAYMENT_CREDITCARD}]]></textFieldExpression>
			</textField>
			<textField>
				<reportElement x="158" y="95" width="33" height="11" uuid="9ca7154a-5e47-450f-a762-bd6c5f8994d2"/>
				<textElement textAlignment="Right"/>
				<textFieldExpression><![CDATA[$V{COUNT_REFUND_EFT}]]></textFieldExpression>
			</textField>
			<textField>
				<reportElement x="51" y="95" width="32" height="11" uuid="ed6e1a4b-f819-464a-ad7a-9fd6e730cd02"/>
				<textElement textAlignment="Right"/>
				<textFieldExpression><![CDATA[$V{COUNT_PAYMENT_EFT}]]></textFieldExpression>
			</textField>
			<textField>
				<reportElement x="158" y="106" width="33" height="11" uuid="41686323-8897-42bf-9d9d-00d8f94692d2"/>
				<textElement textAlignment="Right"/>
				<textFieldExpression><![CDATA[$V{COUNT_REFUND_OTHER}]]></textFieldExpression>
			</textField>
			<textField>
				<reportElement x="51" y="106" width="32" height="11" uuid="c8d4d4a8-719d-4a5d-9e63-1032d114b69d"/>
				<textElement textAlignment="Right"/>
				<textFieldExpression><![CDATA[$V{COUNT_PAYMENT_OTHER}]]></textFieldExpression>
			</textField>
			<textField pattern="¤ #,##0.00" isBlankWhenNull="false">
				<reportElement key="textField" x="237" y="143" width="58" height="11" isRemoveLineWhenBlank="true" uuid="2b0723c6-b319-459d-951f-ef9f70ed31c0">
					<property name="com.jaspersoft.studio.unit.x" value="pixel"/>
					<property name="com.jaspersoft.studio.unit.width" value="pixel"/>
					<printWhenExpression><![CDATA[$V{CCarray}[1].compareTo("NCC")!=0]]></printWhenExpression>
				</reportElement>
				<box>
					<topPen lineWidth="0.0" lineStyle="Solid" lineColor="#000000"/>
					<leftPen lineWidth="0.0" lineStyle="Solid" lineColor="#000000"/>
					<bottomPen lineWidth="0.0" lineStyle="Solid" lineColor="#000000"/>
					<rightPen lineWidth="0.0" lineStyle="Solid" lineColor="#000000"/>
				</box>
				<textElement textAlignment="Right"/>
				<textFieldExpression><![CDATA[$V{CCtotal-1}]]></textFieldExpression>
			</textField>
			<textField pattern="¤ #,##0.00" isBlankWhenNull="false">
				<reportElement key="textField" x="237" y="154" width="58" height="11" isRemoveLineWhenBlank="true" uuid="533447e4-ea7d-4453-9215-0bf588358b34">
					<printWhenExpression><![CDATA[$V{CCarray}[2].compareTo("NCC")!=0]]></printWhenExpression>
				</reportElement>
				<box>
					<topPen lineWidth="0.0" lineStyle="Solid" lineColor="#000000"/>
					<leftPen lineWidth="0.0" lineStyle="Solid" lineColor="#000000"/>
					<bottomPen lineWidth="0.0" lineStyle="Solid" lineColor="#000000"/>
					<rightPen lineWidth="0.0" lineStyle="Solid" lineColor="#000000"/>
				</box>
				<textElement textAlignment="Right"/>
				<textFieldExpression><![CDATA[$V{CCtotal-2}]]></textFieldExpression>
			</textField>
			<textField pattern="¤ #,##0.00" isBlankWhenNull="false">
				<reportElement key="textField" x="237" y="165" width="58" height="12" isRemoveLineWhenBlank="true" uuid="a9a8d20b-26cc-43f1-88f5-a5455304485d">
					<printWhenExpression><![CDATA[$V{CCarray}[3].compareTo("NCC")!=0]]></printWhenExpression>
				</reportElement>
				<box>
					<topPen lineWidth="0.0" lineStyle="Solid" lineColor="#000000"/>
					<leftPen lineWidth="0.0" lineStyle="Solid" lineColor="#000000"/>
					<bottomPen lineWidth="0.0" lineStyle="Solid" lineColor="#000000"/>
					<rightPen lineWidth="0.0" lineStyle="Solid" lineColor="#000000"/>
				</box>
				<textElement textAlignment="Right"/>
				<textFieldExpression><![CDATA[$V{CCtotal-3}]]></textFieldExpression>
			</textField>
			<textField pattern="¤ #,##0.00" isBlankWhenNull="false">
				<reportElement key="textField" x="237" y="177" width="58" height="11" isRemoveLineWhenBlank="true" uuid="9b2984fb-cfcd-4a01-90a7-a826f2af9ee3">
					<printWhenExpression><![CDATA[$V{CCarray}[4].compareTo("NCC")!=0]]></printWhenExpression>
				</reportElement>
				<box>
					<topPen lineWidth="0.0" lineStyle="Solid" lineColor="#000000"/>
					<leftPen lineWidth="0.0" lineStyle="Solid" lineColor="#000000"/>
					<bottomPen lineWidth="0.0" lineStyle="Solid" lineColor="#000000"/>
					<rightPen lineWidth="0.0" lineStyle="Solid" lineColor="#000000"/>
				</box>
				<textElement textAlignment="Right"/>
				<textFieldExpression><![CDATA[$V{CCtotal-4}]]></textFieldExpression>
			</textField>
			<textField pattern="¤ #,##0.00" isBlankWhenNull="true">
				<reportElement key="textField-10" x="237" y="188" width="58" height="11" isRemoveLineWhenBlank="true" uuid="d09df6bf-d9fd-4ddf-934c-270f60b29c69">
					<printWhenExpression><![CDATA[$V{CCarray}[5].compareTo("NCC")!=0]]></printWhenExpression>
				</reportElement>
				<box>
					<topPen lineWidth="0.0" lineStyle="Solid" lineColor="#000000"/>
					<leftPen lineWidth="0.0" lineStyle="Solid" lineColor="#000000"/>
					<bottomPen lineWidth="0.0" lineStyle="Solid" lineColor="#000000"/>
					<rightPen lineWidth="0.0" lineStyle="Solid" lineColor="#000000"/>
				</box>
				<textElement textAlignment="Right"/>
				<textFieldExpression><![CDATA[$V{CCtotal-5}]]></textFieldExpression>
			</textField>
			<textField pattern="" isBlankWhenNull="false">
				<reportElement key="textField" x="169" y="142" width="62" height="11" isRemoveLineWhenBlank="true" uuid="d3a53a83-8fba-4614-9e6a-8b9a3942e3c7">
					<property name="com.jaspersoft.studio.unit.width" value="pixel"/>
					<printWhenExpression><![CDATA[$V{CCarray}[1].compareTo("NCC")!=0]]></printWhenExpression>
				</reportElement>
				<box>
					<topPen lineWidth="0.0" lineStyle="Solid" lineColor="#000000"/>
					<leftPen lineWidth="0.0" lineStyle="Solid" lineColor="#000000"/>
					<bottomPen lineWidth="0.0" lineStyle="Solid" lineColor="#000000"/>
					<rightPen lineWidth="0.0" lineStyle="Solid" lineColor="#000000"/>
				</box>
				<textElement textAlignment="Right"/>
				<textFieldExpression><![CDATA[$V{CCarray}[1]]]></textFieldExpression>
			</textField>
			<textField pattern="" isBlankWhenNull="false">
				<reportElement key="textField" x="169" y="153" width="62" height="12" isRemoveLineWhenBlank="true" uuid="d6563f3f-b910-442f-a4ad-eeec883a4a00">
					<printWhenExpression><![CDATA[$V{CCarray}[2].compareTo("NCC")!=0]]></printWhenExpression>
				</reportElement>
				<box>
					<topPen lineWidth="0.0" lineStyle="Solid" lineColor="#000000"/>
					<leftPen lineWidth="0.0" lineStyle="Solid" lineColor="#000000"/>
					<bottomPen lineWidth="0.0" lineStyle="Solid" lineColor="#000000"/>
					<rightPen lineWidth="0.0" lineStyle="Solid" lineColor="#000000"/>
				</box>
				<textElement textAlignment="Right"/>
				<textFieldExpression><![CDATA[$V{CCarray}[2]]]></textFieldExpression>
			</textField>
			<textField pattern="" isBlankWhenNull="false">
				<reportElement key="textField" x="169" y="165" width="62" height="11" isRemoveLineWhenBlank="true" uuid="b70ac51c-a07d-44cd-b472-8ffc512dbad5">
					<printWhenExpression><![CDATA[$V{CCarray}[3].compareTo("NCC")!=0]]></printWhenExpression>
				</reportElement>
				<box>
					<topPen lineWidth="0.0" lineStyle="Solid" lineColor="#000000"/>
					<leftPen lineWidth="0.0" lineStyle="Solid" lineColor="#000000"/>
					<bottomPen lineWidth="0.0" lineStyle="Solid" lineColor="#000000"/>
					<rightPen lineWidth="0.0" lineStyle="Solid" lineColor="#000000"/>
				</box>
				<textElement textAlignment="Right"/>
				<textFieldExpression><![CDATA[$V{CCarray}[3]]]></textFieldExpression>
			</textField>
			<textField pattern="" isBlankWhenNull="false">
				<reportElement key="textField" x="169" y="176" width="62" height="11" isRemoveLineWhenBlank="true" uuid="357bba4d-3696-4674-8ec8-b09d6db365bf">
					<printWhenExpression><![CDATA[$V{CCarray}[4].compareTo("NCC")!=0]]></printWhenExpression>
				</reportElement>
				<box>
					<topPen lineWidth="0.0" lineStyle="Solid" lineColor="#000000"/>
					<leftPen lineWidth="0.0" lineStyle="Solid" lineColor="#000000"/>
					<bottomPen lineWidth="0.0" lineStyle="Solid" lineColor="#000000"/>
					<rightPen lineWidth="0.0" lineStyle="Solid" lineColor="#000000"/>
				</box>
				<textElement textAlignment="Right"/>
				<textFieldExpression><![CDATA[$V{CCarray}[4]]]></textFieldExpression>
			</textField>
			<textField pattern="" isBlankWhenNull="true">
				<reportElement key="textField-10" x="169" y="187" width="62" height="12" isRemoveLineWhenBlank="true" uuid="11dd85e8-3a26-4a90-bdce-c214a3fac7cd">
					<printWhenExpression><![CDATA[$V{CCarray}[5].compareTo("NCC")!=0]]></printWhenExpression>
				</reportElement>
				<box>
					<topPen lineWidth="0.0" lineStyle="Solid" lineColor="#000000"/>
					<leftPen lineWidth="0.0" lineStyle="Solid" lineColor="#000000"/>
					<bottomPen lineWidth="0.0" lineStyle="Solid" lineColor="#000000"/>
					<rightPen lineWidth="0.0" lineStyle="Solid" lineColor="#000000"/>
				</box>
				<textElement textAlignment="Right"/>
				<textFieldExpression><![CDATA[$V{CCarray}[5]]]></textFieldExpression>
			</textField>
			<staticText>
				<reportElement key="staticText-28" x="169" y="130" width="126" height="11" uuid="76de90bc-e7f4-46e4-94bb-106bb460d001">
					<property name="com.jaspersoft.studio.unit.x" value="pixel"/>
				</reportElement>
				<box>
					<topPen lineWidth="0.0" lineStyle="Solid" lineColor="#000000"/>
					<leftPen lineWidth="0.0" lineStyle="Solid" lineColor="#000000"/>
					<bottomPen lineWidth="0.0" lineStyle="Solid" lineColor="#000000"/>
					<rightPen lineWidth="0.0" lineStyle="Solid" lineColor="#000000"/>
				</box>
				<textElement textAlignment="Center" verticalAlignment="Middle">
					<font isBold="true"/>
				</textElement>
				<text><![CDATA[Credit Card Summary]]></text>
			</staticText>
			<textField pattern="" isBlankWhenNull="false">
				<reportElement key="textField" x="169" y="199" width="62" height="11" isRemoveLineWhenBlank="true" uuid="a725ebb0-0405-48b8-abe8-437a55e2d2a3">
					<property name="com.jaspersoft.studio.unit.x" value="pixel"/>
					<printWhenExpression><![CDATA[$V{CCarray}[6].compareTo("NCC")!=0]]></printWhenExpression>
				</reportElement>
				<box>
					<topPen lineWidth="0.0" lineStyle="Solid" lineColor="#000000"/>
					<leftPen lineWidth="0.0" lineStyle="Solid" lineColor="#000000"/>
					<bottomPen lineWidth="0.0" lineStyle="Solid" lineColor="#000000"/>
					<rightPen lineWidth="0.0" lineStyle="Solid" lineColor="#000000"/>
				</box>
				<textElement textAlignment="Right"/>
				<textFieldExpression><![CDATA[$V{CCarray}[6]]]></textFieldExpression>
			</textField>
			<textField pattern="¤ #,##0.00" isBlankWhenNull="false">
				<reportElement key="textField" x="237" y="199" width="58" height="12" isRemoveLineWhenBlank="true" uuid="2e559b0d-03c0-4f04-af5d-5a8dce6f3343">
					<property name="com.jaspersoft.studio.unit.x" value="pixel"/>
					<printWhenExpression><![CDATA[$V{CCarray}[6].compareTo("NCC")!=0]]></printWhenExpression>
				</reportElement>
				<box>
					<topPen lineWidth="0.0" lineStyle="Solid" lineColor="#000000"/>
					<leftPen lineWidth="0.0" lineStyle="Solid" lineColor="#000000"/>
					<bottomPen lineWidth="0.0" lineStyle="Solid" lineColor="#000000"/>
					<rightPen lineWidth="0.0" lineStyle="Solid" lineColor="#000000"/>
				</box>
				<textElement textAlignment="Right"/>
				<textFieldExpression><![CDATA[$V{CCtotal-6}]]></textFieldExpression>
			</textField>
			<textField pattern="" isBlankWhenNull="false">
				<reportElement key="textField" x="169" y="210" width="62" height="11" isRemoveLineWhenBlank="true" uuid="52600bac-a185-40b1-a052-a695cf242ed0">
					<printWhenExpression><![CDATA[$V{CCarray}[7].compareTo("NCC")!=0]]></printWhenExpression>
				</reportElement>
				<box>
					<topPen lineWidth="0.0" lineStyle="Solid" lineColor="#000000"/>
					<leftPen lineWidth="0.0" lineStyle="Solid" lineColor="#000000"/>
					<bottomPen lineWidth="0.0" lineStyle="Solid" lineColor="#000000"/>
					<rightPen lineWidth="0.0" lineStyle="Solid" lineColor="#000000"/>
				</box>
				<textElement textAlignment="Right"/>
				<textFieldExpression><![CDATA[$V{CCarray}[7]]]></textFieldExpression>
			</textField>
			<textField pattern="¤ #,##0.00" isBlankWhenNull="false">
				<reportElement key="textField" x="237" y="211" width="58" height="11" isRemoveLineWhenBlank="true" uuid="33e2aabd-5255-44b1-a48e-80b0f17d2021">
					<printWhenExpression><![CDATA[$V{CCarray}[7].compareTo("NCC")!=0]]></printWhenExpression>
				</reportElement>
				<box>
					<topPen lineWidth="0.0" lineStyle="Solid" lineColor="#000000"/>
					<leftPen lineWidth="0.0" lineStyle="Solid" lineColor="#000000"/>
					<bottomPen lineWidth="0.0" lineStyle="Solid" lineColor="#000000"/>
					<rightPen lineWidth="0.0" lineStyle="Solid" lineColor="#000000"/>
				</box>
				<textElement textAlignment="Right"/>
				<textFieldExpression><![CDATA[$V{CCtotal-7}]]></textFieldExpression>
			</textField>
			<textField pattern="" isBlankWhenNull="true">
				<reportElement key="textField-10" x="169" y="221" width="62" height="11" isRemoveLineWhenBlank="true" uuid="88222832-7f03-4ef4-bc9f-4e976af2ab77">
					<printWhenExpression><![CDATA[$V{CCarray}[8].compareTo("NCC")!=0]]></printWhenExpression>
				</reportElement>
				<box>
					<topPen lineWidth="0.0" lineStyle="Solid" lineColor="#000000"/>
					<leftPen lineWidth="0.0" lineStyle="Solid" lineColor="#000000"/>
					<bottomPen lineWidth="0.0" lineStyle="Solid" lineColor="#000000"/>
					<rightPen lineWidth="0.0" lineStyle="Solid" lineColor="#000000"/>
				</box>
				<textElement textAlignment="Right"/>
				<textFieldExpression><![CDATA[$V{CCarray}[8]]]></textFieldExpression>
			</textField>
			<textField pattern="¤ #,##0.00" isBlankWhenNull="true">
				<reportElement key="textField-10" x="237" y="222" width="58" height="11" isRemoveLineWhenBlank="true" uuid="d8458c7f-f020-49d6-b075-b049b8456eee">
					<printWhenExpression><![CDATA[$V{CCarray}[8].compareTo("NCC")!=0]]></printWhenExpression>
				</reportElement>
				<box>
					<topPen lineWidth="0.0" lineStyle="Solid" lineColor="#000000"/>
					<leftPen lineWidth="0.0" lineStyle="Solid" lineColor="#000000"/>
					<bottomPen lineWidth="0.0" lineStyle="Solid" lineColor="#000000"/>
					<rightPen lineWidth="0.0" lineStyle="Solid" lineColor="#000000"/>
				</box>
				<textElement textAlignment="Right"/>
				<textFieldExpression><![CDATA[$V{CCtotal-8}]]></textFieldExpression>
			</textField>
			<staticText>
				<reportElement key="staticText-28" x="4" y="130" width="128" height="11" uuid="b74fb95d-8335-40d6-b826-723110c301ce">
					<property name="com.jaspersoft.studio.unit.x" value="pixel"/>
					<property name="com.jaspersoft.studio.unit.y" value="pixel"/>
				</reportElement>
				<box>
					<topPen lineWidth="0.0" lineStyle="Solid" lineColor="#000000"/>
					<leftPen lineWidth="0.0" lineStyle="Solid" lineColor="#000000"/>
					<bottomPen lineWidth="0.0" lineStyle="Solid" lineColor="#000000"/>
					<rightPen lineWidth="0.0" lineStyle="Solid" lineColor="#000000"/>
				</box>
				<textElement textAlignment="Center" verticalAlignment="Middle">
					<font isBold="true"/>
				</textElement>
				<text><![CDATA[Cash Summary]]></text>
			</staticText>
			<textField pattern="#,##0.00" isBlankWhenNull="false">
				<reportElement key="textField" x="71" y="176" width="58" height="11" uuid="c72fcaee-e12f-468f-8be5-a47d95c86443"/>
				<box>
					<topPen lineWidth="0.0" lineStyle="Solid" lineColor="#000000"/>
					<leftPen lineWidth="0.0" lineStyle="Solid" lineColor="#000000"/>
					<bottomPen lineWidth="0.0" lineStyle="Solid" lineColor="#000000"/>
					<rightPen lineWidth="0.0" lineStyle="Solid" lineColor="#000000"/>
				</box>
				<textElement textAlignment="Right"/>
				<textFieldExpression><![CDATA[$V{TOTAL_CASH_ROUNDING}]]></textFieldExpression>
			</textField>
		</band>
	</summary>
</jasperReport><|MERGE_RESOLUTION|>--- conflicted
+++ resolved
@@ -1,20 +1,4 @@
 <?xml version="1.0" encoding="UTF-8"?>
-<!--
-  ~ Version: 1.0
-  ~
-  ~ The contents of this file are subject to the OpenVPMS License Version
-  ~ 1.0 (the 'License'); you may not use this file except in compliance with
-  ~ the License. You may obtain a copy of the License at
-  ~ http://www.openvpms.org/license/
-  ~
-  ~ Software distributed under the License is distributed on an 'AS IS' basis,
-  ~ WITHOUT WARRANTY OF ANY KIND, either express or implied. See the License
-  ~ for the specific language governing rights and limitations under the
-  ~ License.
-  ~
-  ~ Copyright 2017 (C) OpenVPMS Ltd. All Rights Reserved.
-  -->
-
 <jasperReport xmlns="http://jasperreports.sourceforge.net/jasperreports" xmlns:xsi="http://www.w3.org/2001/XMLSchema-instance" xsi:schemaLocation="http://jasperreports.sourceforge.net/jasperreports http://jasperreports.sourceforge.net/xsd/jasperreport.xsd" name="Bank Deposit" pageWidth="421" pageHeight="595" columnWidth="381" leftMargin="20" rightMargin="20" topMargin="20" bottomMargin="20" isSummaryNewPage="true" isSummaryWithPageHeaderAndFooter="true" uuid="34660985-7e9f-49f4-a3a0-deea9c9066e1">
 	<property name="ireport.scriptlethandling" value="0"/>
 	<property name="ireport.encoding" value="UTF-8"/>
@@ -25,8 +9,7 @@
 	<import value="net.sf.jasperreports.engine.*"/>
 	<import value="java.util.*"/>
 	<import value="net.sf.jasperreports.engine.data.*"/>
-	<style name="Base" isDefault="true" hTextAlign="Left" hImageAlign="Left" vTextAlign="Middle" vImageAlign="Middle"
-		   fontName="DejaVu Sans" fontSize="7"/>
+	<style name="Base" isDefault="true" hTextAlign="Left" hImageAlign="Left" vTextAlign="Middle" vImageAlign="Middle" fontName="DejaVu Sans" fontSize="7"/>
 	<parameter name="dataSource" class="org.openvpms.report.jasper.ObjectSetDataSource" isForPrompting="false"/>
 	<parameter name="IsEmail" class="java.lang.Boolean" isForPrompting="false">
 		<parameterDescription><![CDATA[If true, indicates the report is being emailed, to enable different formatting]]></parameterDescription>
@@ -465,12 +448,7 @@
 				<text><![CDATA[Customer]]></text>
 			</staticText>
 			<staticText>
-<<<<<<< HEAD
-				<reportElement key="staticText-12" x="0" y="8" width="79" height="11"
-							   uuid="17652079-0324-431b-95ec-309b2e630668"/>
-=======
 				<reportElement key="staticText-12" x="0" y="8" width="81" height="11" uuid="17652079-0324-431b-95ec-309b2e630668"/>
->>>>>>> 3bdc0188
 				<box>
 					<topPen lineWidth="0.0" lineStyle="Solid" lineColor="#000000"/>
 					<leftPen lineWidth="0.0" lineStyle="Solid" lineColor="#000000"/>
@@ -643,8 +621,7 @@
 				<textFieldExpression><![CDATA[$V{TOTAL_PAYMENT_CASH}]]></textFieldExpression>
 			</textField>
 			<staticText>
-				<reportElement key="staticText-21" x="4" y="142" width="67" height="11"
-							   uuid="78ed1709-c30f-4281-bccf-e3dd26011f3b"/>
+				<reportElement key="staticText-21" x="4" y="142" width="67" height="11" uuid="78ed1709-c30f-4281-bccf-e3dd26011f3b"/>
 				<box>
 					<topPen lineWidth="0.0" lineStyle="Solid" lineColor="#000000"/>
 					<leftPen lineWidth="0.0" lineStyle="Solid" lineColor="#000000"/>
@@ -654,8 +631,7 @@
 				<text><![CDATA[Cash Payments:]]></text>
 			</staticText>
 			<staticText>
-				<reportElement key="staticText-22" x="4" y="153" width="67" height="12"
-							   uuid="5f8b728f-f860-4015-becc-acfd75cc5c29"/>
+				<reportElement key="staticText-22" x="4" y="153" width="67" height="12" uuid="5f8b728f-f860-4015-becc-acfd75cc5c29"/>
 				<box>
 					<topPen lineWidth="0.0" lineStyle="Solid" lineColor="#000000"/>
 					<leftPen lineWidth="0.0" lineStyle="Solid" lineColor="#000000"/>
@@ -676,8 +652,7 @@
 				<textFieldExpression><![CDATA[$V{TOTAL_REFUND_CASH}]]></textFieldExpression>
 			</textField>
 			<staticText>
-				<reportElement key="staticText-23" x="4" y="165" width="67" height="11"
-							   uuid="e0a13cf9-a7d3-42e8-8fd9-70d39e7cddb8"/>
+				<reportElement key="staticText-23" x="4" y="165" width="67" height="11" uuid="e0a13cf9-a7d3-42e8-8fd9-70d39e7cddb8"/>
 				<box>
 					<topPen lineWidth="0.0" lineStyle="Solid" lineColor="#000000"/>
 					<leftPen lineWidth="0.0" lineStyle="Solid" lineColor="#000000"/>
@@ -698,8 +673,7 @@
 				<textFieldExpression><![CDATA[$V{TOTAL_ADJUSTMENT_CASH}]]></textFieldExpression>
 			</textField>
 			<staticText>
-				<reportElement key="staticText-24" x="4" y="187" width="67" height="12"
-							   uuid="d5b4ef47-4809-4923-b28f-1fd0d8da4116"/>
+				<reportElement key="staticText-24" x="4" y="187" width="67" height="12" uuid="d5b4ef47-4809-4923-b28f-1fd0d8da4116"/>
 				<box>
 					<topPen lineWidth="0.0" lineStyle="Solid" lineColor="#000000"/>
 					<leftPen lineWidth="0.0" lineStyle="Solid" lineColor="#000000"/>
@@ -836,8 +810,7 @@
 				<textFieldExpression><![CDATA[$V{DEP_TOTAL}.add($V{TOTAL_CASH_ROUNDING}).subtract($V{TOTAL_DISCOUNT})]]></textFieldExpression>
 			</textField>
 			<staticText>
-				<reportElement key="staticText-35" x="4" y="176" width="67" height="11"
-							   uuid="d5beb735-cb64-473c-a668-6c1efbdba095"/>
+				<reportElement key="staticText-35" x="4" y="176" width="67" height="11" uuid="d5beb735-cb64-473c-a668-6c1efbdba095"/>
 				<box>
 					<topPen lineWidth="0.0" lineStyle="Solid" lineColor="#000000"/>
 					<leftPen lineWidth="0.0" lineStyle="Solid" lineColor="#000000"/>
