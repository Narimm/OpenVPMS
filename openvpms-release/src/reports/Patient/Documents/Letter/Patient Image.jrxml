<?xml version="1.0" encoding="UTF-8"?>
<<<<<<< HEAD
<!--
  ~ Version: 1.0
  ~
  ~ The contents of this file are subject to the OpenVPMS License Version
  ~ 1.0 (the 'License'); you may not use this file except in compliance with
  ~ the License. You may obtain a copy of the License at
  ~ http://www.openvpms.org/license/
  ~
  ~ Software distributed under the License is distributed on an 'AS IS' basis,
  ~ WITHOUT WARRANTY OF ANY KIND, either express or implied. See the License
  ~ for the specific language governing rights and limitations under the
  ~ License.
  ~
  ~ Copyright 2017 (C) OpenVPMS Ltd. All Rights Reserved.
  -->

<jasperReport xmlns="http://jasperreports.sourceforge.net/jasperreports"
			  xmlns:xsi="http://www.w3.org/2001/XMLSchema-instance"
			  xsi:schemaLocation="http://jasperreports.sourceforge.net/jasperreports http://jasperreports.sourceforge.net/xsd/jasperreport.xsd"
			  name="Patient Image" pageWidth="612" pageHeight="792" columnWidth="550" leftMargin="31" rightMargin="31"
			  topMargin="19" bottomMargin="19" uuid="6c2aae32-2876-4436-aeb2-3ecb188e4000">
=======
<jasperReport xmlns="http://jasperreports.sourceforge.net/jasperreports" xmlns:xsi="http://www.w3.org/2001/XMLSchema-instance" xsi:schemaLocation="http://jasperreports.sourceforge.net/jasperreports http://jasperreports.sourceforge.net/xsd/jasperreport.xsd" name="Patient Image" pageWidth="612" pageHeight="792" columnWidth="550" leftMargin="31" rightMargin="31" topMargin="19" bottomMargin="19" uuid="74567e60-af2f-46db-bf23-969177e04a40">
>>>>>>> 3bdc0188
	<property name="ireport.scriptlethandling" value="0"/>
	<property name="ireport.encoding" value="UTF-8"/>
	<import value="net.sf.jasperreports.engine.*"/>
	<import value="java.util.*"/>
	<import value="net.sf.jasperreports.engine.data.*"/>
	<style name="Base" isDefault="true" hTextAlign="Left" vTextAlign="Middle" fontName="DejaVu Sans" fontSize="9"/>
	<parameter name="IsEmail" class="java.lang.Boolean" isForPrompting="false">
		<parameterDescription><![CDATA[If true, indicates the report is being emailed, to enable different formatting]]></parameterDescription>
		<defaultValueExpression><![CDATA[Boolean.FALSE]]></defaultValueExpression>
	</parameter>
	<field name="docReference" class="java.io.InputStream"/>
	<background>
		<band splitType="Stretch"/>
	</background>
	<title>
		<band height="48" splitType="Stretch"/>
	</title>
	<pageHeader>
		<band height="48" splitType="Stretch"/>
	</pageHeader>
	<columnHeader>
		<band height="29" splitType="Stretch"/>
	</columnHeader>
	<detail>
		<band height="189" splitType="Stretch">
			<image>
<<<<<<< HEAD
				<reportElement key="image-1" x="172" y="6" width="213" height="176"
							   uuid="d59648db-c514-454c-82f6-cf0aa7759d22"/>
=======
				<reportElement key="image-1" x="172" y="6" width="213" height="176" uuid="59364456-0691-40e2-be9a-a8321656f512"/>
>>>>>>> 3bdc0188
				<box>
					<topPen lineWidth="0.0" lineStyle="Solid" lineColor="#000000"/>
					<leftPen lineWidth="0.0" lineStyle="Solid" lineColor="#000000"/>
					<bottomPen lineWidth="0.0" lineStyle="Solid" lineColor="#000000"/>
					<rightPen lineWidth="0.0" lineStyle="Solid" lineColor="#000000"/>
				</box>
				<imageExpression><![CDATA[$F{docReference}]]></imageExpression>
			</image>
		</band>
	</detail>
	<columnFooter>
		<band height="29" splitType="Stretch"/>
	</columnFooter>
	<pageFooter>
		<band height="48" splitType="Stretch"/>
	</pageFooter>
	<lastPageFooter>
		<band height="48" splitType="Stretch"/>
	</lastPageFooter>
	<summary>
		<band height="48" splitType="Stretch"/>
	</summary>
</jasperReport><|MERGE_RESOLUTION|>--- conflicted
+++ resolved
@@ -1,29 +1,5 @@
 <?xml version="1.0" encoding="UTF-8"?>
-<<<<<<< HEAD
-<!--
-  ~ Version: 1.0
-  ~
-  ~ The contents of this file are subject to the OpenVPMS License Version
-  ~ 1.0 (the 'License'); you may not use this file except in compliance with
-  ~ the License. You may obtain a copy of the License at
-  ~ http://www.openvpms.org/license/
-  ~
-  ~ Software distributed under the License is distributed on an 'AS IS' basis,
-  ~ WITHOUT WARRANTY OF ANY KIND, either express or implied. See the License
-  ~ for the specific language governing rights and limitations under the
-  ~ License.
-  ~
-  ~ Copyright 2017 (C) OpenVPMS Ltd. All Rights Reserved.
-  -->
-
-<jasperReport xmlns="http://jasperreports.sourceforge.net/jasperreports"
-			  xmlns:xsi="http://www.w3.org/2001/XMLSchema-instance"
-			  xsi:schemaLocation="http://jasperreports.sourceforge.net/jasperreports http://jasperreports.sourceforge.net/xsd/jasperreport.xsd"
-			  name="Patient Image" pageWidth="612" pageHeight="792" columnWidth="550" leftMargin="31" rightMargin="31"
-			  topMargin="19" bottomMargin="19" uuid="6c2aae32-2876-4436-aeb2-3ecb188e4000">
-=======
 <jasperReport xmlns="http://jasperreports.sourceforge.net/jasperreports" xmlns:xsi="http://www.w3.org/2001/XMLSchema-instance" xsi:schemaLocation="http://jasperreports.sourceforge.net/jasperreports http://jasperreports.sourceforge.net/xsd/jasperreport.xsd" name="Patient Image" pageWidth="612" pageHeight="792" columnWidth="550" leftMargin="31" rightMargin="31" topMargin="19" bottomMargin="19" uuid="74567e60-af2f-46db-bf23-969177e04a40">
->>>>>>> 3bdc0188
 	<property name="ireport.scriptlethandling" value="0"/>
 	<property name="ireport.encoding" value="UTF-8"/>
 	<import value="net.sf.jasperreports.engine.*"/>
@@ -50,12 +26,7 @@
 	<detail>
 		<band height="189" splitType="Stretch">
 			<image>
-<<<<<<< HEAD
-				<reportElement key="image-1" x="172" y="6" width="213" height="176"
-							   uuid="d59648db-c514-454c-82f6-cf0aa7759d22"/>
-=======
 				<reportElement key="image-1" x="172" y="6" width="213" height="176" uuid="59364456-0691-40e2-be9a-a8321656f512"/>
->>>>>>> 3bdc0188
 				<box>
 					<topPen lineWidth="0.0" lineStyle="Solid" lineColor="#000000"/>
 					<leftPen lineWidth="0.0" lineStyle="Solid" lineColor="#000000"/>
