--- conflicted
+++ resolved
@@ -1,173 +1,169 @@
-<?xml version="1.0" encoding="UTF-8"?>
-<transformation>
-  <info>
-    <name>Product - Services</name>
-    <directory>&#47;</directory>
-    <log>
-      <read/>
-      <write/>
-      <input/>
-      <output/>
-      <update/>
-      <connection/>
-      <table/>
-      <use_batchid>Y</use_batchid>
-      <use_logfield>N</use_logfield>
-      </log>
-    <maxdate>
-      <connection/>
-      <table/>
-      <field/>
-      <offset>0.0</offset>
-      <maxdiff>0.0</maxdiff>
-      </maxdate>
-    <size_rowset>1000</size_rowset>
-    <sleep_time_empty>1</sleep_time_empty>
-    <sleep_time_full>1</sleep_time_full>
-    <unique_connections>N</unique_connections>
-    <feedback_shown>Y</feedback_shown>
-    <feedback_size>5000</feedback_size>
-    <using_thread_priorities>Y</using_thread_priorities>
-    <shared_objects_file/>
-    <dependencies>
-      </dependencies>
-    <partitionschemas>
-      </partitionschemas>
-    <slaveservers>
-      </slaveservers>
-    <clusterschemas>
-      </clusterschemas>
-  <modified_user>admin</modified_user>
-  <modified_date>2007&#47;04&#47;09 10:47:12.000</modified_date>
-    </info>
-  <notepads>
-    </notepads>
-  <connection>
-    <name>Quickvet</name>
-    <server/>
-    <type>MSACCESS</type>
-    <access>ODBC</access>
-    <database>Quickvet</database>
-    <port>-1</port>
-    <username/>
-    <password>Encrypted </password>
-    <servername/>
-    <data_tablespace/>
-    <index_tablespace/>
-    <attributes>
-      <attribute><code>EXTRA_OPTION_MYSQL.defaultFetchSize</code><attribute>500</attribute></attribute>
-      <attribute><code>EXTRA_OPTION_MYSQL.useCursorFetch</code><attribute>true</attribute></attribute>
-      <attribute><code>IS_CLUSTERED</code><attribute>N</attribute></attribute>
-      <attribute><code>MAXIMUM_POOL_SIZE</code><attribute>10</attribute></attribute>
-      <attribute><code>PORT_NUMBER</code><attribute>-1</attribute></attribute>
-      <attribute><code>STREAM_RESULTS</code><attribute>Y</attribute></attribute>
-      <attribute><code>USE_POOLING</code><attribute>N</attribute></attribute>
-    </attributes>
-  </connection>
-  <order>
-  <hop> <from>Select Inventory Fields</from><to>Transform Fields</to><enabled>Y</enabled> </hop>  <hop> <from>Table input</from><to>Select Inventory Fields</to><enabled>Y</enabled> </hop>  <hop> <from>Transform Fields</from><to>Product Service</to><enabled>Y</enabled> </hop>  </order>
-
-  <step>
-    <name>Product Service</name>
-    <type>OpenVPMSLoaderPlugin</type>
-    <description/>
-    <distribute>Y</distribute>
-    <copies>1</copies>
-         <partitioning>
-           <method>none</method>
-           <field_name/>
-           <schema_name/>
-           </partitioning>
-<<<<<<< HEAD
-<mappings><connection>openvpms</connection><idColumn>CODE</idColumn><mapping><source>NAME</source><target>&lt;product.service>name</target><excludeNull>false</excludeNull><value></value><removeDefaultObjects>false</removeDefaultObjects></mapping><mapping><source>ACTIVE</source><target>&lt;product.service>active</target><excludeNull>false</excludeNull><value></value><removeDefaultObjects>false</removeDefaultObjects></mapping><mapping><source>PRICE1</source><target>&lt;product.service>prices[0]&lt;productPrice.unitPrice>price</target><excludeNull>true</excludeNull><value></value><removeDefaultObjects>false</removeDefaultObjects></mapping><mapping><source>PRICE1</source><target>&lt;product.service>prices[0]&lt;productPrice.unitPrice>uom</target><excludeNull>true</excludeNull><value>Unit</value><removeDefaultObjects>false</removeDefaultObjects></mapping><mapping><source>PRICE1</source><target>&lt;product.service>prices[0]&lt;productPrice.unitPrice>quantity</target><excludeNull>false</excludeNull><value>9999</value><removeDefaultObjects>false</removeDefaultObjects></mapping><mapping><source>CODE</source><target>&lt;product.service>identities[0]&lt;entityIdentity.code>code</target><excludeNull>true</excludeNull><value></value><removeDefaultObjects>false</removeDefaultObjects></mapping><mapping><source>GROUP</source><target>&lt;product.service>classifications[0]</target><excludeNull>true</excludeNull><value>&lt;lookup.productGroup>$value</value><removeDefaultObjects>false</removeDefaultObjects></mapping><mapping><source>CODE</source><target>&lt;entityRelationship.productTypeProduct>source</target><excludeNull>true</excludeNull><value>&lt;entity.productType>SERVICE</value><removeDefaultObjects>false</removeDefaultObjects></mapping><mapping><source>CODE</source><target>&lt;entityRelationship.productTypeProduct>target</target><excludeNull>true</excludeNull><value>&lt;product.service>$value</value><removeDefaultObjects>false</removeDefaultObjects></mapping><generateLookups>true</generateLookups><skipProcessed>false</skipProcessed><batchSize>1000</batchSize></mappings>     <cluster_schema/>
-=======
-<mappings><connection>openvpms</connection><idColumn>CODE</idColumn><mapping><source>NAME</source><target>&lt;product.service>name</target><excludeNull>false</excludeNull><value></value><removeDefaultObjects>false</removeDefaultObjects></mapping><mapping><source>ACTIVE</source><target>&lt;product.service>active</target><excludeNull>false</excludeNull><value></value><removeDefaultObjects>false</removeDefaultObjects></mapping><mapping><source>PRICE1</source><target>&lt;product.service>prices[0]&lt;productPrice.unitPrice>price</target><excludeNull>false</excludeNull><value></value><removeDefaultObjects>false</removeDefaultObjects></mapping><mapping><source>PRICE1</source><target>&lt;product.service>prices[0]&lt;productPrice.unitPrice>uom</target><excludeNull>true</excludeNull><value>Unit</value><removeDefaultObjects>false</removeDefaultObjects></mapping><mapping><source>PRICE1</source><target>&lt;product.service>prices[0]&lt;productPrice.unitPrice>quantity</target><excludeNull>false</excludeNull><value>9999</value><removeDefaultObjects>false</removeDefaultObjects></mapping><mapping><source>CODE</source><target>&lt;product.service>identities[0]&lt;entityIdentity.code>code</target><excludeNull>true</excludeNull><value></value><removeDefaultObjects>false</removeDefaultObjects></mapping><mapping><source>GROUP</source><target>&lt;product.service>classifications[0]</target><excludeNull>true</excludeNull><value>&lt;lookup.productGroup>$value</value><removeDefaultObjects>false</removeDefaultObjects></mapping><mapping><source>CODE</source><target>&lt;entityRelationship.productTypeProduct>source</target><excludeNull>true</excludeNull><value>&lt;entity.productType>SERVICE</value><removeDefaultObjects>false</removeDefaultObjects></mapping><mapping><source>CODE</source><target>&lt;entityRelationship.productTypeProduct>target</target><excludeNull>true</excludeNull><value>&lt;product.service>$value</value><removeDefaultObjects>false</removeDefaultObjects></mapping><generateLookups>true</generateLookups><skipProcessed>false</skipProcessed><batchSize>1000</batchSize></mappings>     <cluster_schema/>
->>>>>>> ddbb2011
-    <GUI>
-      <xloc>503</xloc>
-      <yloc>121</yloc>
-      <draw>Y</draw>
-      </GUI>
-    </step>
-
-  <step>
-    <name>Select Inventory Fields</name>
-    <type>SelectValues</type>
-    <description/>
-    <distribute>Y</distribute>
-    <copies>1</copies>
-         <partitioning>
-           <method>none</method>
-           <field_name/>
-           <schema_name/>
-           </partitioning>
-    <fields>      <field>        <name>Code</name>
-        <rename>CODE</rename>
-        <length>-2</length>
-        <precision>-2</precision>
-        </field>      <field>        <name>Description</name>
-        <rename>NAME</rename>
-        <length>-2</length>
-        <precision>-2</precision>
-        </field>      <field>        <name>Price</name>
-        <rename>PRICE1</rename>
-        <length>-2</length>
-        <precision>-2</precision>
-        </field>      <field>        <name>Active</name>
-        <rename>ACTIVEFLAG</rename>
-        <length>-2</length>
-        <precision>-2</precision>
-        </field>      <field>        <name>Category</name>
-        <rename>GROUP</rename>
-        <length>-2</length>
-        <precision>-2</precision>
-        </field>      </fields>     <cluster_schema/>
-    <GUI>
-      <xloc>215</xloc>
-      <yloc>118</yloc>
-      <draw>Y</draw>
-      </GUI>
-    </step>
-
-  <step>
-    <name>Table input</name>
-    <type>TableInput</type>
-    <description/>
-    <distribute>Y</distribute>
-    <copies>1</copies>
-         <partitioning>
-           <method>none</method>
-           <field_name/>
-           <schema_name/>
-           </partitioning>
-    <connection>Quickvet</connection>
-    <sql>select * from procedre</sql>
-    <limit>0</limit>
-    <lookup/>
-    <execute_each_row>N</execute_each_row>
-    <variables_active>N</variables_active>
-     <cluster_schema/>
-    <GUI>
-      <xloc>85</xloc>
-      <yloc>117</yloc>
-      <draw>Y</draw>
-      </GUI>
-    </step>
-
-  <step>
-    <name>Transform Fields</name>
-    <type>ScriptValueMod</type>
-    <description/>
-    <distribute>Y</distribute>
-    <copies>1</copies>
-         <partitioning>
-           <method>none</method>
-           <field_name/>
-           <schema_name/>
-           </partitioning>
-    <script/>
-    <jsScripts>      <jsScript>        <jsScript_type>0</jsScript_type>
-        <jsScript_name>Script 1</jsScript_name>
+<?xml version="1.0" encoding="UTF-8"?>
+<transformation>
+  <info>
+    <name>Product - Services</name>
+    <directory>&#47;</directory>
+    <log>
+      <read/>
+      <write/>
+      <input/>
+      <output/>
+      <update/>
+      <connection/>
+      <table/>
+      <use_batchid>Y</use_batchid>
+      <use_logfield>N</use_logfield>
+      </log>
+    <maxdate>
+      <connection/>
+      <table/>
+      <field/>
+      <offset>0.0</offset>
+      <maxdiff>0.0</maxdiff>
+      </maxdate>
+    <size_rowset>1000</size_rowset>
+    <sleep_time_empty>1</sleep_time_empty>
+    <sleep_time_full>1</sleep_time_full>
+    <unique_connections>N</unique_connections>
+    <feedback_shown>Y</feedback_shown>
+    <feedback_size>5000</feedback_size>
+    <using_thread_priorities>Y</using_thread_priorities>
+    <shared_objects_file/>
+    <dependencies>
+      </dependencies>
+    <partitionschemas>
+      </partitionschemas>
+    <slaveservers>
+      </slaveservers>
+    <clusterschemas>
+      </clusterschemas>
+  <modified_user>admin</modified_user>
+  <modified_date>2007&#47;04&#47;09 10:47:12.000</modified_date>
+    </info>
+  <notepads>
+    </notepads>
+  <connection>
+    <name>Quickvet</name>
+    <server/>
+    <type>MSACCESS</type>
+    <access>ODBC</access>
+    <database>Quickvet</database>
+    <port>-1</port>
+    <username/>
+    <password>Encrypted </password>
+    <servername/>
+    <data_tablespace/>
+    <index_tablespace/>
+    <attributes>
+      <attribute><code>EXTRA_OPTION_MYSQL.defaultFetchSize</code><attribute>500</attribute></attribute>
+      <attribute><code>EXTRA_OPTION_MYSQL.useCursorFetch</code><attribute>true</attribute></attribute>
+      <attribute><code>IS_CLUSTERED</code><attribute>N</attribute></attribute>
+      <attribute><code>MAXIMUM_POOL_SIZE</code><attribute>10</attribute></attribute>
+      <attribute><code>PORT_NUMBER</code><attribute>-1</attribute></attribute>
+      <attribute><code>STREAM_RESULTS</code><attribute>Y</attribute></attribute>
+      <attribute><code>USE_POOLING</code><attribute>N</attribute></attribute>
+    </attributes>
+  </connection>
+  <order>
+  <hop> <from>Select Inventory Fields</from><to>Transform Fields</to><enabled>Y</enabled> </hop>  <hop> <from>Table input</from><to>Select Inventory Fields</to><enabled>Y</enabled> </hop>  <hop> <from>Transform Fields</from><to>Product Service</to><enabled>Y</enabled> </hop>  </order>
+
+  <step>
+    <name>Product Service</name>
+    <type>OpenVPMSLoaderPlugin</type>
+    <description/>
+    <distribute>Y</distribute>
+    <copies>1</copies>
+         <partitioning>
+           <method>none</method>
+           <field_name/>
+           <schema_name/>
+           </partitioning>
+<mappings><connection>openvpms</connection><idColumn>CODE</idColumn><mapping><source>NAME</source><target>&lt;product.service>name</target><excludeNull>false</excludeNull><value></value><removeDefaultObjects>false</removeDefaultObjects></mapping><mapping><source>ACTIVE</source><target>&lt;product.service>active</target><excludeNull>false</excludeNull><value></value><removeDefaultObjects>false</removeDefaultObjects></mapping><mapping><source>PRICE1</source><target>&lt;product.service>prices[0]&lt;productPrice.unitPrice>price</target><excludeNull>false</excludeNull><value></value><removeDefaultObjects>false</removeDefaultObjects></mapping><mapping><source>PRICE1</source><target>&lt;product.service>prices[0]&lt;productPrice.unitPrice>uom</target><excludeNull>true</excludeNull><value>Unit</value><removeDefaultObjects>false</removeDefaultObjects></mapping><mapping><source>PRICE1</source><target>&lt;product.service>prices[0]&lt;productPrice.unitPrice>quantity</target><excludeNull>false</excludeNull><value>9999</value><removeDefaultObjects>false</removeDefaultObjects></mapping><mapping><source>CODE</source><target>&lt;product.service>identities[0]&lt;entityIdentity.code>code</target><excludeNull>true</excludeNull><value></value><removeDefaultObjects>false</removeDefaultObjects></mapping><mapping><source>GROUP</source><target>&lt;product.service>classifications[0]</target><excludeNull>true</excludeNull><value>&lt;lookup.productGroup>$value</value><removeDefaultObjects>false</removeDefaultObjects></mapping><mapping><source>CODE</source><target>&lt;entityRelationship.productTypeProduct>source</target><excludeNull>true</excludeNull><value>&lt;entity.productType>SERVICE</value><removeDefaultObjects>false</removeDefaultObjects></mapping><mapping><source>CODE</source><target>&lt;entityRelationship.productTypeProduct>target</target><excludeNull>true</excludeNull><value>&lt;product.service>$value</value><removeDefaultObjects>false</removeDefaultObjects></mapping><generateLookups>true</generateLookups><skipProcessed>false</skipProcessed><batchSize>1000</batchSize></mappings>     <cluster_schema/>
+    <GUI>
+      <xloc>503</xloc>
+      <yloc>121</yloc>
+      <draw>Y</draw>
+      </GUI>
+    </step>
+
+  <step>
+    <name>Select Inventory Fields</name>
+    <type>SelectValues</type>
+    <description/>
+    <distribute>Y</distribute>
+    <copies>1</copies>
+         <partitioning>
+           <method>none</method>
+           <field_name/>
+           <schema_name/>
+           </partitioning>
+    <fields>      <field>        <name>Code</name>
+        <rename>CODE</rename>
+        <length>-2</length>
+        <precision>-2</precision>
+        </field>      <field>        <name>Description</name>
+        <rename>NAME</rename>
+        <length>-2</length>
+        <precision>-2</precision>
+        </field>      <field>        <name>Price</name>
+        <rename>PRICE1</rename>
+        <length>-2</length>
+        <precision>-2</precision>
+        </field>      <field>        <name>Active</name>
+        <rename>ACTIVEFLAG</rename>
+        <length>-2</length>
+        <precision>-2</precision>
+        </field>      <field>        <name>Category</name>
+        <rename>GROUP</rename>
+        <length>-2</length>
+        <precision>-2</precision>
+        </field>      </fields>     <cluster_schema/>
+    <GUI>
+      <xloc>215</xloc>
+      <yloc>118</yloc>
+      <draw>Y</draw>
+      </GUI>
+    </step>
+
+  <step>
+    <name>Table input</name>
+    <type>TableInput</type>
+    <description/>
+    <distribute>Y</distribute>
+    <copies>1</copies>
+         <partitioning>
+           <method>none</method>
+           <field_name/>
+           <schema_name/>
+           </partitioning>
+    <connection>Quickvet</connection>
+    <sql>select * from procedre</sql>
+    <limit>0</limit>
+    <lookup/>
+    <execute_each_row>N</execute_each_row>
+    <variables_active>N</variables_active>
+     <cluster_schema/>
+    <GUI>
+      <xloc>85</xloc>
+      <yloc>117</yloc>
+      <draw>Y</draw>
+      </GUI>
+    </step>
+
+  <step>
+    <name>Transform Fields</name>
+    <type>ScriptValueMod</type>
+    <description/>
+    <distribute>Y</distribute>
+    <copies>1</copies>
+         <partitioning>
+           <method>none</method>
+           <field_name/>
+           <schema_name/>
+           </partitioning>
+    <script/>
+    <jsScripts>      <jsScript>        <jsScript_type>0</jsScript_type>
+        <jsScript_name>Script 1</jsScript_name>
         <jsScript_script>&#47;&#47;Script here
 
 var ACTIVE = true
@@ -184,24 +180,21 @@
 
 if (ACTIVEFLAG.getString() == &quot;NO&quot; || ACTIVEFLAG.getString() == &quot;No&quot;) {
 	ACTIVE = false
-<<<<<<< HEAD
-=======
-}
-if (PRICE1.getNumber() == null) {
-	PRICE1.setNumber(0.0);
->>>>>>> ddbb2011
-}</jsScript_script>
-        </jsScript>     </jsScripts>    <fields>      <field>        <name>ACTIVE</name>
-        <rename>ACTIVE</rename>
-        <type>Boolean</type>
-        <length>-1</length>
-        <precision>-1</precision>
-        </field>      </fields>     <cluster_schema/>
-    <GUI>
-      <xloc>352</xloc>
-      <yloc>121</yloc>
-      <draw>Y</draw>
-      </GUI>
-    </step>
-
-</transformation>
+}
+if (PRICE1.getNumber() == null) {
+	PRICE1.setNumber(0.0);
+}</jsScript_script>
+        </jsScript>     </jsScripts>    <fields>      <field>        <name>ACTIVE</name>
+        <rename>ACTIVE</rename>
+        <type>Boolean</type>
+        <length>-1</length>
+        <precision>-1</precision>
+        </field>      </fields>     <cluster_schema/>
+    <GUI>
+      <xloc>352</xloc>
+      <yloc>121</yloc>
+      <draw>Y</draw>
+      </GUI>
+    </step>
+
+</transformation>