--- conflicted
+++ resolved
@@ -1017,25 +1017,6 @@
        AND d.value = 'false'
        AND e.arch_short_name = 'party.organisationWorkList';
 
-<<<<<<< HEAD
-#
-# OVPMS-1763 Schedule blocking
-#
-
-# Rename act.customerAppointmentSeries to act.calendarEventSeries
-UPDATE acts a
-SET a.arch_short_name = 'act.calendarEventSeries'
-WHERE a.arch_short_name = 'act.customerAppointmentSeries';
-
-UPDATE participations p
-SET p.act_arch_short_name = 'act.scheduleEventSeries'
-WHERE p.act_arch_short_name = 'act.customerAppointmentSeries';
-
-# Rename actRelationship.customerAppointmentSeries to actRelationship.calendarEventSeries
-UPDATE act_relationships r
-SET r.arch_short_name = 'actRelationship.calendarEventSeries'
-WHERE r.arch_short_name = 'actRelationship.customerAppointmentSeries';
-=======
 
 #
 # OVPMS-1767 Support macro expansion in SMS reminders
@@ -1191,4 +1172,22 @@
   JOIN entities e ON expression.entity_id = e.entity_id AND expression.name = "expression"
                      AND e.arch_short_name = 'entity.documentTemplateSMSAppointment'
 SET expression.name = 'content';
->>>>>>> 5f36a573
+
+
+#
+# OVPMS-1763 Schedule blocking
+#
+
+# Rename act.customerAppointmentSeries to act.calendarEventSeries
+UPDATE acts a
+SET a.arch_short_name = 'act.calendarEventSeries'
+WHERE a.arch_short_name = 'act.customerAppointmentSeries';
+
+UPDATE participations p
+SET p.act_arch_short_name = 'act.scheduleEventSeries'
+WHERE p.act_arch_short_name = 'act.customerAppointmentSeries';
+
+# Rename actRelationship.customerAppointmentSeries to actRelationship.calendarEventSeries
+UPDATE act_relationships r
+SET r.arch_short_name = 'actRelationship.calendarEventSeries'
+WHERE r.arch_short_name = 'actRelationship.customerAppointmentSeries';