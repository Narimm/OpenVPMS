--- conflicted
+++ resolved
@@ -1,145 +1,148 @@
-<?xml version="1.0" encoding="UTF-8"?>
-<!--
-  ~ Version: 1.0
-  ~
-  ~ The contents of this file are subject to the OpenVPMS License Version
-  ~ 1.0 (the 'License'); you may not use this file except in compliance with
-  ~ the License. You may obtain a copy of the License at
-  ~ http://www.openvpms.org/license/
-  ~
-  ~ Software distributed under the License is distributed on an 'AS IS' basis,
-  ~ WITHOUT WARRANTY OF ANY KIND, either express or implied. See the License
-  ~ for the specific language governing rights and limitations under the
-  ~ License.
-  ~
-  ~ Copyright 2017 (C) OpenVPMS Ltd. All Rights Reserved.
-  -->
-
-<beans xmlns="http://www.springframework.org/schema/beans"
-       xmlns:security="http://www.springframework.org/schema/security"
-       xmlns:xsi="http://www.w3.org/2001/XMLSchema-instance"
-       xsi:schemaLocation="http://www.springframework.org/schema/beans
-                           http://www.springframework.org/schema/beans/spring-beans-4.2.xsd
-                           http://www.springframework.org/schema/security
-                           http://www.springframework.org/schema/security/spring-security-4.0.xsd">
-
-    <!-- ================================================================== -->
-    <!--                            GUI FILTER CHAIN                        -->
-    <!-- ================================================================== -->
-
-    <bean id="guiExceptionTranslationFilter"
-          class="org.springframework.security.web.access.ExceptionTranslationFilter">
-        <constructor-arg ref="guiAuthenticationEntryPoint"/>
-    </bean>
-
-    <bean id="webDavAuthenticationFilter" class="org.openvpms.web.webdav.servlet.WebDAVAuthenticationFilter">
-        <constructor-arg ref="documentSessionManager"/>
-        <constructor-arg ref="guiUserService"/>
-    </bean>
-
-    <bean id="guiAuthenticationEntryPoint" class="org.openvpms.web.echo.servlet.EchoAuthenticationEntryPoint">
-        <constructor-arg value="/login"/>
-    </bean>
-
-    <bean id="digestFilter" class="org.springframework.security.web.authentication.www.DigestAuthenticationFilter">
-        <property name="userDetailsService" ref="guiUserService"/>
-        <property name="authenticationEntryPoint" ref="digestEntryPoint"/>
-    </bean>
-
-    <bean id="digestEntryPoint"
-          class="org.springframework.security.web.authentication.www.DigestAuthenticationEntryPoint">
-        <property name="realmName" value="OpenVPMS Documents"/>
-        <property name="key" value="uniqueAndSecret"/>
-    </bean>
-
-    <security:http pattern="/document/**" create-session="stateless"
-                   entry-point-ref="digestEntryPoint"
-                   access-decision-manager-ref="authenticatedVoterAccessDecisionManager"
-                   authentication-manager-ref="guiAuthenticationManager">
-        <security:intercept-url pattern='/**' access='IS_AUTHENTICATED_FULLY'/>
-        <security:custom-filter ref="webDavAuthenticationFilter" before="BASIC_AUTH_FILTER"/>
-        <security:custom-filter ref="digestFilter" after="BASIC_AUTH_FILTER"/>
-    </security:http>
-
-    <bean id="wsEntryPoint"
-          class="org.springframework.security.web.authentication.www.BasicAuthenticationEntryPoint">
-        <property name="realmName" value="OpenVPMS Services"/>
-    </bean>
-
-    <security:http pattern="/ws/**" create-session="stateless"
-                   access-decision-manager-ref="authenticatedVoterAccessDecisionManager"
-                   authentication-manager-ref="guiAuthenticationManager">
-        <security:http-basic entry-point-ref="wsEntryPoint"/>
-        <security:anonymous enabled="false"/>
-        <security:intercept-url pattern='/**' access='IS_AUTHENTICATED_FULLY'/>
-    </security:http>
-
-    <security:http pattern="/plugin/resource/**" create-session="stateless" security="none"/>
-
-    <security:http pattern="/plugin/servlet/**" create-session="stateless"
-                   access-decision-manager-ref="authenticatedVoterAccessDecisionManager"
-                   authentication-manager-ref="guiAuthenticationManager">
-        <security:http-basic entry-point-ref="wsEntryPoint"/>
-        <security:anonymous enabled="false"/>
-        <security:intercept-url pattern='/**' access='IS_AUTHENTICATED_FULLY'/>
-    </security:http>
-
-    <!-- enable this to debug webstart -->
-    <!--security:http pattern="/externaledit/**" create-session="stateless"
-                   access-decision-manager-ref="authenticatedVoterAccessDecisionManager"
-                   authentication-manager-ref="guiAuthenticationManager">
-        <security:http-basic/>
-        <security:intercept-url pattern='/**' access='IS_AUTHENTICATED_FULLY'/>
-    </security:http-->
-
-
-    <security:http entry-point-ref="guiAuthenticationEntryPoint"
-                   access-decision-manager-ref="authenticatedVoterAccessDecisionManager"
-                   authentication-manager-ref="guiAuthenticationManager">
-        <security:form-login login-page="/login" default-target-url="/app"
-                             authentication-failure-url="/login?status=error"
-                             always-use-default-target="true"/>
-        <security:intercept-url pattern="/login*" access="IS_AUTHENTICATED_ANONYMOUSLY"/>
-        <security:intercept-url pattern="/login/**" access="IS_AUTHENTICATED_ANONYMOUSLY"/>
-        <security:intercept-url pattern="/images/**" access="IS_AUTHENTICATED_ANONYMOUSLY"/>
-        <security:intercept-url pattern="/webstart/**" access="IS_AUTHENTICATED_ANONYMOUSLY"/>
-        <security:intercept-url pattern="/**" access="IS_AUTHENTICATED_FULLY"/>
-        <security:session-management invalid-session-url="/login"/>
-        <!--security:custom-filter before="FORM_LOGIN_FILTER" ref="skipLoginFilter"/>
-        <security:custom-filter position="FORM_LOGIN_FILTER" ref="authenticationFilter"/-->
-    </security:http>
-
-    <!-- bean id="skipLoginFilter" class="org.openvpms.web.servlet.SkipLoginFilter"/--> <!-- TODO -->
-
-<<<<<<< HEAD
-    <bean name="guiAuthenticationManager" class="org.springframework.security.authentication.ProviderManager">
-=======
-    <bean id="guiAuthenticationManager" class="org.springframework.security.authentication.ProviderManager">
->>>>>>> 312cc5dd
-        <constructor-arg>
-            <list>
-                <ref bean="guiAuthenticationProvider"/>
-            </list>
-        </constructor-arg>
-    </bean>
-
-    <bean id="guiAuthenticationProvider"
-          class="org.springframework.security.authentication.dao.DaoAuthenticationProvider">
-        <property name="userDetailsService" ref="guiUserService"/>
-    </bean>
-
-    <!--  The User DAO bean -->
-    <bean id="guiUserDAO"
-          class="org.openvpms.component.business.dao.hibernate.im.security.UserDAOHibernate">
-        <constructor-arg ref="sessionFactory"/>
-        <property name="userArchetypes" value="security.user"/>
-    </bean>
-
-    <!-- The User Details service -->
-    <bean id="guiUserService"
-          class="org.openvpms.component.business.service.security.UserService">
-        <constructor-arg ref="guiUserDAO"/>
-    </bean>
-
-</beans>
-
+<?xml version="1.0" encoding="UTF-8"?>
+<!--
+  ~ Version: 1.0
+  ~
+  ~ The contents of this file are subject to the OpenVPMS License Version
+  ~ 1.0 (the 'License'); you may not use this file except in compliance with
+  ~ the License. You may obtain a copy of the License at
+  ~ http://www.openvpms.org/license/
+  ~
+  ~ Software distributed under the License is distributed on an 'AS IS' basis,
+  ~ WITHOUT WARRANTY OF ANY KIND, either express or implied. See the License
+  ~ for the specific language governing rights and limitations under the
+  ~ License.
+  ~
+  ~ Copyright 2017 (C) OpenVPMS Ltd. All Rights Reserved.
+  -->
+
+<beans xmlns="http://www.springframework.org/schema/beans"
+       xmlns:security="http://www.springframework.org/schema/security"
+       xmlns:xsi="http://www.w3.org/2001/XMLSchema-instance"
+       xsi:schemaLocation="http://www.springframework.org/schema/beans
+                           http://www.springframework.org/schema/beans/spring-beans-4.2.xsd
+                           http://www.springframework.org/schema/security
+                           http://www.springframework.org/schema/security/spring-security-4.0.xsd">
+
+    <!-- ================================================================== -->
+    <!--                            GUI FILTER CHAIN                        -->
+    <!-- ================================================================== -->
+
+    <bean id="guiExceptionTranslationFilter"
+          class="org.springframework.security.web.access.ExceptionTranslationFilter">
+        <constructor-arg ref="guiAuthenticationEntryPoint"/>
+    </bean>
+
+    <bean id="webDavAuthenticationFilter" class="org.openvpms.web.webdav.servlet.WebDAVAuthenticationFilter">
+        <constructor-arg ref="documentSessionManager"/>
+        <constructor-arg ref="guiUserService"/>
+    </bean>
+
+    <bean id="guiAuthenticationEntryPoint" class="org.openvpms.web.echo.servlet.EchoAuthenticationEntryPoint">
+        <constructor-arg value="/login"/>
+    </bean>
+
+    <bean id="digestFilter" class="org.springframework.security.web.authentication.www.DigestAuthenticationFilter">
+        <property name="userDetailsService" ref="guiUserService"/>
+        <property name="authenticationEntryPoint" ref="digestEntryPoint"/>
+    </bean>
+
+    <bean id="digestEntryPoint"
+          class="org.springframework.security.web.authentication.www.DigestAuthenticationEntryPoint">
+        <property name="realmName" value="OpenVPMS Documents"/>
+        <property name="key" value="uniqueAndSecret"/>
+    </bean>
+
+    <security:http pattern="/document/**" create-session="stateless"
+                   entry-point-ref="digestEntryPoint"
+                   access-decision-manager-ref="authenticatedVoterAccessDecisionManager"
+                   authentication-manager-ref="guiAuthenticationManager" use-expressions="false">
+        <security:intercept-url pattern='/**' access='IS_AUTHENTICATED_FULLY'/>
+        <security:custom-filter ref="webDavAuthenticationFilter" before="BASIC_AUTH_FILTER"/>
+        <security:custom-filter ref="digestFilter" after="BASIC_AUTH_FILTER"/>
+        <security:csrf disabled="true"/>
+    </security:http>
+
+    <bean id="wsEntryPoint"
+          class="org.springframework.security.web.authentication.www.BasicAuthenticationEntryPoint">
+        <property name="realmName" value="OpenVPMS Services"/>
+    </bean>
+
+    <security:http pattern="/ws/**" create-session="stateless"
+                   access-decision-manager-ref="authenticatedVoterAccessDecisionManager"
+                   authentication-manager-ref="guiAuthenticationManager" use-expressions="false">
+        <security:http-basic entry-point-ref="wsEntryPoint"/>
+        <security:anonymous enabled="false"/>
+        <security:intercept-url pattern='/**' access='IS_AUTHENTICATED_FULLY'/>
+        <security:csrf disabled="true"/>
+    </security:http>
+
+    <security:http pattern="/plugin/resource/**" create-session="stateless" security="none"/>
+
+    <security:http pattern="/plugin/servlet/**" create-session="stateless"
+                   access-decision-manager-ref="authenticatedVoterAccessDecisionManager"
+                   authentication-manager-ref="guiAuthenticationManager" use-expressions="false">
+        <security:http-basic entry-point-ref="wsEntryPoint"/>
+        <security:anonymous enabled="false"/>
+        <security:intercept-url pattern='/**' access='IS_AUTHENTICATED_FULLY'/>
+        <security:csrf disabled="true"/>
+    </security:http>
+
+    <!-- enable this to debug webstart -->
+    <!--security:http pattern="/externaledit/**" create-session="stateless"
+                   access-decision-manager-ref="authenticatedVoterAccessDecisionManager"
+                   authentication-manager-ref="guiAuthenticationManager">
+        <security:http-basic/>
+        <security:intercept-url pattern='/**' access='IS_AUTHENTICATED_FULLY'/>
+    </security:http-->
+
+
+    <security:http entry-point-ref="guiAuthenticationEntryPoint"
+                   access-decision-manager-ref="authenticatedVoterAccessDecisionManager"
+                   authentication-manager-ref="guiAuthenticationManager" use-expressions="false">
+        <security:form-login login-page="/login" default-target-url="/app"
+                             authentication-failure-url="/login?status=error"
+                             always-use-default-target="true"/>
+        <security:intercept-url pattern="/login*" access="IS_AUTHENTICATED_ANONYMOUSLY"/>
+        <security:intercept-url pattern="/login/**" access="IS_AUTHENTICATED_ANONYMOUSLY"/>
+        <security:intercept-url pattern="/images/**" access="IS_AUTHENTICATED_ANONYMOUSLY"/>
+        <security:intercept-url pattern="/webstart/**" access="IS_AUTHENTICATED_ANONYMOUSLY"/>
+        <security:intercept-url pattern="/**" access="IS_AUTHENTICATED_FULLY"/>
+        <security:session-management invalid-session-url="/login"/>
+        <security:headers>
+            <security:content-type-options disabled="true"/>
+        </security:headers>
+        <security:csrf disabled="true"/>
+        <!--security:custom-filter before="FORM_LOGIN_FILTER" ref="skipLoginFilter"/>
+        <security:custom-filter position="FORM_LOGIN_FILTER" ref="authenticationFilter"/-->
+    </security:http>
+
+    <!-- bean id="skipLoginFilter" class="org.openvpms.web.servlet.SkipLoginFilter"/--> <!-- TODO -->
+
+    <bean id="guiAuthenticationManager" class="org.springframework.security.authentication.ProviderManager">
+        <constructor-arg>
+            <list>
+                <ref bean="guiAuthenticationProvider"/>
+            </list>
+        </constructor-arg>
+    </bean>
+
+    <bean id="guiAuthenticationProvider"
+          class="org.springframework.security.authentication.dao.DaoAuthenticationProvider">
+        <property name="userDetailsService" ref="guiUserService"/>
+    </bean>
+
+    <!--  The User DAO bean -->
+    <bean id="guiUserDAO"
+          class="org.openvpms.component.business.dao.hibernate.im.security.UserDAOHibernate">
+        <constructor-arg ref="sessionFactory"/>
+        <property name="userArchetypes" value="security.user"/>
+    </bean>
+
+    <!-- The User Details service -->
+    <bean id="guiUserService"
+          class="org.openvpms.component.business.service.security.UserService">
+        <constructor-arg ref="guiUserDAO"/>
+    </bean>
+
+</beans>
+