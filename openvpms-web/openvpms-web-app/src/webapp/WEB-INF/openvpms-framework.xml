--- conflicted
+++ resolved
@@ -1,399 +1,369 @@
-<?xml version="1.0" encoding="UTF-8"?>
-<!--
-  ~ Version: 1.0
-  ~
-  ~ The contents of this file are subject to the OpenVPMS License Version
-  ~ 1.0 (the 'License'); you may not use this file except in compliance with
-  ~ the License. You may obtain a copy of the License at
-  ~ http://www.openvpms.org/license/
-  ~
-  ~ Software distributed under the License is distributed on an 'AS IS' basis,
-  ~ WITHOUT WARRANTY OF ANY KIND, either express or implied. See the License
-  ~ for the specific language governing rights and limitations under the
-  ~ License.
-  ~
-  ~ Copyright 2017 (C) OpenVPMS Ltd. All Rights Reserved.
-  -->
-
-<beans xmlns="http://www.springframework.org/schema/beans"
-       xmlns:xsi="http://www.w3.org/2001/XMLSchema-instance"
-       xmlns:plugin="http://openvpms.org/schema/plugin/spring"
-       xsi:schemaLocation="http://www.springframework.org/schema/beans http://www.springframework.org/schema/beans/spring-beans.xsd
-                           http://openvpms.org/schema/plugin/spring http://openvpms.org/schema/plugin/spring/plugin.xsd">
-
-    <!-- ================================================================== -->
-    <!--                         GENERAL DEFINITIONS                        -->
-    <!-- ================================================================== -->
-
-    <bean id="properties" class="org.springframework.beans.factory.config.PropertiesFactoryBean">
-
-        <property name="ignoreResourceNotFound" value="true"/>
-
-        <!-- Note: Properties defined in later files will override          -->
-        <!-- properties defined earlier files, in case of overlapping keys. -->
-        <!-- Hence, make sure that the most specific files are the last     -->
-        <!-- ones in the given list of locations.                           -->
-        <property name="locations">
-            <list>
-                <value>classpath:default-openvpms.properties</value>
-                <value>classpath:hibernate.properties</value>
-                <value>classpath:smartflow.properties</value>
-            </list>
-        </property>
-    </bean>
-
-    <bean id="propertyPlaceholderConfigurer"
-          class="org.springframework.beans.factory.config.PropertyPlaceholderConfigurer">
-        <property name="properties" ref="properties"/>
-
-        <!-- allow system properties to override any other property source -->
-        <property name="systemPropertiesModeName" value="SYSTEM_PROPERTIES_MODE_OVERRIDE"/>
-    </bean>
-
-    <!-- ================================================================== -->
-    <!--                         RESOURCE DEFINITIONS                       -->
-    <!-- ================================================================== -->
-
-    <!--  The DataSource -->
-    <bean id="dataSource"
-          class="org.apache.commons.dbcp2.BasicDataSource">
-        <property name="driverClassName"
-                  value="${hibernate.connection.driver_class}"/>
-        <property name="url" value="${hibernate.connection.url}"/>
-        <property name="username"
-                  value="${hibernate.connection.username}"/>
-        <property name="password"
-                  value="${hibernate.connection.password}"/>
-    </bean>
-
-    <bean id="databaseService" class="org.openvpms.db.service.impl.DatabaseServiceImpl">
-        <constructor-arg value="${hibernate.connection.driver_class}"/>
-        <constructor-arg value="${hibernate.connection.url}"/>
-        <constructor-arg ref="dataSource"/>
-    </bean>
-
-    <bean id="databaseVersionChecker" class="org.openvpms.db.service.DatabaseVersionChecker">
-        <constructor-arg ref="databaseService"/>
-    </bean>
-
-    <!--  Hibernate session factory -->
-    <bean id="sessionFactory"
-<<<<<<< HEAD
-          class="org.springframework.orm.hibernate4.LocalSessionFactoryBean">
-=======
-          class="org.springframework.orm.hibernate3.LocalSessionFactoryBean" depends-on="databaseVersionChecker">
->>>>>>> 312cc5dd
-        <property name="dataSource" ref="dataSource"/>
-        <property name="hibernateProperties">
-            <props>
-                <prop key="hibernate.dialect">
-                    ${hibernate.dialect}
-                </prop>
-                <prop key="hibernate.show_sql">
-                    ${hibernate.show_sql}
-                </prop>
-                <prop key="hibernate.max_fetch_depth">
-                    ${hibernate.max_fetch_depth}
-                </prop>
-                <prop key="hibernate.c3p0.min_size">
-                    ${hibernate.c3p0.min_size}
-                </prop>
-                <prop key="hibernate.c3p0.max_size">
-                    ${hibernate.c3p0.max_size}
-                </prop>
-                <prop key="hibernate.c3p0.timeout">
-                    ${hibernate.c3p0.timeout}
-                </prop>
-                <prop key="hibernate.c3p0.max_statements">
-                    ${hibernate.c3p0.max_statements}
-                </prop>
-                <prop key="hibernate.cache.region.factory_class">
-                    ${hibernate.cache.region.factory_class}
-                </prop>
-                <prop key="hibernate.cache.use_second_level_cache">
-                    ${hibernate.cache.use_second_level_cache}
-                </prop>
-                <prop key="hibernate.cache.use_query_cache">
-                    ${hibernate.cache.use_query_cache}
-                </prop>
-                <prop key="hibernate.jdbc.use_scrollable_resultset">true</prop>
-                <prop key="hibernate.jdbc.batch_size">
-                    ${hibernate.jdbc.batch_size}
-                </prop>
-                <prop key="hibernate.c3p0.max_statements">
-                    ${hibernate.c3p0.max_statements}
-                </prop>
-                <prop key="net.sf.ehcache.configurationResourceName">/ehcache.xml</prop>
-                <prop key="hibernate.generate_statistics">true</prop>
-            </props>
-        </property>
-        <property name="schemaUpdate" value="false"/>
-        <property name="mappingLocations">
-            <list>
-                <value>classpath:org/openvpms/component/business/dao/**/*.hbm.xml</value>
-                <value>classpath:org/openvpms/archetype/rules/**/*.hbm.xml</value>
-                <value>classpath:org/openvpms/web/jobs/**/*.hbm.xml</value>
-            </list>
-        </property>
-    </bean>
-
-    <!--  Transaction manager -->
-    <bean id="txnManager"
-<<<<<<< HEAD
-          class="org.springframework.orm.hibernate4.HibernateTransactionManager">
-=======
-          class="org.springframework.orm.hibernate3.HibernateTransactionManager">
-        <plugin:service/>
->>>>>>> 312cc5dd
-        <property name="sessionFactory" ref="sessionFactory"/>
-    </bean>
-
-    <!-- ================================================================== -->
-    <!--                           DAO DEFINITIONS                        = -->
-    <!-- ================================================================== -->
-
-
-    <!--  The IMObject DAO bean -->
-    <bean id="imObjectDao"
-          class="org.openvpms.component.business.dao.hibernate.im.IMObjectDAOHibernate">
-        <constructor-arg ref="sessionFactory"/>
-    </bean>
-
-    <!--  The AuditRecord DAO bean -->
-    <!--bean id="auditDao"
-          class="org.openvpms.component.business.dao.hibernate.im.audit.AuditDAOHibernate">
-        <property name="sessionFactory" ref="sessionFactory"/>
-    </bean-->
-
-    <!-- ================================================================== -->
-    <!--                           CACHE MANAGER                            -->
-    <!-- ================================================================== -->
-
-    <bean id="cacheManager" class="org.springframework.cache.ehcache.EhCacheManagerFactoryBean">
-        <!-- NOTE: the configLocation must be the same as that specified by the sessionFactory
-             property: net.sf.ehcache.configurationResourceName, when SingletonEhCacheProvider is being used -->
-        <property name="configLocation" value="classpath:ehcache.xml"/>
-        <property name="shared" value="true"/>
-    </bean>
-
-    <!-- ================================================================== -->
-    <!--                      BUSINESS SERVICE BEANS                        -->
-    <!-- ================================================================== -->
-
-    <!--  The Archetype Descriptor Cache -->
-    <bean id="archetypeDescriptorCache"
-          class="org.openvpms.component.business.service.archetype.descriptor.cache.ArchetypeDescriptorCacheDB">
-        <constructor-arg ref="imObjectDao"/>
-    </bean>
-
-    <!--  The Archetype Rule service -->
-    <bean id="archetypeRuleService"
-          class="org.openvpms.component.business.service.archetype.rule.ArchetypeRuleService">
-        <constructor-arg ref="archetypeService"/>
-        <constructor-arg ref="ruleEngine"/>
-        <constructor-arg ref="txnManager"/>
-        <property name="facts">
-            <!-- make currencies available to rules -->
-            <list>
-                <ref bean="currencies"/>
-                <ref bean="lookupService"/>
-            </list>
-        </property>
-    </bean>
-
-    <!-- The Archetype service -->
-    <bean id="archetypeService"
-          class="org.openvpms.component.business.service.archetype.ArchetypeService" autowire-candidate="false">
-        <!-- don't make this a candidate for autowiring as it doesn't support rules -->
-        <constructor-arg ref="archetypeDescriptorCache"/>
-        <property name="dao" ref="imObjectDao"/>
-        <property name="ruleEngine" ref="ruleEngine"/>
-    </bean>
-
-    <!--  The Audit Service -->
-    <!--bean id="auditService"
-          class="org.openvpms.component.business.service.audit.AuditService">
-        <constructor-arg ref="auditDao"/>
-    </bean-->
-
-    <!-- ================================================================== -->
-    <!--                         ARCHETYPE SUPPORT                          -->
-    <!-- ================================================================== -->
-
-    <bean id="archetypeServiceHelper"
-          class="org.openvpms.component.business.service.archetype.ArchetypeServiceHelper">
-        <constructor-arg ref="archetypeRuleService"/>
-    </bean>
-
-    <bean id="imObjectBeanFactory"
-          class="org.openvpms.component.business.service.archetype.helper.IMObjectBeanFactory">
-        <constructor-arg index="0" ref="archetypeRuleService"/>
-    </bean>
-
-    <bean id="archetypeServiceFunctions"
-          class="org.openvpms.component.business.service.archetype.ArchetypeServiceFunctions">
-        <constructor-arg ref="archetypeRuleService"/>
-        <constructor-arg ref="lookupService"/>
-    </bean>
-
-    <bean id="functionsFactory" class="org.openvpms.web.component.function.DefaultFunctionsFactory">
-        <constructor-arg ref="archetypeService"/>
-        <constructor-arg ref="lookupService"/>
-        <constructor-arg ref="practiceService"/>
-        <constructor-arg ref="currencies"/>
-        <constructor-arg ref="addressFormatter"/>
-        <constructor-arg ref="patientAgeFormatter"/>
-        <property name="macros" ref="macros"/>
-    </bean>
-
-    <bean id="functions" class="org.apache.commons.jxpath.Functions" factory-bean="functionsFactory"
-          factory-method="create"/>
-
-    <!-- The JXPathHelper class, used to register extension functions -->
-    <bean id="jxpathHelper" class="org.openvpms.component.system.common.jxpath.JXPathHelper">
-        <constructor-arg ref="functions"/>
-    </bean>
-
-    <!-- ================================================================== -->
-    <!--                         LOOKUP SERVICE                             -->
-    <!-- ================================================================== -->
-
-    <bean id="lookupService"
-          class="org.openvpms.component.business.service.lookup.CachingLookupService">
-        <constructor-arg ref="archetypeRuleService"/>
-        <constructor-arg ref="imObjectDao"/>
-        <constructor-arg>
-            <bean class="org.springframework.cache.ehcache.EhCacheFactoryBean">
-                <property name="diskPersistent" value="false"/>
-                <property name="cacheName" value="lookupCache"/>
-                <property name="maxEntriesLocalHeap" value="40000"/>
-                <property name="overflowToDisk" value="false"/>
-                <property name="timeToIdleSeconds" value="0"/>
-                <property name="timeToLiveSeconds" value="0"/>
-                <property name="eternal" value="true"/>
-            </bean>
-        </constructor-arg>
-        <property name="cached">
-            <list>
-                <value>lookup.state</value>
-                <value>lookup.suburb</value>
-            </list>
-        </property>
-    </bean>
-
-    <bean id="lookupServiceHelper"
-          class="org.openvpms.component.business.service.lookup.LookupServiceHelper">
-        <constructor-arg ref="lookupService"/>
-    </bean>
-
-
-    <!-- ================================================================== -->
-    <!--                 RULES ENGINE (DROOLS)                              -->
-    <!-- ================================================================== -->
-
-    <!-- The local ruleServiceProvider. We can have as many different ruleProviders as we want -->
-    <bean id="ruleServiceProvider"
-          class="org.springmodules.jsr94.factory.DefaultRuleServiceProviderFactoryBean">
-        <property name="provider" value="http://drools.org"/>
-        <property name="providerClass"
-                  value="org.drools.jsr94.rules.RuleServiceProviderImpl"/>
-    </bean>
-
-    <!-- The local ruleRuntime. Usually, there is one ruleRuntime bean for each ruleServiceProvider bean. -->
-    <bean id="ruleRuntime"
-          class="org.springmodules.jsr94.factory.RuleRuntimeFactoryBean">
-        <property name="serviceProvider" ref="ruleServiceProvider"/>
-    </bean>
-
-    <!-- the local ruleAdministrator. Usually, there is one ruleAdministrator bean for each ruleServiceProvider bean -->
-    <bean id="ruleAdministrator"
-          class="org.springmodules.jsr94.factory.RuleAdministratorFactoryBean">
-        <property name="serviceProvider" ref="ruleServiceProvider"/>
-    </bean>
-
-    <!-- the ruleSource. There can be many ruleSource beans for each ruleAdministrator/ruleRuntime. -->
-    <bean id="ruleSource"
-          class="org.openvpms.component.business.service.ruleengine.RuleDescriptorRuleSource">
-        <property name="ruleRuntime" ref="ruleRuntime"/>
-        <property name="ruleAdministrator" ref="ruleAdministrator"/>
-    </bean>
-
-    <!--  The Rule engine -->
-    <bean id="ruleEngine"
-          class="org.openvpms.component.business.service.ruleengine.RuleEngine">
-        <constructor-arg ref="ruleSource"/>
-    </bean>
-
-    <!-- ================================================================== -->
-    <!--                      AUDIT DEFINITIONS                           = -->
-    <!-- ================================================================== -->
-
-    <!--  Create a proxy for the ArchetypeService bean -->
-    <!--bean id="autoProxyCreator"
-          class="org.springframework.aop.framework.autoproxy.BeanNameAutoProxyCreator">
-        <property name="beanNames">
-            <list>
-                <value>archetypeService</value>
-            </list>
-        </property>
-        <property name="interceptorNames">
-            <list>
-                <value>auditServiceAdvisor</value>
-            </list>
-        </property>
-    </bean-->
-
-    <!-- The audit service advisor -->
-    <!--bean id="auditServiceAdvisor"
-          class="org.springframework.aop.support.RegexpMethodPointcutAdvisor">
-        <property name="advice" ref="auditService"/>
-        <property name="patterns">
-            <list>
-                <value>.*ArchetypeService\.save</value>
-                <value>.*ArchetypeService\.remove</value>
-            </list>
-        </property>
-    </bean-->
-
-    <!-- ================================================================== -->
-    <!-- Scheduling                                                         -->
-    <!-- ================================================================== -->
-
-    <bean id="jobScheduler" class="org.openvpms.component.business.service.scheduler.JobScheduler">
-        <constructor-arg ref="scheduler"/>
-        <constructor-arg ref="archetypeRuleService"/>
-    </bean>
-
-    <bean id="scheduler" class="org.springframework.scheduling.quartz.SchedulerFactoryBean">
-        <property name="jobFactory">
-            <bean class="org.springframework.scheduling.quartz.SpringBeanJobFactory"/>
-        </property>
-        <property name="quartzProperties">
-            <props>
-                <prop key="org.quartz.plugin.jobHistory.class">org.quartz.plugins.history.LoggingJobHistoryPlugin</prop>
-            </props>
-        </property>
-        <property name="waitForJobsToCompleteOnShutdown" value="true"/>
-    </bean>
-
-
-    <!-- ================================================================== -->
-    <!--                        PROPER CASING                               -->
-    <!-- ================================================================== -->
-
-    <bean id="properCaseConverter"
-          class="org.openvpms.component.business.service.archetype.assertion.ProperCaseNameConverter">
-        <constructor-arg>
-            <bean class="org.openvpms.component.business.service.archetype.assertion.LocaleProperCaseRules">
-                <constructor-arg value="localisation.propercase"/>
-            </bean>
-        </constructor-arg>
-    </bean>
-
-    <bean id="properCaseConverterHelper"
-          class="org.openvpms.component.business.service.archetype.assertion.ProperCaseConverterHelper">
-        <constructor-arg ref="properCaseConverter"/>
-    </bean>
-
-
+<?xml version="1.0" encoding="UTF-8"?>
+<!--
+  ~ Version: 1.0
+  ~
+  ~ The contents of this file are subject to the OpenVPMS License Version
+  ~ 1.0 (the 'License'); you may not use this file except in compliance with
+  ~ the License. You may obtain a copy of the License at
+  ~ http://www.openvpms.org/license/
+  ~
+  ~ Software distributed under the License is distributed on an 'AS IS' basis,
+  ~ WITHOUT WARRANTY OF ANY KIND, either express or implied. See the License
+  ~ for the specific language governing rights and limitations under the
+  ~ License.
+  ~
+  ~ Copyright 2017 (C) OpenVPMS Ltd. All Rights Reserved.
+  -->
+
+<beans xmlns="http://www.springframework.org/schema/beans"
+       xmlns:xsi="http://www.w3.org/2001/XMLSchema-instance"
+       xmlns:aop="http://www.springframework.org/schema/aop"
+       xmlns:tx="http://www.springframework.org/schema/tx"
+       xmlns:plugin="http://openvpms.org/schema/plugin/spring"
+       xsi:schemaLocation="http://www.springframework.org/schema/aop
+                           http://www.springframework.org/schema/aop/spring-aop-4.2.xsd
+                           http://www.springframework.org/schema/beans
+                           http://www.springframework.org/schema/beans/spring-beans.xsd
+                           http://www.springframework.org/schema/tx
+                           http://www.springframework.org/schema/tx/spring-tx-4.2.xsd
+                           http://openvpms.org/schema/plugin/spring http://openvpms.org/schema/plugin/spring/plugin.xsd">
+
+    <!-- ================================================================== -->
+    <!--                         GENERAL DEFINITIONS                        -->
+    <!-- ================================================================== -->
+
+    <bean id="properties" class="org.springframework.beans.factory.config.PropertiesFactoryBean">
+
+        <property name="ignoreResourceNotFound" value="true"/>
+
+        <!-- Note: Properties defined in later files will override          -->
+        <!-- properties defined earlier files, in case of overlapping keys. -->
+        <!-- Hence, make sure that the most specific files are the last     -->
+        <!-- ones in the given list of locations.                           -->
+        <property name="locations">
+            <list>
+                <value>classpath:default-openvpms.properties</value>
+                <value>classpath:hibernate.properties</value>
+                <value>classpath:smartflow.properties</value>
+            </list>
+        </property>
+    </bean>
+
+    <bean id="propertyPlaceholderConfigurer"
+          class="org.springframework.beans.factory.config.PropertyPlaceholderConfigurer">
+        <property name="properties" ref="properties"/>
+
+        <!-- allow system properties to override any other property source -->
+        <property name="systemPropertiesModeName" value="SYSTEM_PROPERTIES_MODE_OVERRIDE"/>
+    </bean>
+
+    <!-- ================================================================== -->
+    <!--                         RESOURCE DEFINITIONS                       -->
+    <!-- ================================================================== -->
+
+    <!--  The DataSource -->
+    <bean id="dataSource" class="org.apache.commons.dbcp2.BasicDataSource">
+        <property name="driverClassName" value="${hibernate.connection.driver_class}"/>
+        <property name="url" value="${hibernate.connection.url}"/>
+        <property name="username" value="${jdbc.username}"/>
+        <property name="password" value="${jdbc.password}"/>
+    </bean>
+
+    <bean id="databaseService" class="org.openvpms.db.service.impl.DatabaseServiceImpl">
+        <constructor-arg value="${hibernate.connection.driver_class}"/>
+        <constructor-arg value="${hibernate.connection.url}"/>
+        <constructor-arg ref="dataSource"/>
+    </bean>
+
+    <bean id="databaseVersionChecker" class="org.openvpms.db.service.DatabaseVersionChecker">
+        <constructor-arg ref="databaseService"/>
+    </bean>
+
+    <!--  Hibernate session factory -->
+    <bean id="sessionFactory" class="org.springframework.orm.hibernate4.LocalSessionFactoryBean"
+          depends-on="databaseVersionChecker">
+        <property name="dataSource" ref="dataSource"/>
+        <property name="hibernateProperties">
+            <props>
+                <prop key="hibernate.dialect">${hibernate.dialect}</prop>
+                <prop key="hibernate.show_sql">${hibernate.show_sql}</prop>
+                <prop key="hibernate.max_fetch_depth">${hibernate.max_fetch_depth}</prop>
+                <prop key="hibernate.c3p0.min_size">${hibernate.c3p0.min_size}</prop>
+                <prop key="hibernate.c3p0.max_size">${hibernate.c3p0.max_size}</prop>
+                <prop key="hibernate.c3p0.timeout">${hibernate.c3p0.timeout}</prop>
+                <prop key="hibernate.c3p0.max_statements">${hibernate.c3p0.max_statements}</prop>
+                <prop key="hibernate.cache.region.factory_class">${hibernate.cache.region.factory_class}</prop>
+                <prop key="hibernate.cache.use_second_level_cache">${hibernate.cache.use_second_level_cache}</prop>
+                <prop key="hibernate.cache.use_query_cache">${hibernate.cache.use_query_cache}</prop>
+                <prop key="hibernate.jdbc.use_scrollable_resultset">true</prop>
+                <prop key="hibernate.jdbc.batch_size">${hibernate.jdbc.batch_size}</prop>
+                <prop key="hibernate.c3p0.max_statements">${hibernate.c3p0.max_statements}</prop>
+                <prop key="net.sf.ehcache.configurationResourceName">/ehcache.xml</prop>
+                <prop key="hibernate.generate_statistics">true</prop>
+            </props>
+        </property>
+        <property name="mappingLocations">
+            <list>
+                <value>classpath:org/openvpms/component/business/dao/**/*.hbm.xml</value>
+                <value>classpath:org/openvpms/archetype/rules/**/*.hbm.xml</value>
+                <value>classpath:org/openvpms/web/jobs/**/*.hbm.xml</value>
+            </list>
+        </property>
+    </bean>
+    <!--  Transaction manager -->
+    <bean id="txnManager" class="org.springframework.orm.hibernate4.HibernateTransactionManager">
+        <property name="sessionFactory" ref="sessionFactory"/>
+    </bean>
+
+    <aop:config proxy-target-class="true"/>
+    <tx:annotation-driven transaction-manager="txnManager"/>
+
+    <!-- ================================================================== -->
+    <!--                           DAO DEFINITIONS                        = -->
+    <!-- ================================================================== -->
+
+
+    <!--  The IMObject DAO bean -->
+    <bean id="imObjectDao"
+          class="org.openvpms.component.business.dao.hibernate.im.IMObjectDAOHibernate">
+        <constructor-arg ref="sessionFactory"/>
+    </bean>
+
+    <!--  The AuditRecord DAO bean -->
+    <!--bean id="auditDao"
+          class="org.openvpms.component.business.dao.hibernate.im.audit.AuditDAOHibernate">
+        <property name="sessionFactory" ref="sessionFactory"/>
+    </bean-->
+
+    <!-- ================================================================== -->
+    <!--                           CACHE MANAGER                            -->
+    <!-- ================================================================== -->
+
+    <bean id="cacheManager" class="org.springframework.cache.ehcache.EhCacheManagerFactoryBean">
+        <!-- NOTE: the configLocation must be the same as that specified by the sessionFactory
+             property: net.sf.ehcache.configurationResourceName, when SingletonEhCacheProvider is being used -->
+        <property name="configLocation" value="classpath:ehcache.xml"/>
+        <property name="shared" value="true"/>
+    </bean>
+
+    <!-- ================================================================== -->
+    <!--                      BUSINESS SERVICE BEANS                        -->
+    <!-- ================================================================== -->
+
+    <!--  The Archetype Descriptor Cache -->
+    <bean id="archetypeDescriptorCache"
+          class="org.openvpms.component.business.service.archetype.descriptor.cache.ArchetypeDescriptorCacheDB">
+        <constructor-arg ref="imObjectDao"/>
+    </bean>
+
+    <!--  The Archetype Rule service -->
+    <bean id="archetypeRuleService"
+          class="org.openvpms.component.business.service.archetype.rule.ArchetypeRuleService">
+        <constructor-arg ref="archetypeService"/>
+        <constructor-arg ref="ruleEngine"/>
+        <constructor-arg ref="txnManager"/>
+        <property name="facts">
+            <!-- make currencies available to rules -->
+            <list>
+                <ref bean="currencies"/>
+                <ref bean="lookupService"/>
+            </list>
+        </property>
+    </bean>
+
+    <!-- The Archetype service -->
+    <bean id="archetypeService"
+          class="org.openvpms.component.business.service.archetype.ArchetypeService" autowire-candidate="false">
+        <!-- don't make this a candidate for autowiring as it doesn't support rules -->
+        <constructor-arg ref="archetypeDescriptorCache"/>
+        <property name="dao" ref="imObjectDao"/>
+        <property name="ruleEngine" ref="ruleEngine"/>
+    </bean>
+
+    <!--  The Audit Service -->
+    <!--bean id="auditService"
+          class="org.openvpms.component.business.service.audit.AuditService">
+        <constructor-arg ref="auditDao"/>
+    </bean-->
+
+    <!-- ================================================================== -->
+    <!--                         ARCHETYPE SUPPORT                          -->
+    <!-- ================================================================== -->
+
+    <bean id="archetypeServiceHelper"
+          class="org.openvpms.component.business.service.archetype.ArchetypeServiceHelper">
+        <constructor-arg ref="archetypeRuleService"/>
+    </bean>
+
+    <bean id="imObjectBeanFactory"
+          class="org.openvpms.component.business.service.archetype.helper.IMObjectBeanFactory">
+        <constructor-arg index="0" ref="archetypeRuleService"/>
+    </bean>
+
+    <bean id="archetypeServiceFunctions"
+          class="org.openvpms.component.business.service.archetype.ArchetypeServiceFunctions">
+        <constructor-arg ref="archetypeRuleService"/>
+        <constructor-arg ref="lookupService"/>
+    </bean>
+
+    <bean id="functionsFactory" class="org.openvpms.web.component.function.DefaultFunctionsFactory">
+        <constructor-arg ref="archetypeService"/>
+        <constructor-arg ref="lookupService"/>
+        <constructor-arg ref="practiceService"/>
+        <constructor-arg ref="currencies"/>
+        <constructor-arg ref="addressFormatter"/>
+        <constructor-arg ref="patientAgeFormatter"/>
+        <property name="macros" ref="macros"/>
+    </bean>
+
+    <bean id="functions" class="org.apache.commons.jxpath.Functions" factory-bean="functionsFactory"
+          factory-method="create"/>
+
+    <!-- The JXPathHelper class, used to register extension functions -->
+    <bean id="jxpathHelper" class="org.openvpms.component.system.common.jxpath.JXPathHelper">
+        <constructor-arg ref="functions"/>
+    </bean>
+
+    <!-- ================================================================== -->
+    <!--                         LOOKUP SERVICE                             -->
+    <!-- ================================================================== -->
+
+    <bean id="lookupService"
+          class="org.openvpms.component.business.service.lookup.CachingLookupService">
+        <constructor-arg ref="archetypeRuleService"/>
+        <constructor-arg ref="imObjectDao"/>
+        <constructor-arg>
+            <bean class="org.springframework.cache.ehcache.EhCacheFactoryBean">
+                <property name="diskPersistent" value="false"/>
+                <property name="cacheName" value="lookupCache"/>
+                <property name="maxEntriesLocalHeap" value="40000"/>
+                <property name="overflowToDisk" value="false"/>
+                <property name="timeToIdleSeconds" value="0"/>
+                <property name="timeToLiveSeconds" value="0"/>
+                <property name="eternal" value="true"/>
+            </bean>
+        </constructor-arg>
+        <property name="cached">
+            <list>
+                <value>lookup.state</value>
+                <value>lookup.suburb</value>
+            </list>
+        </property>
+    </bean>
+
+    <bean id="lookupServiceHelper"
+          class="org.openvpms.component.business.service.lookup.LookupServiceHelper">
+        <constructor-arg ref="lookupService"/>
+    </bean>
+
+
+    <!-- ================================================================== -->
+    <!--                 RULES ENGINE (DROOLS)                              -->
+    <!-- ================================================================== -->
+
+    <!-- The local ruleServiceProvider. We can have as many different ruleProviders as we want -->
+    <bean id="ruleServiceProvider"
+          class="org.springmodules.jsr94.factory.DefaultRuleServiceProviderFactoryBean">
+        <property name="provider" value="http://drools.org"/>
+        <property name="providerClass"
+                  value="org.drools.jsr94.rules.RuleServiceProviderImpl"/>
+    </bean>
+
+    <!-- The local ruleRuntime. Usually, there is one ruleRuntime bean for each ruleServiceProvider bean. -->
+    <bean id="ruleRuntime"
+          class="org.springmodules.jsr94.factory.RuleRuntimeFactoryBean">
+        <property name="serviceProvider" ref="ruleServiceProvider"/>
+    </bean>
+
+    <!-- the local ruleAdministrator. Usually, there is one ruleAdministrator bean for each ruleServiceProvider bean -->
+    <bean id="ruleAdministrator"
+          class="org.springmodules.jsr94.factory.RuleAdministratorFactoryBean">
+        <property name="serviceProvider" ref="ruleServiceProvider"/>
+    </bean>
+
+    <!-- the ruleSource. There can be many ruleSource beans for each ruleAdministrator/ruleRuntime. -->
+    <bean id="ruleSource"
+          class="org.openvpms.component.business.service.ruleengine.RuleDescriptorRuleSource">
+        <property name="ruleRuntime" ref="ruleRuntime"/>
+        <property name="ruleAdministrator" ref="ruleAdministrator"/>
+    </bean>
+
+    <!--  The Rule engine -->
+    <bean id="ruleEngine"
+          class="org.openvpms.component.business.service.ruleengine.RuleEngine">
+        <constructor-arg ref="ruleSource"/>
+    </bean>
+
+    <!-- ================================================================== -->
+    <!--                      AUDIT DEFINITIONS                           = -->
+    <!-- ================================================================== -->
+
+    <!--  Create a proxy for the ArchetypeService bean -->
+    <!--bean id="autoProxyCreator"
+          class="org.springframework.aop.framework.autoproxy.BeanNameAutoProxyCreator">
+        <property name="beanNames">
+            <list>
+                <value>archetypeService</value>
+            </list>
+        </property>
+        <property name="interceptorNames">
+            <list>
+                <value>auditServiceAdvisor</value>
+            </list>
+        </property>
+    </bean-->
+
+    <!-- The audit service advisor -->
+    <!--bean id="auditServiceAdvisor"
+          class="org.springframework.aop.support.RegexpMethodPointcutAdvisor">
+        <property name="advice" ref="auditService"/>
+        <property name="patterns">
+            <list>
+                <value>.*ArchetypeService\.save</value>
+                <value>.*ArchetypeService\.remove</value>
+            </list>
+        </property>
+    </bean-->
+
+    <!-- ================================================================== -->
+    <!-- Scheduling                                                         -->
+    <!-- ================================================================== -->
+
+    <bean id="jobScheduler" class="org.openvpms.component.business.service.scheduler.JobScheduler">
+        <constructor-arg ref="scheduler"/>
+        <constructor-arg ref="archetypeRuleService"/>
+    </bean>
+
+    <bean id="scheduler" class="org.springframework.scheduling.quartz.SchedulerFactoryBean">
+        <property name="jobFactory">
+            <bean class="org.springframework.scheduling.quartz.SpringBeanJobFactory"/>
+        </property>
+        <property name="quartzProperties">
+            <props>
+                <prop key="org.quartz.plugin.jobHistory.class">org.quartz.plugins.history.LoggingJobHistoryPlugin</prop>
+            </props>
+        </property>
+        <property name="waitForJobsToCompleteOnShutdown" value="true"/>
+    </bean>
+
+
+    <!-- ================================================================== -->
+    <!--                        PROPER CASING                               -->
+    <!-- ================================================================== -->
+
+    <bean id="properCaseConverter"
+          class="org.openvpms.component.business.service.archetype.assertion.ProperCaseNameConverter">
+        <constructor-arg>
+            <bean class="org.openvpms.component.business.service.archetype.assertion.LocaleProperCaseRules">
+                <constructor-arg value="localisation.propercase"/>
+            </bean>
+        </constructor-arg>
+    </bean>
+
+    <bean id="properCaseConverterHelper"
+          class="org.openvpms.component.business.service.archetype.assertion.ProperCaseConverterHelper">
+        <constructor-arg ref="properCaseConverter"/>
+    </bean>
+
+
 </beans>