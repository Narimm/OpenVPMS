--- conflicted
+++ resolved
@@ -30,7 +30,6 @@
 
     <name>OpenVPMS Web App</name>
 
-<<<<<<< HEAD
     <!-- ========================================================================== -->
     <!-- Deployment notes                                                           -->
     <!-- . rapid deployment can be done via jetty using                             -->
@@ -39,19 +38,12 @@
     <!--   mvn package cargo:run                                                    -->
     <!-- ========================================================================== -->
 
-    <!-- ========================================================================== -->
-    <!-- Debugging notes:                                                           -->
-    <!-- . p6spy can be enabled using:                                              -->
-    <!--   mvn -Djdbc.driverClassName=com.p6spy.engine.spy.P6SpyDriver tomcat:run   -->
-    <!-- ========================================================================== -->
-=======
     <!-- ============================================================================================ -->
     <!-- Debugging notes:                                                                             -->
     <!-- . p6spy can be enabled using:                                                                -->
     <!--   mvn -Dhibernate.connection.driver_class=com.p6spy.engine.spy.P6SpyDriver \                 -->
     <!--       -Dhibernate.connection.url=jdbc:p6spy:mysql://localhost:3306/openvpms-1_8 tomcat:run   -->
     <!-- ============================================================================================ -->
->>>>>>> 6a92fa72
 
     <build>
         <finalName>openvpms</finalName>
