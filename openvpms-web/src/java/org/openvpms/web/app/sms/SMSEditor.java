--- conflicted
+++ resolved
@@ -1,307 +1,294 @@
-/*
- *  Version: 1.0
- *
- *  The contents of this file are subject to the OpenVPMS License Version
- *  1.0 (the 'License'); you may not use this file except in compliance with
- *  the License. You may obtain a copy of the License at
- *  http://www.openvpms.org/license/
- *
- *  Software distributed under the License is distributed on an 'AS IS' basis,
- *  WITHOUT WARRANTY OF ANY KIND, either express or implied. See the License
- *  for the specific language governing rights and limitations under the
- *  License.
- *
- *  Copyright 2011 (C) OpenVPMS Ltd. All Rights Reserved.
- *
- *  $Id: $
- */
-
-package org.openvpms.web.app.sms;
-
-import nextapp.echo2.app.Component;
-import nextapp.echo2.app.SelectField;
-import nextapp.echo2.app.event.ActionEvent;
-import org.apache.commons.lang.StringUtils;
-import org.openvpms.sms.Connection;
-import org.openvpms.sms.ConnectionFactory;
-import org.openvpms.sms.SMSException;
-import org.openvpms.web.component.echo.SMSTextArea;
-import org.openvpms.web.component.echo.TextField;
-import org.openvpms.web.component.event.ActionListener;
-import org.openvpms.web.component.focus.FocusGroup;
-import org.openvpms.web.component.property.AbstractModifiable;
-import org.openvpms.web.component.property.ModifiableListener;
-import org.openvpms.web.component.property.ModifiableListeners;
-import org.openvpms.web.component.property.Property;
-import org.openvpms.web.component.property.SimpleProperty;
-import org.openvpms.web.component.property.StringPropertyTransformer;
-import org.openvpms.web.component.property.Validator;
-import org.openvpms.web.component.util.GridFactory;
-import org.openvpms.web.component.util.LabelFactory;
-import org.openvpms.web.component.util.SelectFieldFactory;
-import org.openvpms.web.component.util.TextComponentFactory;
-import org.openvpms.web.resource.util.Styles;
-import org.openvpms.web.system.ServiceHelper;
-
-
-/**
- * An editor for SMS messages.
- *
- * @author <a href="mailto:support@openvpms.org">OpenVPMS Team</a>
- * @version $LastChangedDate: $
- */
-public class SMSEditor extends AbstractModifiable {
-
-    /**
-     * The phone number, if 0 or 1 no. are provided.
-     */
-    private TextField phone;
-
-    /**
-     * The phone selector, if multiple phone numbers are provided.
-     */
-    private SelectField phoneSelector;
-
-    /**
-     * The text message.
-     */
-    private SMSTextArea message;
-
-    /**
-     * The text property. Used to support macro expansion.
-     */
-    private Property property;
-
-    /**
-     * Determines if this has been modified.
-     */
-    private boolean modified;
-
-    /**
-     * The listeners.
-     */
-    private ModifiableListeners listeners = new ModifiableListeners();
-
-    /**
-     * Focus group.
-     */
-    private FocusGroup focus;
-
-    /**
-     * Constructs an <tt>SMSEditor</tt>.
-     */
-    public SMSEditor() {
-        this(null);
-    }
-
-    /**
-     * Constructs an <tt>SMSEditor</tt>.
-     * <p/>
-     * If no phone numbers are supplied, the phone number will be editable, otherwise it will be read-only.
-     * If there are multiple phone numbers, they will be displayed in a dropdown, with the first no. as the default
-     *
-     * @param numbers the available numbers. May be <tt>null</tt>
-     */
-    public SMSEditor(String[] numbers) {
-        int length = (numbers == null) ? 0 : numbers.length;
-        if (length <= 1) {
-            phone = TextComponentFactory.create(12);
-            phone.addActionListener(new ActionListener() {
-                public void onAction(ActionEvent event) {
-                    onModified();
-                }
-            });
-            if (length == 1) {
-                phone.setText(numbers[0]);
-                phone.setEnabled(false);
-            }
-        } else {
-            phoneSelector = SelectFieldFactory.create(numbers);
-            phoneSelector.addActionListener(new ActionListener() {
-                public void onAction(ActionEvent event) {
-                    onModified();
-                }
-            });
-        }
-        property = new SimpleProperty("property", String.class);
-        property.setTransformer(new StringPropertyTransformer(property, new Object(), false));
-        message = new BoundSMSTextArea(property, 40, 15);
-        message.setStyleName(Styles.DEFAULT);
-        message.addActionListener(new ActionListener() {
-            public void onAction(ActionEvent event) {
-                onModified();
-            }
-        });
-        focus = new FocusGroup("SMSEditor");
-        if (phone != null) {
-            focus.add(phone);
-        } else {
-            focus.add(phoneSelector);
-        }
-        focus.add(message);
-        focus.setDefault(message);
-    }
-
-    /**
-     * Sends an SMS.
-     *
-     * @throws SMSException if the SMS can't be sent
-     */
-    public void send() {
-        ConnectionFactory factory = ServiceHelper.getSMSConnectionFactory();
-        Connection connection = factory.createConnection();
-        connection.send(getPhone(), getMessage());
-    }
-
-    /**
-     * Declares a variable to be used in macro expansion.
-     *
-     * @param name  the variable name
-     * @param value the variable value
-     */
-    public void declareVariable(String name, Object value) {
-        StringPropertyTransformer transformer = (StringPropertyTransformer) property.getTransformer();
-        transformer.getMacroEvaluator().declareVariable(name, value);
-    }
-
-    /**
-     * Sets the phone number to send to.
-     *
-     * @param phone the phone number
-     */
-    public void setPhone(String phone) {
-        if (this.phone != null) {
-            this.phone.setText(phone);
-        } else {
-            phoneSelector.setSelectedItem(phone);
-        }
-    }
-
-    /**
-     * Returns the phone number.
-     *
-     * @return the phone number. May be <tt>null</tt>
-     */
-    public String getPhone() {
-        String result = null;
-        if (phone != null) {
-            result = phone.getText();
-        } else if (phoneSelector.getSelectedItem() != null) {
-            result = phoneSelector.getSelectedItem().toString();
-        }
-        return result;
-    }
-
-    /**
-     * Sets the message to send.
-     *
-     * @param message the message
-     */
-    public void setMessage(String message) {
-        property.setValue(message);
-    }
-
-    /**
-     * Returns the message to send.
-     *
-     * @return the message to send
-     */
-    public String getMessage() {
-        Object result = property.getValue();
-        return (result != null) ? result.toString() : null;
-    }
-
-    /**
-     * Returns the editor component.
-     *
-     * @return the component
-     */
-    public Component getComponent() {
-        return GridFactory.create(2, LabelFactory.create("sms.phone"), (phone != null) ? phone : phoneSelector,
-                                  LabelFactory.create("sms.message"), message);
-    }
-
-    /**
-     * Returns the focus group.
-     *
-     * @return the focus group
-     */
-    public FocusGroup getFocusGroup() {
-        return focus;
-    }
-
-    /**
-     * Determines if the object has been modified.
-     *
-     * @return <tt>true</tt> if the object has been modified
-     */
-    public boolean isModified() {
-        return modified;
-    }
-
-    /**
-     * Clears the modified status of the object.
-     */
-    public void clearModified() {
-        modified = false;
-    }
-
-    /**
-     * Adds a listener to be notified when this changes.
-     *
-     * @param listener the listener to add
-     */
-    public void addModifiableListener(ModifiableListener listener) {
-        listeners.addListener(listener);
-    }
-
-    /**
-     * Adds a listener to be notified when this changes, specifying the order of the listener.
-<<<<<<< HEAD
-     *
-     * @param listener the listener to add
-     * @param index    the index to add the listener at. The 0-index listener is notified first
-     */
-    public void addModifiableListener(ModifiableListener listener, int index) {
-        listeners.addListener(listener, index);
-    }
-
-    /**
-     * Removes a listener.
-=======
->>>>>>> a934b8ee
-     *
-     * @param listener the listener to add
-     * @param index    the index to add the listener at. The 0-index listener is notified first
-     */
-    public void addModifiableListener(ModifiableListener listener, int index) {
-        listeners.addListener(listener, index);
-    }
-
-    /**
-     * Removes a listener.
-     *
-     * @param listener the listener to remove
-     */
-    public void removeModifiableListener(ModifiableListener listener) {
-        listeners.removeListener(listener);
-    }
-
-    /**
-     * Validates the object.
-     *
-     * @param validator the validator
-     * @return <tt>true</tt> if the object and its descendants are valid otherwise <tt>false</tt>
-     */
-    protected boolean doValidation(Validator validator) {
-        return !StringUtils.isEmpty(getPhone()) && !StringUtils.isEmpty(getMessage());
-    }
-
-    /**
-     * Invoked when the phone or message updates. Refreshes the display and notifies listeners.
-     */
-    private void onModified() {
-        modified = true;
-        listeners.notifyListeners(this);
-    }
-}
+/*
+ *  Version: 1.0
+ *
+ *  The contents of this file are subject to the OpenVPMS License Version
+ *  1.0 (the 'License'); you may not use this file except in compliance with
+ *  the License. You may obtain a copy of the License at
+ *  http://www.openvpms.org/license/
+ *
+ *  Software distributed under the License is distributed on an 'AS IS' basis,
+ *  WITHOUT WARRANTY OF ANY KIND, either express or implied. See the License
+ *  for the specific language governing rights and limitations under the
+ *  License.
+ *
+ *  Copyright 2011 (C) OpenVPMS Ltd. All Rights Reserved.
+ *
+ *  $Id: $
+ */
+
+package org.openvpms.web.app.sms;
+
+import nextapp.echo2.app.Component;
+import nextapp.echo2.app.SelectField;
+import nextapp.echo2.app.event.ActionEvent;
+import org.apache.commons.lang.StringUtils;
+import org.openvpms.sms.Connection;
+import org.openvpms.sms.ConnectionFactory;
+import org.openvpms.sms.SMSException;
+import org.openvpms.web.component.echo.SMSTextArea;
+import org.openvpms.web.component.echo.TextField;
+import org.openvpms.web.component.event.ActionListener;
+import org.openvpms.web.component.focus.FocusGroup;
+import org.openvpms.web.component.property.AbstractModifiable;
+import org.openvpms.web.component.property.ModifiableListener;
+import org.openvpms.web.component.property.ModifiableListeners;
+import org.openvpms.web.component.property.Property;
+import org.openvpms.web.component.property.SimpleProperty;
+import org.openvpms.web.component.property.StringPropertyTransformer;
+import org.openvpms.web.component.property.Validator;
+import org.openvpms.web.component.util.GridFactory;
+import org.openvpms.web.component.util.LabelFactory;
+import org.openvpms.web.component.util.SelectFieldFactory;
+import org.openvpms.web.component.util.TextComponentFactory;
+import org.openvpms.web.resource.util.Styles;
+import org.openvpms.web.system.ServiceHelper;
+
+
+/**
+ * An editor for SMS messages.
+ *
+ * @author <a href="mailto:support@openvpms.org">OpenVPMS Team</a>
+ * @version $LastChangedDate: $
+ */
+public class SMSEditor extends AbstractModifiable {
+
+    /**
+     * The phone number, if 0 or 1 no. are provided.
+     */
+    private TextField phone;
+
+    /**
+     * The phone selector, if multiple phone numbers are provided.
+     */
+    private SelectField phoneSelector;
+
+    /**
+     * The text message.
+     */
+    private SMSTextArea message;
+
+    /**
+     * The text property. Used to support macro expansion.
+     */
+    private Property property;
+
+    /**
+     * Determines if this has been modified.
+     */
+    private boolean modified;
+
+    /**
+     * The listeners.
+     */
+    private ModifiableListeners listeners = new ModifiableListeners();
+
+    /**
+     * Focus group.
+     */
+    private FocusGroup focus;
+
+    /**
+     * Constructs an <tt>SMSEditor</tt>.
+     */
+    public SMSEditor() {
+        this(null);
+    }
+
+    /**
+     * Constructs an <tt>SMSEditor</tt>.
+     * <p/>
+     * If no phone numbers are supplied, the phone number will be editable, otherwise it will be read-only.
+     * If there are multiple phone numbers, they will be displayed in a dropdown, with the first no. as the default
+     *
+     * @param numbers the available numbers. May be <tt>null</tt>
+     */
+    public SMSEditor(String[] numbers) {
+        int length = (numbers == null) ? 0 : numbers.length;
+        if (length <= 1) {
+            phone = TextComponentFactory.create(12);
+            phone.addActionListener(new ActionListener() {
+                public void onAction(ActionEvent event) {
+                    onModified();
+                }
+            });
+            if (length == 1) {
+                phone.setText(numbers[0]);
+                phone.setEnabled(false);
+            }
+        } else {
+            phoneSelector = SelectFieldFactory.create(numbers);
+            phoneSelector.addActionListener(new ActionListener() {
+                public void onAction(ActionEvent event) {
+                    onModified();
+                }
+            });
+        }
+        property = new SimpleProperty("property", String.class);
+        property.setTransformer(new StringPropertyTransformer(property, new Object(), false));
+        message = new BoundSMSTextArea(property, 40, 15);
+        message.setStyleName(Styles.DEFAULT);
+        message.addActionListener(new ActionListener() {
+            public void onAction(ActionEvent event) {
+                onModified();
+            }
+        });
+        focus = new FocusGroup("SMSEditor");
+        if (phone != null) {
+            focus.add(phone);
+        } else {
+            focus.add(phoneSelector);
+        }
+        focus.add(message);
+        focus.setDefault(message);
+    }
+
+    /**
+     * Sends an SMS.
+     *
+     * @throws SMSException if the SMS can't be sent
+     */
+    public void send() {
+        ConnectionFactory factory = ServiceHelper.getSMSConnectionFactory();
+        Connection connection = factory.createConnection();
+        connection.send(getPhone(), getMessage());
+    }
+
+    /**
+     * Declares a variable to be used in macro expansion.
+     *
+     * @param name  the variable name
+     * @param value the variable value
+     */
+    public void declareVariable(String name, Object value) {
+        StringPropertyTransformer transformer = (StringPropertyTransformer) property.getTransformer();
+        transformer.getMacroEvaluator().declareVariable(name, value);
+    }
+
+    /**
+     * Sets the phone number to send to.
+     *
+     * @param phone the phone number
+     */
+    public void setPhone(String phone) {
+        if (this.phone != null) {
+            this.phone.setText(phone);
+        } else {
+            phoneSelector.setSelectedItem(phone);
+        }
+    }
+
+    /**
+     * Returns the phone number.
+     *
+     * @return the phone number. May be <tt>null</tt>
+     */
+    public String getPhone() {
+        String result = null;
+        if (phone != null) {
+            result = phone.getText();
+        } else if (phoneSelector.getSelectedItem() != null) {
+            result = phoneSelector.getSelectedItem().toString();
+        }
+        return result;
+    }
+
+    /**
+     * Sets the message to send.
+     *
+     * @param message the message
+     */
+    public void setMessage(String message) {
+        property.setValue(message);
+    }
+
+    /**
+     * Returns the message to send.
+     *
+     * @return the message to send
+     */
+    public String getMessage() {
+        Object result = property.getValue();
+        return (result != null) ? result.toString() : null;
+    }
+
+    /**
+     * Returns the editor component.
+     *
+     * @return the component
+     */
+    public Component getComponent() {
+        return GridFactory.create(2, LabelFactory.create("sms.phone"), (phone != null) ? phone : phoneSelector,
+                                  LabelFactory.create("sms.message"), message);
+    }
+
+    /**
+     * Returns the focus group.
+     *
+     * @return the focus group
+     */
+    public FocusGroup getFocusGroup() {
+        return focus;
+    }
+
+    /**
+     * Determines if the object has been modified.
+     *
+     * @return <tt>true</tt> if the object has been modified
+     */
+    public boolean isModified() {
+        return modified;
+    }
+
+    /**
+     * Clears the modified status of the object.
+     */
+    public void clearModified() {
+        modified = false;
+    }
+
+    /**
+     * Adds a listener to be notified when this changes.
+     *
+     * @param listener the listener to add
+     */
+    public void addModifiableListener(ModifiableListener listener) {
+        listeners.addListener(listener);
+    }
+
+    /**
+     * Adds a listener to be notified when this changes, specifying the order of the listener.
+     *
+     * @param listener the listener to add
+     * @param index    the index to add the listener at. The 0-index listener is notified first
+     */
+    public void addModifiableListener(ModifiableListener listener, int index) {
+        listeners.addListener(listener, index);
+    }
+
+    /**
+     * Removes a listener.
+     *
+     * @param listener the listener to remove
+     */
+    public void removeModifiableListener(ModifiableListener listener) {
+        listeners.removeListener(listener);
+    }
+
+    /**
+     * Validates the object.
+     *
+     * @param validator the validator
+     * @return <tt>true</tt> if the object and its descendants are valid otherwise <tt>false</tt>
+     */
+    protected boolean doValidation(Validator validator) {
+        return !StringUtils.isEmpty(getPhone()) && !StringUtils.isEmpty(getMessage());
+    }
+
+    /**
+     * Invoked when the phone or message updates. Refreshes the display and notifies listeners.
+     */
+    private void onModified() {
+        modified = true;
+        listeners.notifyListeners(this);
+    }
+}