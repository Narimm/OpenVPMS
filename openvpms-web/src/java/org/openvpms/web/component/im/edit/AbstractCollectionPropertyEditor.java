/*
 *  Version: 1.0
 *
 *  The contents of this file are subject to the OpenVPMS License Version
 *  1.0 (the 'License'); you may not use this file except in compliance with
 *  the License. You may obtain a copy of the License at
 *  http://www.openvpms.org/license/
 *
 *  Software distributed under the License is distributed on an 'AS IS' basis,
 *  WITHOUT WARRANTY OF ANY KIND, either express or implied. See the License
 *  for the specific language governing rights and limitations under the
 *  License.
 *
 *  Copyright 2006 (C) OpenVPMS Ltd. All Rights Reserved.
 *
 *  $Id$
 */

/**
 * Add description here.
 *
 * @author <a href="mailto:support@openvpms.org">OpenVPMS Team</a>
 * @version $LastChangedDate: 2006-05-02 05:16:31Z $
 */
package org.openvpms.web.component.im.edit;

import org.openvpms.component.business.domain.im.common.IMObject;
import org.openvpms.component.business.service.archetype.ArchetypeServiceHelper;
import org.openvpms.component.business.service.archetype.IArchetypeService;
import org.openvpms.web.component.property.AbstractModifiable;
import org.openvpms.web.component.property.CollectionProperty;
import org.openvpms.web.component.property.ModifiableListener;
import org.openvpms.web.component.property.ValidationHelper;
import org.openvpms.web.component.property.Validator;
import org.openvpms.web.component.property.ValidatorError;
import org.openvpms.web.system.ServiceHelper;

import java.util.ArrayList;
import java.util.Collection;
import java.util.Collections;
import java.util.HashMap;
import java.util.HashSet;
import java.util.List;
import java.util.Map;
import java.util.Set;


/**
 * Abstract implementation of the {@link CollectionPropertyEditor} interface.
 *
 * @author <a href="mailto:support@openvpms.org">OpenVPMS Team</a>
 * @version $LastChangedDate: 2006-05-02 05:16:31Z $
 */
public abstract class AbstractCollectionPropertyEditor extends AbstractModifiable
        implements CollectionPropertyEditor {

    /**
     * The property being edited.
     */
    private final CollectionProperty property;

    /**
     * The set of edited objects.
     */
    private final Set<IMObject> edited = new HashSet<IMObject>();

    /**
     * The editors. Where present, these will be responsible for saving/removing
     * the associated object.
     */
    private Map<IMObject, IMObjectEditor> editors = new HashMap<IMObject, IMObjectEditor>();

    /**
     * Indicates if any object has been saved.
     */
    private boolean saved;


    /**
     * Constructs an <tt>AbstractCollectionPropertyEditor</tt>.
     *
     * @param property the collection property
     */
    public AbstractCollectionPropertyEditor(CollectionProperty property) {
        this.property = property;
    }

    /**
     * Returns the collection property.
     *
     * @return the property
     */
    public CollectionProperty getProperty() {
        return property;
    }

    /**
     * Returns the range of archetypes that the collection may contain.
     * Any wildcards are expanded.
     *
     * @return the range of archetypes
     */
    public String[] getArchetypeRange() {
        return property.getArchetypeRange();
    }

    /**
     * Adds an object to the collection, if it doesn't exist.
     *
     * @param object the object to add
     * @return <tt>true</tt> if the object was added, otherwise <tt>false</tt>
     */
    public boolean add(IMObject object) {
        boolean added = false;
        if (!property.getValues().contains(object)) {
            resetValid();
            property.add(object);
            added = true;
        }
        addEdited(object);
        return added;
    }

    /**
     * Associates an object in the collection with an editor. The editor
     * will be responsible for saving/removing it.
     *
     * @param object the object
     * @param editor the editor. Use <tt>null</tt> to remove an association
     */
    public void setEditor(IMObject object, IMObjectEditor editor) {
        resetValid();
        if (editor == null) {
            editors.remove(object);
        } else {
            editors.put(object, editor);
        }
    }

    /**
     * Returns the editor associated with an object in the collection.
     *
     * @param object the object
     * @return the associated editor, or <tt>null</tt> if none is found
     */
    public IMObjectEditor getEditor(IMObject object) {
        return editors.get(object);
    }

    /**
     * Returns the editors.
     * <p/>
     * There may be fewer editors than there are objects in the collection,
     * as objects may not have an associated editor.
     *
     * @return the editors
     */
    public Collection<IMObjectEditor> getEditors() {
        return editors.values();
    }

    /**
     * Removes an object from the collection.
     * This removes any associated editor.
     *
     * @param object the object to remove
     * @return <tt>true</tt> if the object was removed
     */
    public boolean remove(IMObject object) {
        boolean result = property.getValues().contains(object);
        result |= removeEdited(object);
        if (result) {
            resetValid();
            property.remove(object); // will notify listeners, so invoke last
        }
        return result;
    }

    /**
     * Determines if the collection has been modified.
     *
     * @return <tt>true</tt> if the collection has been modified
     */
    public boolean isModified() {
        boolean modified = property.isModified() || !edited.isEmpty();
        if (!modified) {
            for (IMObjectEditor editor : editors.values()) {
                if (editor.isModified()) {
                    modified = true;
                    break;
                }
            }
        }
        return modified;
    }

    /**
     * Clears the modified status of the object.
     */
    public void clearModified() {
        property.clearModified();
        for (IMObjectEditor editor : editors.values()) {
            editor.clearModified();
        }
    }

    /**
     * Adds a listener to be notified when this changes.
     *
     * @param listener the listener to add
     */
    public void addModifiableListener(ModifiableListener listener) {
        property.addModifiableListener(listener);
    }

    /**
     * Adds a listener to be notified when this changes, specifying the order of the listener.
     *
     * @param listener the listener to add
     * @param index    the index to add the listener at. The 0-index listener is notified first
     */
    public void addModifiableListener(ModifiableListener listener, int index) {
        property.addModifiableListener(listener, index);
    }

    /**
     * Adds a listener to be notified when this changes, specifying the order of the listener.
     *
     * @param listener the listener to add
     * @param index    the index to add the listener at. The 0-index listener is notified first
     */
    public void addModifiableListener(ModifiableListener listener, int index) {
        property.addModifiableListener(listener, index);
    }

    /**
     * Removes a listener.
     *
     * @param listener the listener to remove
     */
    public void removeModifiableListener(ModifiableListener listener) {
        property.removeModifiableListener(listener);
    }

    /**
     * Saves any edits.
     *
     * @return <tt>true</tt> if the save was successful
     */
    public boolean save() {
        boolean saved = doSave();
        if (saved) {
            clearModified();
        }
        return saved;
    }

    /**
     * Determines if any edits have been saved.
     *
     * @return <tt>true</tt> if edits have been saved.
     */
    public boolean isSaved() {
        return saved;
    }

    /**
     * Returns the objects in the collection.
     *
     * @return the objects in the collection
     */
    public List<IMObject> getObjects() {
        List<IMObject> objects = Collections.emptyList();
        Collection values = property.getValues();
        int size = values.size();
        if (size != 0) {
            objects = new ArrayList<IMObject>();
            for (Object value : values) {
                objects.add((IMObject) value);
            }
        }
        return objects;
    }

    /**
     * Returns the minimum cardinality.
     *
     * @return the minimum cardinality
     */
    public int getMinCardinality() {
        return property.getMinCardinality();
    }

    /**
     * Returns the maximum cardinality.
     *
     * @return the maximum cardinality, or <tt>-1</tt> if it is unbounded
     */
    public int getMaxCardinality() {
        return property.getMaxCardinality();
    }

    /**
     * Validates the object.
     *
     * @param validator the validator
     * @return <tt>true</tt> if the object and its descendants are valid otherwise <tt>false</tt>
     */
    protected boolean doValidation(Validator validator) {
        boolean result = validator.validate(property);
        IArchetypeService service = ServiceHelper.getArchetypeService();
        for (IMObject object : getObjects()) {
            IMObjectEditor editor = getEditor(object);
            if (editor != null) {
                if (!validator.validate(editor)) {
                    result = false;
                }
            } else {
                List<ValidatorError> errors = ValidationHelper.validate(object, service);
                if (errors != null) {
                    validator.add(property, errors);
                    result = false;
                }
            }
        }
        return result;
    }

    /**
     * Resets the cached validity state of the object.
     *
     * @param descendants if <tt>true</tt> reset the validity state of any descendants as well.
     */
    @Override
    protected void resetValid(boolean descendants) {
        super.resetValid(descendants);
        if (descendants) {
            for (IMObjectEditor editor : editors.values()) {
                editor.resetValid();
            }
        }
    }

    /**
     * Saves the collection.
     *
     * @return <tt>true</tt> if the save was successful
     */
    protected boolean doSave() {
        saved = false;
        if (!edited.isEmpty() || !editors.isEmpty()) {
            for (IMObjectEditor editor : editors.values()) {
                boolean result = editor.save();
                if (result) {
                    edited.remove(editor.getObject());
                    saved = true;
                } else {
                    return false;
                }
            }

            // now save objects with no associated editor
            IArchetypeService service = ArchetypeServiceHelper.getArchetypeService();
            IMObject[] edited = this.edited.toArray(new IMObject[this.edited.size()]);
            for (IMObject object : edited) {
                boolean result = SaveHelper.save(object, service);
                if (result) {
                    this.edited.remove(object);
                    saved = true;
                } else {
                    return false;
                }
            }
        }
        return true;
    }

    /**
     * Sets the saved state.
     *
     * @param saved if <tt>true</tt> indicates that this has been saved
     */
    protected void setSaved(boolean saved) {
        this.saved = saved;
    }

    /**
     * Adds an object to the set of objects to save when the collection is
     * saved.
     *
     * @param object the edited object
     */
    protected void addEdited(IMObject object) {
<<<<<<< HEAD
        edited.add(object);
=======
        if (edited.add(object)) {
            resetValid(false);
        }
>>>>>>> a934b8ee
    }

    /**
     * Removes an object from the the set of objects to save.
     * This removes any associated editor.
     *
     * @param object the object to remove
     * @return <tt>true</tt> if the the object was being edited
     */
    protected boolean removeEdited(IMObject object) {
        boolean result = editors.remove(object) != null;
        result |= edited.remove(object);
        if (result) {
            resetValid(false);
        }
        return result;
    }
}
<|MERGE_RESOLUTION|>--- conflicted
+++ resolved
@@ -1,418 +1,404 @@
-/*
- *  Version: 1.0
- *
- *  The contents of this file are subject to the OpenVPMS License Version
- *  1.0 (the 'License'); you may not use this file except in compliance with
- *  the License. You may obtain a copy of the License at
- *  http://www.openvpms.org/license/
- *
- *  Software distributed under the License is distributed on an 'AS IS' basis,
- *  WITHOUT WARRANTY OF ANY KIND, either express or implied. See the License
- *  for the specific language governing rights and limitations under the
- *  License.
- *
- *  Copyright 2006 (C) OpenVPMS Ltd. All Rights Reserved.
- *
- *  $Id$
- */
-
-/**
- * Add description here.
- *
- * @author <a href="mailto:support@openvpms.org">OpenVPMS Team</a>
- * @version $LastChangedDate: 2006-05-02 05:16:31Z $
- */
-package org.openvpms.web.component.im.edit;
-
-import org.openvpms.component.business.domain.im.common.IMObject;
-import org.openvpms.component.business.service.archetype.ArchetypeServiceHelper;
-import org.openvpms.component.business.service.archetype.IArchetypeService;
-import org.openvpms.web.component.property.AbstractModifiable;
-import org.openvpms.web.component.property.CollectionProperty;
-import org.openvpms.web.component.property.ModifiableListener;
-import org.openvpms.web.component.property.ValidationHelper;
-import org.openvpms.web.component.property.Validator;
-import org.openvpms.web.component.property.ValidatorError;
-import org.openvpms.web.system.ServiceHelper;
-
-import java.util.ArrayList;
-import java.util.Collection;
-import java.util.Collections;
-import java.util.HashMap;
-import java.util.HashSet;
-import java.util.List;
-import java.util.Map;
-import java.util.Set;
-
-
-/**
- * Abstract implementation of the {@link CollectionPropertyEditor} interface.
- *
- * @author <a href="mailto:support@openvpms.org">OpenVPMS Team</a>
- * @version $LastChangedDate: 2006-05-02 05:16:31Z $
- */
-public abstract class AbstractCollectionPropertyEditor extends AbstractModifiable
-        implements CollectionPropertyEditor {
-
-    /**
-     * The property being edited.
-     */
-    private final CollectionProperty property;
-
-    /**
-     * The set of edited objects.
-     */
-    private final Set<IMObject> edited = new HashSet<IMObject>();
-
-    /**
-     * The editors. Where present, these will be responsible for saving/removing
-     * the associated object.
-     */
-    private Map<IMObject, IMObjectEditor> editors = new HashMap<IMObject, IMObjectEditor>();
-
-    /**
-     * Indicates if any object has been saved.
-     */
-    private boolean saved;
-
-
-    /**
-     * Constructs an <tt>AbstractCollectionPropertyEditor</tt>.
-     *
-     * @param property the collection property
-     */
-    public AbstractCollectionPropertyEditor(CollectionProperty property) {
-        this.property = property;
-    }
-
-    /**
-     * Returns the collection property.
-     *
-     * @return the property
-     */
-    public CollectionProperty getProperty() {
-        return property;
-    }
-
-    /**
-     * Returns the range of archetypes that the collection may contain.
-     * Any wildcards are expanded.
-     *
-     * @return the range of archetypes
-     */
-    public String[] getArchetypeRange() {
-        return property.getArchetypeRange();
-    }
-
-    /**
-     * Adds an object to the collection, if it doesn't exist.
-     *
-     * @param object the object to add
-     * @return <tt>true</tt> if the object was added, otherwise <tt>false</tt>
-     */
-    public boolean add(IMObject object) {
-        boolean added = false;
-        if (!property.getValues().contains(object)) {
-            resetValid();
-            property.add(object);
-            added = true;
-        }
-        addEdited(object);
-        return added;
-    }
-
-    /**
-     * Associates an object in the collection with an editor. The editor
-     * will be responsible for saving/removing it.
-     *
-     * @param object the object
-     * @param editor the editor. Use <tt>null</tt> to remove an association
-     */
-    public void setEditor(IMObject object, IMObjectEditor editor) {
-        resetValid();
-        if (editor == null) {
-            editors.remove(object);
-        } else {
-            editors.put(object, editor);
-        }
-    }
-
-    /**
-     * Returns the editor associated with an object in the collection.
-     *
-     * @param object the object
-     * @return the associated editor, or <tt>null</tt> if none is found
-     */
-    public IMObjectEditor getEditor(IMObject object) {
-        return editors.get(object);
-    }
-
-    /**
-     * Returns the editors.
-     * <p/>
-     * There may be fewer editors than there are objects in the collection,
-     * as objects may not have an associated editor.
-     *
-     * @return the editors
-     */
-    public Collection<IMObjectEditor> getEditors() {
-        return editors.values();
-    }
-
-    /**
-     * Removes an object from the collection.
-     * This removes any associated editor.
-     *
-     * @param object the object to remove
-     * @return <tt>true</tt> if the object was removed
-     */
-    public boolean remove(IMObject object) {
-        boolean result = property.getValues().contains(object);
-        result |= removeEdited(object);
-        if (result) {
-            resetValid();
-            property.remove(object); // will notify listeners, so invoke last
-        }
-        return result;
-    }
-
-    /**
-     * Determines if the collection has been modified.
-     *
-     * @return <tt>true</tt> if the collection has been modified
-     */
-    public boolean isModified() {
-        boolean modified = property.isModified() || !edited.isEmpty();
-        if (!modified) {
-            for (IMObjectEditor editor : editors.values()) {
-                if (editor.isModified()) {
-                    modified = true;
-                    break;
-                }
-            }
-        }
-        return modified;
-    }
-
-    /**
-     * Clears the modified status of the object.
-     */
-    public void clearModified() {
-        property.clearModified();
-        for (IMObjectEditor editor : editors.values()) {
-            editor.clearModified();
-        }
-    }
-
-    /**
-     * Adds a listener to be notified when this changes.
-     *
-     * @param listener the listener to add
-     */
-    public void addModifiableListener(ModifiableListener listener) {
-        property.addModifiableListener(listener);
-    }
-
-    /**
-     * Adds a listener to be notified when this changes, specifying the order of the listener.
-     *
-     * @param listener the listener to add
-     * @param index    the index to add the listener at. The 0-index listener is notified first
-     */
-    public void addModifiableListener(ModifiableListener listener, int index) {
-        property.addModifiableListener(listener, index);
-    }
-
-    /**
-     * Adds a listener to be notified when this changes, specifying the order of the listener.
-     *
-     * @param listener the listener to add
-     * @param index    the index to add the listener at. The 0-index listener is notified first
-     */
-    public void addModifiableListener(ModifiableListener listener, int index) {
-        property.addModifiableListener(listener, index);
-    }
-
-    /**
-     * Removes a listener.
-     *
-     * @param listener the listener to remove
-     */
-    public void removeModifiableListener(ModifiableListener listener) {
-        property.removeModifiableListener(listener);
-    }
-
-    /**
-     * Saves any edits.
-     *
-     * @return <tt>true</tt> if the save was successful
-     */
-    public boolean save() {
-        boolean saved = doSave();
-        if (saved) {
-            clearModified();
-        }
-        return saved;
-    }
-
-    /**
-     * Determines if any edits have been saved.
-     *
-     * @return <tt>true</tt> if edits have been saved.
-     */
-    public boolean isSaved() {
-        return saved;
-    }
-
-    /**
-     * Returns the objects in the collection.
-     *
-     * @return the objects in the collection
-     */
-    public List<IMObject> getObjects() {
-        List<IMObject> objects = Collections.emptyList();
-        Collection values = property.getValues();
-        int size = values.size();
-        if (size != 0) {
-            objects = new ArrayList<IMObject>();
-            for (Object value : values) {
-                objects.add((IMObject) value);
-            }
-        }
-        return objects;
-    }
-
-    /**
-     * Returns the minimum cardinality.
-     *
-     * @return the minimum cardinality
-     */
-    public int getMinCardinality() {
-        return property.getMinCardinality();
-    }
-
-    /**
-     * Returns the maximum cardinality.
-     *
-     * @return the maximum cardinality, or <tt>-1</tt> if it is unbounded
-     */
-    public int getMaxCardinality() {
-        return property.getMaxCardinality();
-    }
-
-    /**
-     * Validates the object.
-     *
-     * @param validator the validator
-     * @return <tt>true</tt> if the object and its descendants are valid otherwise <tt>false</tt>
-     */
-    protected boolean doValidation(Validator validator) {
-        boolean result = validator.validate(property);
-        IArchetypeService service = ServiceHelper.getArchetypeService();
-        for (IMObject object : getObjects()) {
-            IMObjectEditor editor = getEditor(object);
-            if (editor != null) {
-                if (!validator.validate(editor)) {
-                    result = false;
-                }
-            } else {
-                List<ValidatorError> errors = ValidationHelper.validate(object, service);
-                if (errors != null) {
-                    validator.add(property, errors);
-                    result = false;
-                }
-            }
-        }
-        return result;
-    }
-
-    /**
-     * Resets the cached validity state of the object.
-     *
-     * @param descendants if <tt>true</tt> reset the validity state of any descendants as well.
-     */
-    @Override
-    protected void resetValid(boolean descendants) {
-        super.resetValid(descendants);
-        if (descendants) {
-            for (IMObjectEditor editor : editors.values()) {
-                editor.resetValid();
-            }
-        }
-    }
-
-    /**
-     * Saves the collection.
-     *
-     * @return <tt>true</tt> if the save was successful
-     */
-    protected boolean doSave() {
-        saved = false;
-        if (!edited.isEmpty() || !editors.isEmpty()) {
-            for (IMObjectEditor editor : editors.values()) {
-                boolean result = editor.save();
-                if (result) {
-                    edited.remove(editor.getObject());
-                    saved = true;
-                } else {
-                    return false;
-                }
-            }
-
-            // now save objects with no associated editor
-            IArchetypeService service = ArchetypeServiceHelper.getArchetypeService();
-            IMObject[] edited = this.edited.toArray(new IMObject[this.edited.size()]);
-            for (IMObject object : edited) {
-                boolean result = SaveHelper.save(object, service);
-                if (result) {
-                    this.edited.remove(object);
-                    saved = true;
-                } else {
-                    return false;
-                }
-            }
-        }
-        return true;
-    }
-
-    /**
-     * Sets the saved state.
-     *
-     * @param saved if <tt>true</tt> indicates that this has been saved
-     */
-    protected void setSaved(boolean saved) {
-        this.saved = saved;
-    }
-
-    /**
-     * Adds an object to the set of objects to save when the collection is
-     * saved.
-     *
-     * @param object the edited object
-     */
-    protected void addEdited(IMObject object) {
-<<<<<<< HEAD
-        edited.add(object);
-=======
-        if (edited.add(object)) {
-            resetValid(false);
-        }
->>>>>>> a934b8ee
-    }
-
-    /**
-     * Removes an object from the the set of objects to save.
-     * This removes any associated editor.
-     *
-     * @param object the object to remove
-     * @return <tt>true</tt> if the the object was being edited
-     */
-    protected boolean removeEdited(IMObject object) {
-        boolean result = editors.remove(object) != null;
-        result |= edited.remove(object);
-        if (result) {
-            resetValid(false);
-        }
-        return result;
-    }
-}
+/*
+ *  Version: 1.0
+ *
+ *  The contents of this file are subject to the OpenVPMS License Version
+ *  1.0 (the 'License'); you may not use this file except in compliance with
+ *  the License. You may obtain a copy of the License at
+ *  http://www.openvpms.org/license/
+ *
+ *  Software distributed under the License is distributed on an 'AS IS' basis,
+ *  WITHOUT WARRANTY OF ANY KIND, either express or implied. See the License
+ *  for the specific language governing rights and limitations under the
+ *  License.
+ *
+ *  Copyright 2006 (C) OpenVPMS Ltd. All Rights Reserved.
+ *
+ *  $Id$
+ */
+
+/**
+ * Add description here.
+ *
+ * @author <a href="mailto:support@openvpms.org">OpenVPMS Team</a>
+ * @version $LastChangedDate: 2006-05-02 05:16:31Z $
+ */
+package org.openvpms.web.component.im.edit;
+
+import org.openvpms.component.business.domain.im.common.IMObject;
+import org.openvpms.component.business.service.archetype.ArchetypeServiceHelper;
+import org.openvpms.component.business.service.archetype.IArchetypeService;
+import org.openvpms.web.component.property.AbstractModifiable;
+import org.openvpms.web.component.property.CollectionProperty;
+import org.openvpms.web.component.property.ModifiableListener;
+import org.openvpms.web.component.property.ValidationHelper;
+import org.openvpms.web.component.property.Validator;
+import org.openvpms.web.component.property.ValidatorError;
+import org.openvpms.web.system.ServiceHelper;
+
+import java.util.ArrayList;
+import java.util.Collection;
+import java.util.Collections;
+import java.util.HashMap;
+import java.util.HashSet;
+import java.util.List;
+import java.util.Map;
+import java.util.Set;
+
+
+/**
+ * Abstract implementation of the {@link CollectionPropertyEditor} interface.
+ *
+ * @author <a href="mailto:support@openvpms.org">OpenVPMS Team</a>
+ * @version $LastChangedDate: 2006-05-02 05:16:31Z $
+ */
+public abstract class AbstractCollectionPropertyEditor extends AbstractModifiable
+        implements CollectionPropertyEditor {
+
+    /**
+     * The property being edited.
+     */
+    private final CollectionProperty property;
+
+    /**
+     * The set of edited objects.
+     */
+    private final Set<IMObject> edited = new HashSet<IMObject>();
+
+    /**
+     * The editors. Where present, these will be responsible for saving/removing
+     * the associated object.
+     */
+    private Map<IMObject, IMObjectEditor> editors = new HashMap<IMObject, IMObjectEditor>();
+
+    /**
+     * Indicates if any object has been saved.
+     */
+    private boolean saved;
+
+
+    /**
+     * Constructs an <tt>AbstractCollectionPropertyEditor</tt>.
+     *
+     * @param property the collection property
+     */
+    public AbstractCollectionPropertyEditor(CollectionProperty property) {
+        this.property = property;
+    }
+
+    /**
+     * Returns the collection property.
+     *
+     * @return the property
+     */
+    public CollectionProperty getProperty() {
+        return property;
+    }
+
+    /**
+     * Returns the range of archetypes that the collection may contain.
+     * Any wildcards are expanded.
+     *
+     * @return the range of archetypes
+     */
+    public String[] getArchetypeRange() {
+        return property.getArchetypeRange();
+    }
+
+    /**
+     * Adds an object to the collection, if it doesn't exist.
+     *
+     * @param object the object to add
+     * @return <tt>true</tt> if the object was added, otherwise <tt>false</tt>
+     */
+    public boolean add(IMObject object) {
+        boolean added = false;
+        if (!property.getValues().contains(object)) {
+            resetValid();
+            property.add(object);
+            added = true;
+        }
+        addEdited(object);
+        return added;
+    }
+
+    /**
+     * Associates an object in the collection with an editor. The editor
+     * will be responsible for saving/removing it.
+     *
+     * @param object the object
+     * @param editor the editor. Use <tt>null</tt> to remove an association
+     */
+    public void setEditor(IMObject object, IMObjectEditor editor) {
+        resetValid();
+        if (editor == null) {
+            editors.remove(object);
+        } else {
+            editors.put(object, editor);
+        }
+    }
+
+    /**
+     * Returns the editor associated with an object in the collection.
+     *
+     * @param object the object
+     * @return the associated editor, or <tt>null</tt> if none is found
+     */
+    public IMObjectEditor getEditor(IMObject object) {
+        return editors.get(object);
+    }
+
+    /**
+     * Returns the editors.
+     * <p/>
+     * There may be fewer editors than there are objects in the collection,
+     * as objects may not have an associated editor.
+     *
+     * @return the editors
+     */
+    public Collection<IMObjectEditor> getEditors() {
+        return editors.values();
+    }
+
+    /**
+     * Removes an object from the collection.
+     * This removes any associated editor.
+     *
+     * @param object the object to remove
+     * @return <tt>true</tt> if the object was removed
+     */
+    public boolean remove(IMObject object) {
+        boolean result = property.getValues().contains(object);
+        result |= removeEdited(object);
+        if (result) {
+            resetValid();
+            property.remove(object); // will notify listeners, so invoke last
+        }
+        return result;
+    }
+
+    /**
+     * Determines if the collection has been modified.
+     *
+     * @return <tt>true</tt> if the collection has been modified
+     */
+    public boolean isModified() {
+        boolean modified = property.isModified() || !edited.isEmpty();
+        if (!modified) {
+            for (IMObjectEditor editor : editors.values()) {
+                if (editor.isModified()) {
+                    modified = true;
+                    break;
+                }
+            }
+        }
+        return modified;
+    }
+
+    /**
+     * Clears the modified status of the object.
+     */
+    public void clearModified() {
+        property.clearModified();
+        for (IMObjectEditor editor : editors.values()) {
+            editor.clearModified();
+        }
+    }
+
+    /**
+     * Adds a listener to be notified when this changes.
+     *
+     * @param listener the listener to add
+     */
+    public void addModifiableListener(ModifiableListener listener) {
+        property.addModifiableListener(listener);
+    }
+
+    /**
+     * Adds a listener to be notified when this changes, specifying the order of the listener.
+     *
+     * @param listener the listener to add
+     * @param index    the index to add the listener at. The 0-index listener is notified first
+     */
+    public void addModifiableListener(ModifiableListener listener, int index) {
+        property.addModifiableListener(listener, index);
+    }
+
+    /**
+     * Removes a listener.
+     *
+     * @param listener the listener to remove
+     */
+    public void removeModifiableListener(ModifiableListener listener) {
+        property.removeModifiableListener(listener);
+    }
+
+    /**
+     * Saves any edits.
+     *
+     * @return <tt>true</tt> if the save was successful
+     */
+    public boolean save() {
+        boolean saved = doSave();
+        if (saved) {
+            clearModified();
+        }
+        return saved;
+    }
+
+    /**
+     * Determines if any edits have been saved.
+     *
+     * @return <tt>true</tt> if edits have been saved.
+     */
+    public boolean isSaved() {
+        return saved;
+    }
+
+    /**
+     * Returns the objects in the collection.
+     *
+     * @return the objects in the collection
+     */
+    public List<IMObject> getObjects() {
+        List<IMObject> objects = Collections.emptyList();
+        Collection values = property.getValues();
+        int size = values.size();
+        if (size != 0) {
+            objects = new ArrayList<IMObject>();
+            for (Object value : values) {
+                objects.add((IMObject) value);
+            }
+        }
+        return objects;
+    }
+
+    /**
+     * Returns the minimum cardinality.
+     *
+     * @return the minimum cardinality
+     */
+    public int getMinCardinality() {
+        return property.getMinCardinality();
+    }
+
+    /**
+     * Returns the maximum cardinality.
+     *
+     * @return the maximum cardinality, or <tt>-1</tt> if it is unbounded
+     */
+    public int getMaxCardinality() {
+        return property.getMaxCardinality();
+    }
+
+    /**
+     * Validates the object.
+     *
+     * @param validator the validator
+     * @return <tt>true</tt> if the object and its descendants are valid otherwise <tt>false</tt>
+     */
+    protected boolean doValidation(Validator validator) {
+        boolean result = validator.validate(property);
+        IArchetypeService service = ServiceHelper.getArchetypeService();
+        for (IMObject object : getObjects()) {
+            IMObjectEditor editor = getEditor(object);
+            if (editor != null) {
+                if (!validator.validate(editor)) {
+                    result = false;
+                }
+            } else {
+                List<ValidatorError> errors = ValidationHelper.validate(object, service);
+                if (errors != null) {
+                    validator.add(property, errors);
+                    result = false;
+                }
+            }
+        }
+        return result;
+    }
+
+    /**
+     * Resets the cached validity state of the object.
+     *
+     * @param descendants if <tt>true</tt> reset the validity state of any descendants as well.
+     */
+    @Override
+    protected void resetValid(boolean descendants) {
+        super.resetValid(descendants);
+        if (descendants) {
+            for (IMObjectEditor editor : editors.values()) {
+                editor.resetValid();
+            }
+        }
+    }
+
+    /**
+     * Saves the collection.
+     *
+     * @return <tt>true</tt> if the save was successful
+     */
+    protected boolean doSave() {
+        saved = false;
+        if (!edited.isEmpty() || !editors.isEmpty()) {
+            for (IMObjectEditor editor : editors.values()) {
+                boolean result = editor.save();
+                if (result) {
+                    edited.remove(editor.getObject());
+                    saved = true;
+                } else {
+                    return false;
+                }
+            }
+
+            // now save objects with no associated editor
+            IArchetypeService service = ArchetypeServiceHelper.getArchetypeService();
+            IMObject[] edited = this.edited.toArray(new IMObject[this.edited.size()]);
+            for (IMObject object : edited) {
+                boolean result = SaveHelper.save(object, service);
+                if (result) {
+                    this.edited.remove(object);
+                    saved = true;
+                } else {
+                    return false;
+                }
+            }
+        }
+        return true;
+    }
+
+    /**
+     * Sets the saved state.
+     *
+     * @param saved if <tt>true</tt> indicates that this has been saved
+     */
+    protected void setSaved(boolean saved) {
+        this.saved = saved;
+    }
+
+    /**
+     * Adds an object to the set of objects to save when the collection is
+     * saved.
+     *
+     * @param object the edited object
+     */
+    protected void addEdited(IMObject object) {
+        if (edited.add(object)) {
+            resetValid(false);
+        }
+    }
+
+    /**
+     * Removes an object from the the set of objects to save.
+     * This removes any associated editor.
+     *
+     * @param object the object to remove
+     * @return <tt>true</tt> if the the object was being edited
+     */
+    protected boolean removeEdited(IMObject object) {
+        boolean result = editors.remove(object) != null;
+        result |= edited.remove(object);
+        if (result) {
+            resetValid(false);
+        }
+        return result;
+    }
+}