--- conflicted
+++ resolved
@@ -1,452 +1,445 @@
-/*
- *  Version: 1.0
- *
- *  The contents of this file are subject to the OpenVPMS License Version
- *  1.0 (the 'License'); you may not use this file except in compliance with
- *  the License. You may obtain a copy of the License at
- *  http://www.openvpms.org/license/
- *
- *  Software distributed under the License is distributed on an 'AS IS' basis,
- *  WITHOUT WARRANTY OF ANY KIND, either express or implied. See the License
- *  for the specific language governing rights and limitations under the
- *  License.
- *
- *  Copyright 2006 (C) OpenVPMS Ltd. All Rights Reserved.
- *
- *  $Id$
- */
-
-package org.openvpms.web.component.im.edit;
-
-import nextapp.echo2.app.Component;
-import nextapp.echo2.app.event.WindowPaneEvent;
-import org.apache.commons.lang.StringUtils;
-import org.openvpms.component.business.domain.archetype.ArchetypeId;
-import org.openvpms.component.business.domain.im.common.IMObject;
-import org.openvpms.component.business.domain.im.common.IMObjectReference;
-import org.openvpms.component.business.service.archetype.helper.DescriptorHelper;
-import org.openvpms.component.system.common.query.ArchetypeQueryException;
-import org.openvpms.web.component.app.Context;
-import org.openvpms.web.component.app.LocalContext;
-import org.openvpms.web.component.edit.AbstractPropertyEditor;
-import org.openvpms.web.component.event.WindowPaneListener;
-import org.openvpms.web.component.focus.FocusGroup;
-import org.openvpms.web.component.im.layout.DefaultLayoutContext;
-import org.openvpms.web.component.im.layout.LayoutContext;
-import org.openvpms.web.component.im.query.Browser;
-import org.openvpms.web.component.im.query.Query;
-import org.openvpms.web.component.im.query.QueryFactory;
-import org.openvpms.web.component.im.select.IMObjectSelector;
-import org.openvpms.web.component.im.select.IMObjectSelectorListener;
-import org.openvpms.web.component.im.util.IMObjectCreator;
-import org.openvpms.web.component.im.util.IMObjectCreatorListener;
-import org.openvpms.web.component.im.util.IMObjectHelper;
-import org.openvpms.web.component.property.Modifiable;
-import org.openvpms.web.component.property.ModifiableListener;
-import org.openvpms.web.component.property.Property;
-import org.openvpms.web.component.property.Validator;
-import org.openvpms.web.component.property.ValidatorError;
-import org.openvpms.web.resource.util.Messages;
-
-
-/**
- * Abstract implementation of the {@link IMObjectReferenceEditor} interface.
- *
- * @author <a href="mailto:support@openvpms.org">OpenVPMS Team</a>
- * @version $LastChangedDate$
- */
-public abstract class AbstractIMObjectReferenceEditor<T extends IMObject>
-        extends AbstractPropertyEditor implements IMObjectReferenceEditor<T> {
-
-    /**
-     * The parent object. May be <tt>null</tt>
-     */
-    private final IMObject parent;
-
-    /**
-     * The selector.
-     */
-    private IMObjectSelector<T> selector;
-
-    /**
-     * Determines if the selector listener is currently being invoked
-     * to avoid redundant updates.
-     */
-    private boolean inListener;
-
-    /**
-     * Listener for modifications to the property outside of this editor,
-     * to refresh the UI.
-     */
-    private final ModifiableListener propertyListener;
-
-    /**
-     * The context.
-     */
-    private final Context context;
-
-
-    /**
-     * Constructs a new <tt>AbstractIMObjectReferenceEditor</tt>.
-     *
-     * @param property the reference property
-     * @param parent   the parent object. May be <tt>null</tt>
-     * @param context  the layout context
-     */
-    public AbstractIMObjectReferenceEditor(Property property,
-                                           IMObject parent,
-                                           LayoutContext context) {
-        this(property, parent, context, false);
-    }
-
-    /**
-     * Constructs a new <tt>AbstractIMObjectReferenceEditor</tt>.
-     *
-     * @param property    the reference property
-     * @param parent      the parent object. May be <tt>null</tt>
-     * @param context     the layout context
-     * @param allowCreate determines if objects may be created
-     */
-    public AbstractIMObjectReferenceEditor(Property property,
-                                           IMObject parent,
-                                           LayoutContext context,
-                                           boolean allowCreate) {
-        super(property);
-        this.parent = parent;
-        selector = new IMObjectSelector<T>(property, allowCreate) {
-            @Override
-            protected Query<T> createQuery(String name) {
-                return AbstractIMObjectReferenceEditor.this.createQuery(name);
-            }
-        };
-        selector.setListener(new IMObjectSelectorListener<T>() {
-            public void selected(T object) {
-                inListener = true;
-                try {
-                    onSelected(object);
-                } finally {
-                    inListener = false;
-                }
-            }
-
-            public void selected(T object, Browser<T> browser) {
-                inListener = true;
-                try {
-                    onSelected(object, browser);
-                } finally {
-                    inListener = false;
-                }
-            }
-
-            public void create() {
-                onCreate();
-            }
-        });
-
-        // For OVPMS-967, don't allow focus traversal
-        selector.getSelect().setFocusTraversalParticipant(false);
-
-        this.context = context.getContext();
-
-        updateSelector();
-
-        propertyListener = new ModifiableListener() {
-            public void modified(Modifiable modifiable) {
-                onUpdate();
-            }
-        };
-        addModifiableListener(propertyListener);
-    }
-
-    /**
-     * Sets the value of the reference to the supplied object.
-     *
-     * @param object the object. May  be <tt>null</tt>
-     */
-    public boolean setObject(T object) {
-        if (!inListener) {
-            selector.setObject(object);
-        }
-        return updateProperty(object);
-    }
-
-    /**
-     * Returns the component.
-     *
-     * @return the component
-     */
-    public Component getComponent() {
-        return selector.getComponent();
-    }
-
-    /**
-     * Returns the focus group.
-     *
-     * @return the focus group
-     */
-    public FocusGroup getFocusGroup() {
-        return selector.getFocusGroup();
-    }
-
-    /**
-     * Determines if the reference is null.
-     * This treats an entered but incorrect name as being non-null.
-     *
-     * @return <tt>true</tt>  if the reference is null; otherwise
-     *         <tt>false</tt>
-     */
-    public boolean isNull() {
-        boolean result = false;
-        if (getProperty().getValue() == null && StringUtils.isEmpty(selector.getText())) {
-            result = true;
-        }
-        return result;
-    }
-
-    /**
-     * Determines if objects may be created.
-     *
-     * @param create if <tt>true</tt>, objects may be created
-     */
-    public void setAllowCreate(boolean create) {
-        selector.setAllowCreate(create);
-    }
-
-    /**
-     * Determines if objects may be created.
-     *
-     * @return <tt>true</tt> if objects may be created
-     */
-    public boolean allowCreate() {
-        return selector.allowCreate();
-    }
-
-    /**
-     * Validates the object.
-     *
-     * @param validator the validator
-     * @return <tt>true</tt> if the object and its descendants are valid otherwise <tt>false</tt>
-     */
-    protected boolean doValidation(Validator validator) {
-        boolean result = false;
-        if (!selector.inSelect()) {
-            // only raise validation errors if a dialog is not displayed
-            if (!selector.isValid()) {
-                String message = Messages.get("imobject.invalidreference", selector.getText());
-                validator.add(this, new ValidatorError(getProperty(), message));
-            } else {
-                result = super.doValidation(validator) && isValidReference(validator);
-            }
-        }
-        return result;
-    }
-
-    /**
-     * Invoked when an object is selected.
-     * <p/>
-     * This implementation simply invokes {@link #setObject}.
-     *
-     * @param object the selected object. May be <tt>null</tt>
-     */
-    protected void onSelected(T object) {
-        setObject(object);
-    }
-
-    /**
-     * Invoked when an object is selected from a brwoser.
-     * <p/>
-     * This implementation delegates to {@link #onSelected(IMObject)}.
-     *
-     * @param object  the selected object. May be <tt>null</tt>
-     * @param browser the browser
-     */
-    protected void onSelected(T object, Browser<T> browser) {
-        onSelected(object);
-    }
-
-    /**
-     * Invoked when the underlying property updates.
-     * <p/>
-     * This implementation is a no-op.
-     *
-     * @param object the updated object. May be <tt>null</tt>
-     */
-    protected void onUpdated(T object) {
-    }
-
-    /**
-     * Invoked to create a new object.
-     */
-    protected void onCreate() {
-        IMObjectCreatorListener listener = new IMObjectCreatorListener() {
-            public void created(IMObject object) {
-                onCreated(object);
-            }
-
-            public void cancelled() {
-                getFocusGroup().setFocus(); // restore focus
-            }
-        };
-
-        IMObjectCreator.create(getProperty().getDisplayName(),
-                               getProperty().getArchetypeRange(),
-                               listener);
-    }
-
-    /**
-     * Invoked when an object is created. Pops up an editor to edit it.
-     *
-     * @param object the object to edit
-     */
-    protected void onCreated(IMObject object) {
-        Context context = new LocalContext(this.context);
-        context.setCurrent(object);
-        LayoutContext layoutContext = new DefaultLayoutContext(true);
-        layoutContext.setContext(context);
-        final IMObjectEditor editor = IMObjectEditorFactory.create(object, parent, layoutContext);
-        final EditDialog dialog = EditDialogFactory.create(editor);
-        dialog.addWindowPaneListener(new WindowPaneListener() {
-            public void onClose(WindowPaneEvent event) {
-                getFocusGroup().setFocus(); // restore focus
-                onEditCompleted(editor);
-            }
-        });
-
-        dialog.show();
-    }
-
-    /**
-     * Invoked when the editor is closed.
-     *
-     * @param editor the editor
-     */
-    @SuppressWarnings("unchecked")
-    protected void onEditCompleted(IMObjectEditor editor) {
-        if (!editor.isCancelled() && !editor.isDeleted()) {
-            setObject((T) editor.getObject());
-        }
-    }
-
-    /**
-     * Creates a query to select objects.
-     *
-     * @param name the name to filter on. May be <tt>null</tt>
-     * @return a new query
-     * @throws ArchetypeQueryException if the short names don't match any
-     *                                 archetypes
-     */
-    protected Query<T> createQuery(String name) {
-        String[] shortNames = getProperty().getArchetypeRange();
-        Query<T> query = QueryFactory.create(shortNames, context);
-        query.setValue(name);
-        return query;
-    }
-
-    /**
-     * Invoked when the property updates. Updates the selector and invokes
-     * {@link #onUpdated}.
-     */
-    private void onUpdate() {
-        resetValid();
-        T object = updateSelector();
-        onUpdated(object);
-    }
-
-    /**
-     * Updates the selector from the property.
-     *
-     * @return the current object, or <tt>null</tt> if there is none
-     */
-    private T updateSelector() {
-        T object = getObject();
-        selector.setObject(object);
-        return object;
-    }
-
-    /**
-     * Returns the object corresponding to the reference.
-     *
-     * @return the object, or <tt>null</tt> if the reference is <tt>null</tt> or the object no
-     *         longer exists
-     */
-    @SuppressWarnings("unchecked")
-    private T getObject() {
-        Property property = getProperty();
-        IMObjectReference reference = (IMObjectReference) property.getValue();
-        T object = null;
-        if (reference != null) {
-            object = (T) IMObjectHelper.getObject(reference,
-                                                  property.getArchetypeRange(),
-                                                  context);
-        }
-        return object;
-    }
-
-    /**
-     * Updates the underlying property, notifying any registered listeners.
-     *
-     * @param object the object. May be <tt>null</tt>
-     * @return <tt>true</tt> if the value was set, <tt>false</tt> if it cannot be set due to error, or is the same as
-     *         the existing value
-     */
-    private boolean updateProperty(IMObject object) {
-        boolean modified = false;
-        removeModifiableListener(propertyListener);
-        try {
-            Property property = getProperty();
-            boolean changed;
-            if (object != null) {
-<<<<<<< HEAD
-                changed = property.setValue(object.getObjectReference());
-            } else {
-                changed = property.setValue(null);
-            }
-            if (changed) {
-                resetValid();
-=======
-                modified = property.setValue(object.getObjectReference());
-            } else {
-                modified = property.setValue(null);
->>>>>>> 4564129e
-            }
-        } finally {
-            addModifiableListener(propertyListener);
-        }
-        return modified;
-    }
-
-    /**
-     * Determines if the reference is valid.
-     *
-     * @param validator the validator
-     * @return <tt>true</tt> if the reference is valid, otherwise <tt>false</tt>
-     */
-    protected boolean isValidReference(Validator validator) {
-        IMObjectReference reference = (IMObjectReference) getProperty().getValue();
-        boolean result = true;
-        if (reference != null && !reference.isNew()) {
-            if (!isValidReference(reference)) {
-                result = false;
-                ArchetypeId archetypeId = reference.getArchetypeId();
-                String displayName = DescriptorHelper.getDisplayName(archetypeId.getShortName());
-                String message = Messages.get("imobject.invalidreference", displayName);
-                validator.add(this, new ValidatorError(getProperty(), message));
-            }
-        }
-        return result;
-    }
-
-    /**
-     * Determines if a reference is valid.
-     * <p/>
-     * This implementation determines if the query returned by {#link #createQuery} selects the reference.
-     *
-     * @param reference the reference to check
-     * @return <tt>true</tt> if the query selects the reference
-     */
-    protected boolean isValidReference(IMObjectReference reference) {
-        Query<T> query = createQuery(null);
-        return query.selects(reference);
-    }
-
-}
+/*
+ *  Version: 1.0
+ *
+ *  The contents of this file are subject to the OpenVPMS License Version
+ *  1.0 (the 'License'); you may not use this file except in compliance with
+ *  the License. You may obtain a copy of the License at
+ *  http://www.openvpms.org/license/
+ *
+ *  Software distributed under the License is distributed on an 'AS IS' basis,
+ *  WITHOUT WARRANTY OF ANY KIND, either express or implied. See the License
+ *  for the specific language governing rights and limitations under the
+ *  License.
+ *
+ *  Copyright 2006 (C) OpenVPMS Ltd. All Rights Reserved.
+ *
+ *  $Id$
+ */
+
+package org.openvpms.web.component.im.edit;
+
+import nextapp.echo2.app.Component;
+import nextapp.echo2.app.event.WindowPaneEvent;
+import org.apache.commons.lang.StringUtils;
+import org.openvpms.component.business.domain.archetype.ArchetypeId;
+import org.openvpms.component.business.domain.im.common.IMObject;
+import org.openvpms.component.business.domain.im.common.IMObjectReference;
+import org.openvpms.component.business.service.archetype.helper.DescriptorHelper;
+import org.openvpms.component.system.common.query.ArchetypeQueryException;
+import org.openvpms.web.component.app.Context;
+import org.openvpms.web.component.app.LocalContext;
+import org.openvpms.web.component.edit.AbstractPropertyEditor;
+import org.openvpms.web.component.event.WindowPaneListener;
+import org.openvpms.web.component.focus.FocusGroup;
+import org.openvpms.web.component.im.layout.DefaultLayoutContext;
+import org.openvpms.web.component.im.layout.LayoutContext;
+import org.openvpms.web.component.im.query.Browser;
+import org.openvpms.web.component.im.query.Query;
+import org.openvpms.web.component.im.query.QueryFactory;
+import org.openvpms.web.component.im.select.IMObjectSelector;
+import org.openvpms.web.component.im.select.IMObjectSelectorListener;
+import org.openvpms.web.component.im.util.IMObjectCreator;
+import org.openvpms.web.component.im.util.IMObjectCreatorListener;
+import org.openvpms.web.component.im.util.IMObjectHelper;
+import org.openvpms.web.component.property.Modifiable;
+import org.openvpms.web.component.property.ModifiableListener;
+import org.openvpms.web.component.property.Property;
+import org.openvpms.web.component.property.Validator;
+import org.openvpms.web.component.property.ValidatorError;
+import org.openvpms.web.resource.util.Messages;
+
+
+/**
+ * Abstract implementation of the {@link IMObjectReferenceEditor} interface.
+ *
+ * @author <a href="mailto:support@openvpms.org">OpenVPMS Team</a>
+ * @version $LastChangedDate$
+ */
+public abstract class AbstractIMObjectReferenceEditor<T extends IMObject>
+        extends AbstractPropertyEditor implements IMObjectReferenceEditor<T> {
+
+    /**
+     * The parent object. May be <tt>null</tt>
+     */
+    private final IMObject parent;
+
+    /**
+     * The selector.
+     */
+    private IMObjectSelector<T> selector;
+
+    /**
+     * Determines if the selector listener is currently being invoked
+     * to avoid redundant updates.
+     */
+    private boolean inListener;
+
+    /**
+     * Listener for modifications to the property outside of this editor,
+     * to refresh the UI.
+     */
+    private final ModifiableListener propertyListener;
+
+    /**
+     * The context.
+     */
+    private final Context context;
+
+
+    /**
+     * Constructs a new <tt>AbstractIMObjectReferenceEditor</tt>.
+     *
+     * @param property the reference property
+     * @param parent   the parent object. May be <tt>null</tt>
+     * @param context  the layout context
+     */
+    public AbstractIMObjectReferenceEditor(Property property,
+                                           IMObject parent,
+                                           LayoutContext context) {
+        this(property, parent, context, false);
+    }
+
+    /**
+     * Constructs a new <tt>AbstractIMObjectReferenceEditor</tt>.
+     *
+     * @param property    the reference property
+     * @param parent      the parent object. May be <tt>null</tt>
+     * @param context     the layout context
+     * @param allowCreate determines if objects may be created
+     */
+    public AbstractIMObjectReferenceEditor(Property property,
+                                           IMObject parent,
+                                           LayoutContext context,
+                                           boolean allowCreate) {
+        super(property);
+        this.parent = parent;
+        selector = new IMObjectSelector<T>(property, allowCreate) {
+            @Override
+            protected Query<T> createQuery(String name) {
+                return AbstractIMObjectReferenceEditor.this.createQuery(name);
+            }
+        };
+        selector.setListener(new IMObjectSelectorListener<T>() {
+            public void selected(T object) {
+                inListener = true;
+                try {
+                    onSelected(object);
+                } finally {
+                    inListener = false;
+                }
+            }
+
+            public void selected(T object, Browser<T> browser) {
+                inListener = true;
+                try {
+                    onSelected(object, browser);
+                } finally {
+                    inListener = false;
+                }
+            }
+
+            public void create() {
+                onCreate();
+            }
+        });
+
+        // For OVPMS-967, don't allow focus traversal
+        selector.getSelect().setFocusTraversalParticipant(false);
+
+        this.context = context.getContext();
+
+        updateSelector();
+
+        propertyListener = new ModifiableListener() {
+            public void modified(Modifiable modifiable) {
+                onUpdate();
+            }
+        };
+        addModifiableListener(propertyListener);
+    }
+
+    /**
+     * Sets the value of the reference to the supplied object.
+     *
+     * @param object the object. May  be <tt>null</tt>
+     */
+    public boolean setObject(T object) {
+        if (!inListener) {
+            selector.setObject(object);
+        }
+        return updateProperty(object);
+    }
+
+    /**
+     * Returns the component.
+     *
+     * @return the component
+     */
+    public Component getComponent() {
+        return selector.getComponent();
+    }
+
+    /**
+     * Returns the focus group.
+     *
+     * @return the focus group
+     */
+    public FocusGroup getFocusGroup() {
+        return selector.getFocusGroup();
+    }
+
+    /**
+     * Determines if the reference is null.
+     * This treats an entered but incorrect name as being non-null.
+     *
+     * @return <tt>true</tt>  if the reference is null; otherwise
+     *         <tt>false</tt>
+     */
+    public boolean isNull() {
+        boolean result = false;
+        if (getProperty().getValue() == null && StringUtils.isEmpty(selector.getText())) {
+            result = true;
+        }
+        return result;
+    }
+
+    /**
+     * Determines if objects may be created.
+     *
+     * @param create if <tt>true</tt>, objects may be created
+     */
+    public void setAllowCreate(boolean create) {
+        selector.setAllowCreate(create);
+    }
+
+    /**
+     * Determines if objects may be created.
+     *
+     * @return <tt>true</tt> if objects may be created
+     */
+    public boolean allowCreate() {
+        return selector.allowCreate();
+    }
+
+    /**
+     * Validates the object.
+     *
+     * @param validator the validator
+     * @return <tt>true</tt> if the object and its descendants are valid otherwise <tt>false</tt>
+     */
+    protected boolean doValidation(Validator validator) {
+        boolean result = false;
+        if (!selector.inSelect()) {
+            // only raise validation errors if a dialog is not displayed
+            if (!selector.isValid()) {
+                String message = Messages.get("imobject.invalidreference", selector.getText());
+                validator.add(this, new ValidatorError(getProperty(), message));
+            } else {
+                result = super.doValidation(validator) && isValidReference(validator);
+            }
+        }
+        return result;
+    }
+
+    /**
+     * Invoked when an object is selected.
+     * <p/>
+     * This implementation simply invokes {@link #setObject}.
+     *
+     * @param object the selected object. May be <tt>null</tt>
+     */
+    protected void onSelected(T object) {
+        setObject(object);
+    }
+
+    /**
+     * Invoked when an object is selected from a brwoser.
+     * <p/>
+     * This implementation delegates to {@link #onSelected(IMObject)}.
+     *
+     * @param object  the selected object. May be <tt>null</tt>
+     * @param browser the browser
+     */
+    protected void onSelected(T object, Browser<T> browser) {
+        onSelected(object);
+    }
+
+    /**
+     * Invoked when the underlying property updates.
+     * <p/>
+     * This implementation is a no-op.
+     *
+     * @param object the updated object. May be <tt>null</tt>
+     */
+    protected void onUpdated(T object) {
+    }
+
+    /**
+     * Invoked to create a new object.
+     */
+    protected void onCreate() {
+        IMObjectCreatorListener listener = new IMObjectCreatorListener() {
+            public void created(IMObject object) {
+                onCreated(object);
+            }
+
+            public void cancelled() {
+                getFocusGroup().setFocus(); // restore focus
+            }
+        };
+
+        IMObjectCreator.create(getProperty().getDisplayName(),
+                               getProperty().getArchetypeRange(),
+                               listener);
+    }
+
+    /**
+     * Invoked when an object is created. Pops up an editor to edit it.
+     *
+     * @param object the object to edit
+     */
+    protected void onCreated(IMObject object) {
+        Context context = new LocalContext(this.context);
+        context.setCurrent(object);
+        LayoutContext layoutContext = new DefaultLayoutContext(true);
+        layoutContext.setContext(context);
+        final IMObjectEditor editor = IMObjectEditorFactory.create(object, parent, layoutContext);
+        final EditDialog dialog = EditDialogFactory.create(editor);
+        dialog.addWindowPaneListener(new WindowPaneListener() {
+            public void onClose(WindowPaneEvent event) {
+                getFocusGroup().setFocus(); // restore focus
+                onEditCompleted(editor);
+            }
+        });
+
+        dialog.show();
+    }
+
+    /**
+     * Invoked when the editor is closed.
+     *
+     * @param editor the editor
+     */
+    @SuppressWarnings("unchecked")
+    protected void onEditCompleted(IMObjectEditor editor) {
+        if (!editor.isCancelled() && !editor.isDeleted()) {
+            setObject((T) editor.getObject());
+        }
+    }
+
+    /**
+     * Creates a query to select objects.
+     *
+     * @param name the name to filter on. May be <tt>null</tt>
+     * @return a new query
+     * @throws ArchetypeQueryException if the short names don't match any
+     *                                 archetypes
+     */
+    protected Query<T> createQuery(String name) {
+        String[] shortNames = getProperty().getArchetypeRange();
+        Query<T> query = QueryFactory.create(shortNames, context);
+        query.setValue(name);
+        return query;
+    }
+
+    /**
+     * Invoked when the property updates. Updates the selector and invokes
+     * {@link #onUpdated}.
+     */
+    private void onUpdate() {
+        resetValid();
+        T object = updateSelector();
+        onUpdated(object);
+    }
+
+    /**
+     * Updates the selector from the property.
+     *
+     * @return the current object, or <tt>null</tt> if there is none
+     */
+    private T updateSelector() {
+        T object = getObject();
+        selector.setObject(object);
+        return object;
+    }
+
+    /**
+     * Returns the object corresponding to the reference.
+     *
+     * @return the object, or <tt>null</tt> if the reference is <tt>null</tt> or the object no
+     *         longer exists
+     */
+    @SuppressWarnings("unchecked")
+    private T getObject() {
+        Property property = getProperty();
+        IMObjectReference reference = (IMObjectReference) property.getValue();
+        T object = null;
+        if (reference != null) {
+            object = (T) IMObjectHelper.getObject(reference,
+                                                  property.getArchetypeRange(),
+                                                  context);
+        }
+        return object;
+    }
+
+    /**
+     * Updates the underlying property, notifying any registered listeners.
+     *
+     * @param object the object. May be <tt>null</tt>
+     * @return <tt>true</tt> if the value was set, <tt>false</tt> if it cannot be set due to error, or is the same as
+     *         the existing value
+     */
+    private boolean updateProperty(IMObject object) {
+        boolean modified = false;
+        removeModifiableListener(propertyListener);
+        try {
+            Property property = getProperty();
+            if (object != null) {
+                modified = property.setValue(object.getObjectReference());
+            } else {
+                modified = property.setValue(null);
+            }
+            if (modified) {
+                resetValid();
+            }
+        } finally {
+            addModifiableListener(propertyListener);
+        }
+        return modified;
+    }
+
+    /**
+     * Determines if the reference is valid.
+     *
+     * @param validator the validator
+     * @return <tt>true</tt> if the reference is valid, otherwise <tt>false</tt>
+     */
+    protected boolean isValidReference(Validator validator) {
+        IMObjectReference reference = (IMObjectReference) getProperty().getValue();
+        boolean result = true;
+        if (reference != null && !reference.isNew()) {
+            if (!isValidReference(reference)) {
+                result = false;
+                ArchetypeId archetypeId = reference.getArchetypeId();
+                String displayName = DescriptorHelper.getDisplayName(archetypeId.getShortName());
+                String message = Messages.get("imobject.invalidreference", displayName);
+                validator.add(this, new ValidatorError(getProperty(), message));
+            }
+        }
+        return result;
+    }
+
+    /**
+     * Determines if a reference is valid.
+     * <p/>
+     * This implementation determines if the query returned by {#link #createQuery} selects the reference.
+     *
+     * @param reference the reference to check
+     * @return <tt>true</tt> if the query selects the reference
+     */
+    protected boolean isValidReference(IMObjectReference reference) {
+        Query<T> query = createQuery(null);
+        return query.selects(reference);
+    }
+
+}