--- conflicted
+++ resolved
@@ -1,130 +1,56 @@
-/*
- *  Version: 1.0
- *
- *  The contents of this file are subject to the OpenVPMS License Version
- *  1.0 (the 'License'); you may not use this file except in compliance with
- *  the License. You may obtain a copy of the License at
- *  http://www.openvpms.org/license/
- *
- *  Software distributed under the License is distributed on an 'AS IS' basis,
- *  WITHOUT WARRANTY OF ANY KIND, either express or implied. See the License
- *  for the specific language governing rights and limitations under the
- *  License.
- *
- *  Copyright 2006 (C) OpenVPMS Ltd. All Rights Reserved.
- *
- *  $Id$
- */
-
-package org.openvpms.web.component.im.query;
-
-import org.openvpms.component.business.domain.im.common.Entity;
-import org.openvpms.component.system.common.query.IConstraint;
-<<<<<<< HEAD
-=======
-import org.openvpms.component.system.common.query.JoinConstraint;
-import org.openvpms.component.system.common.query.NodeConstraint;
-import org.openvpms.component.system.common.query.OrConstraint;
->>>>>>> a4f0c3d5
-import org.openvpms.component.system.common.query.ShortNameConstraint;
-import org.openvpms.component.system.common.query.SortConstraint;
-
-
-/**
- * Result set for {@link Entity} instances.
- *
- * @author <a href="mailto:support@openvpms.org">OpenVPMS Team</a>
- * @version $LastChangedDate: 2006-08-22 05:39:25Z $
- */
-public class EntityResultSet<T extends Entity>
-        extends AbstractEntityResultSet<T> {
-
-    /**
-     * Construct a new <tt>EntityResultSet</tt>.
-     *
-     * @param archetypes       the archetypes to query
-     * @param instanceName     the instance name. May be <tt>null</tt>
-     * @param searchIdentities if <tt>true</tt> search on identity name
-     * @param constraints      additional query constraints. May be
-<<<<<<< HEAD
-     *                         <code<null</tt>
-=======
-     *                         <tt>null</tt>
->>>>>>> a4f0c3d5
-     * @param sort             the sort criteria. May be <tt>null</tt>
-     * @param rows             the maximum no. of rows per page
-     * @param distinct         if <tt>true</tt> filter duplicate rows
-     */
-    public EntityResultSet(ShortNameConstraint archetypes,
-                           String instanceName, boolean searchIdentities,
-                           IConstraint constraints, SortConstraint[] sort,
-<<<<<<< HEAD
-                           int rows, boolean distinct) {
-        super(archetypes, instanceName, searchIdentities, constraints, sort,
-              rows, distinct, new DefaultQueryExecutor<T>());
-=======
-                           int rows,
-                           boolean distinct) {
-        super(archetypes, instanceName, constraints, sort, rows, distinct);
-        if (!StringUtils.isEmpty(instanceName)) {
-            if (searchIdentities) {
-                Set<String> shortNames = new HashSet<String>();
-                List<ArchetypeDescriptor> matches = getArchetypes(archetypes);
-                boolean identities = true;
-                for (ArchetypeDescriptor archetype : matches) {
-                    NodeDescriptor ident = archetype.getNodeDescriptor(
-                            "identities");
-                    if (ident == null) {
-                        identities = false;
-                        break;
-                    } else {
-                        for (String name : DescriptorHelper.getShortNames(
-                                ident)) {
-                            shortNames.add(name);
-                        }
-                    }
-                }
-                if (identities) {
-                    identityShortNames = shortNames.toArray(new String[0]);
-                    setDistinct(true);
-                }
-            }
-        }
-    }
-
-    /**
-     * Creates a new archetype query.
-     *
-     * @return a new archetype query
-     */
-    @Override
-    protected ArchetypeQuery createQuery() {
-        ArchetypeQuery query = new ArchetypeQuery(getArchetypes());
-        String name = getInstanceName();
-        if (!StringUtils.isEmpty(name)) {
-            NodeConstraint nameConstraint = new NodeConstraint("name", name);
-            if (identityShortNames != null) {
-                // querying on identity as well. Need to do a left outer
-                // join on identities node, and select all entities that
-                // have a name or identity name matching that specified
-                ShortNameConstraint ident
-                        = new ShortNameConstraint("ident", identityShortNames,
-                                                  false, true);
-                CollectionNodeConstraint idConstraint
-                        = new CollectionNodeConstraint("identities", ident);
-                idConstraint.setJoinType(JoinConstraint.JoinType.LeftOuterJoin);
-                query.add(idConstraint);
-
-                OrConstraint or = new OrConstraint();
-                or.add(nameConstraint);
-                or.add(new NodeConstraint("ident.name", name));
-                query.add(or);
-            } else {
-                query.add(nameConstraint);
-            }
-        }
-        return query;
->>>>>>> a4f0c3d5
-    }
-
-}
+/*
+ *  Version: 1.0
+ *
+ *  The contents of this file are subject to the OpenVPMS License Version
+ *  1.0 (the 'License'); you may not use this file except in compliance with
+ *  the License. You may obtain a copy of the License at
+ *  http://www.openvpms.org/license/
+ *
+ *  Software distributed under the License is distributed on an 'AS IS' basis,
+ *  WITHOUT WARRANTY OF ANY KIND, either express or implied. See the License
+ *  for the specific language governing rights and limitations under the
+ *  License.
+ *
+ *  Copyright 2006 (C) OpenVPMS Ltd. All Rights Reserved.
+ *
+ *  $Id$
+ */
+
+package org.openvpms.web.component.im.query;
+
+import org.openvpms.component.business.domain.im.common.Entity;
+import org.openvpms.component.system.common.query.IConstraint;
+import org.openvpms.component.system.common.query.ShortNameConstraint;
+import org.openvpms.component.system.common.query.SortConstraint;
+
+
+/**
+ * Result set for {@link Entity} instances.
+ *
+ * @author <a href="mailto:support@openvpms.org">OpenVPMS Team</a>
+ * @version $LastChangedDate: 2006-08-22 05:39:25Z $
+ */
+public class EntityResultSet<T extends Entity>
+        extends AbstractEntityResultSet<T> {
+
+    /**
+     * Construct a new <tt>EntityResultSet</tt>.
+     *
+     * @param archetypes       the archetypes to query
+     * @param instanceName     the instance name. May be <tt>null</tt>
+     * @param searchIdentities if <tt>true</tt> search on identity name
+     * @param constraints      additional query constraints. May be
+     *                         <tt>null</tt>
+     * @param sort             the sort criteria. May be <tt>null</tt>
+     * @param rows             the maximum no. of rows per page
+     * @param distinct         if <tt>true</tt> filter duplicate rows
+     */
+    public EntityResultSet(ShortNameConstraint archetypes,
+                           String instanceName, boolean searchIdentities,
+                           IConstraint constraints, SortConstraint[] sort,
+                           int rows, boolean distinct) {
+        super(archetypes, instanceName, searchIdentities, constraints, sort,
+              rows, distinct, new DefaultQueryExecutor<T>());
+    }
+
+}