--- conflicted
+++ resolved
@@ -1,141 +1,132 @@
-/*
- *  Version: 1.0
- *
- *  The contents of this file are subject to the OpenVPMS License Version
- *  1.0 (the 'License'); you may not use this file except in compliance with
- *  the License. You may obtain a copy of the License at
- *  http://www.openvpms.org/license/
- *
- *  Software distributed under the License is distributed on an 'AS IS' basis,
- *  WITHOUT WARRANTY OF ANY KIND, either express or implied. See the License
- *  for the specific language governing rights and limitations under the
- *  License.
- *
- *  Copyright 2006 (C) OpenVPMS Ltd. All Rights Reserved.
- *
- *  $Id: AbstractPropertyEditor.java 1535 2006-11-14 04:41:04Z tanderson $
- */
-
-package org.openvpms.web.component.edit;
-
-import org.openvpms.web.component.property.ModifiableListener;
-import org.openvpms.web.component.property.Property;
-import org.openvpms.web.component.property.Validator;
-import org.openvpms.web.component.property.AbstractModifiable;
-
-
-/**
- * Abstract implementation of the {@link PropertyEditor} interface.
- *
- * @author <a href="mailto:support@openvpms.org">OpenVPMS Team</a>
- * @version $LastChangedDate: 2006-11-14 04:41:04Z $
- */
-public abstract class AbstractPropertyEditor extends AbstractModifiable implements PropertyEditor {
-
-    /**
-     * The property being edited.
-     */
-    private final Property property;
-
-
-    /**
-     * Constructs an <tt>AbstractPropertyEditor</tt>.
-     *
-     * @param property the property being edited
-     */
-    public AbstractPropertyEditor(Property property) {
-        this.property = property;
-    }
-
-    /**
-     * Returns the property being edited.
-     *
-     * @return the property being edited
-     */
-    public Property getProperty() {
-        return property;
-    }
-
-    /**
-     * Determines if the object has been modified.
-     *
-     * @return <tt>true</tt> if the object has been modified
-     */
-    public boolean isModified() {
-        return getProperty().isModified();
-    }
-
-    /**
-     * Clears the modified status of the object.
-     */
-    public void clearModified() {
-        getProperty().clearModified();
-    }
-
-    /**
-     * Add a listener to be notified when this changes.
-     *
-     * @param listener the listener to add
-     */
-    public void addModifiableListener(ModifiableListener listener) {
-        getProperty().addModifiableListener(listener);
-    }
-
-    /**
-     * Adds a listener to be notified when this changes, specifying the order of the listener.
-     *
-     * @param listener the listener to add
-     * @param index    the index to add the listener at. The 0-index listener is notified first
-     */
-    public void addModifiableListener(ModifiableListener listener, int index) {
-        getProperty().addModifiableListener(listener, index);
-    }
-
-    /**
-     * Remove a listener.
-     *
-     * @param listener the listener to remove
-     */
-    public void removeModifiableListener(ModifiableListener listener) {
-        getProperty().removeModifiableListener(listener);
-    }
-
-    /**
-     * Disposes of the editor.
-     * <br/>
-     * Once disposed, the behaviour of invoking any method is undefined.
-     */
-    public void dispose() {
-    }
-
-    /**
-     * Validates the object.
-     *
-     * @param validator the validator
-     * @return <tt>true</tt> if the object and its descendants are valid otherwise <tt>false</tt>
-     */
-    protected boolean doValidation(Validator validator) {
-        return getProperty().validate(validator);
-    }
-
-    /**
-<<<<<<< HEAD
-     * Disposes of the editor.
-     * <br/>
-     * Once disposed, the behaviour of invoking any method is undefined.
-     */
-    public void dispose() {
-    }
-=======
-     * Resets the cached validity state of the object.
-     *
-     * @param descendants if <tt>true</tt> reset the validity state of any descendants as well.
-     */
-    @Override
-    protected void resetValid(boolean descendants) {
-        super.resetValid(descendants);
-        getProperty().resetValid();
-    }
-
->>>>>>> a934b8ee
-}
+/*
+ *  Version: 1.0
+ *
+ *  The contents of this file are subject to the OpenVPMS License Version
+ *  1.0 (the 'License'); you may not use this file except in compliance with
+ *  the License. You may obtain a copy of the License at
+ *  http://www.openvpms.org/license/
+ *
+ *  Software distributed under the License is distributed on an 'AS IS' basis,
+ *  WITHOUT WARRANTY OF ANY KIND, either express or implied. See the License
+ *  for the specific language governing rights and limitations under the
+ *  License.
+ *
+ *  Copyright 2006 (C) OpenVPMS Ltd. All Rights Reserved.
+ *
+ *  $Id: AbstractPropertyEditor.java 1535 2006-11-14 04:41:04Z tanderson $
+ */
+
+package org.openvpms.web.component.edit;
+
+import org.openvpms.web.component.property.ModifiableListener;
+import org.openvpms.web.component.property.Property;
+import org.openvpms.web.component.property.Validator;
+import org.openvpms.web.component.property.AbstractModifiable;
+
+
+/**
+ * Abstract implementation of the {@link PropertyEditor} interface.
+ *
+ * @author <a href="mailto:support@openvpms.org">OpenVPMS Team</a>
+ * @version $LastChangedDate: 2006-11-14 04:41:04Z $
+ */
+public abstract class AbstractPropertyEditor extends AbstractModifiable implements PropertyEditor {
+
+    /**
+     * The property being edited.
+     */
+    private final Property property;
+
+
+    /**
+     * Constructs an <tt>AbstractPropertyEditor</tt>.
+     *
+     * @param property the property being edited
+     */
+    public AbstractPropertyEditor(Property property) {
+        this.property = property;
+    }
+
+    /**
+     * Returns the property being edited.
+     *
+     * @return the property being edited
+     */
+    public Property getProperty() {
+        return property;
+    }
+
+    /**
+     * Determines if the object has been modified.
+     *
+     * @return <tt>true</tt> if the object has been modified
+     */
+    public boolean isModified() {
+        return getProperty().isModified();
+    }
+
+    /**
+     * Clears the modified status of the object.
+     */
+    public void clearModified() {
+        getProperty().clearModified();
+    }
+
+    /**
+     * Add a listener to be notified when this changes.
+     *
+     * @param listener the listener to add
+     */
+    public void addModifiableListener(ModifiableListener listener) {
+        getProperty().addModifiableListener(listener);
+    }
+
+    /**
+     * Adds a listener to be notified when this changes, specifying the order of the listener.
+     *
+     * @param listener the listener to add
+     * @param index    the index to add the listener at. The 0-index listener is notified first
+     */
+    public void addModifiableListener(ModifiableListener listener, int index) {
+        getProperty().addModifiableListener(listener, index);
+    }
+
+    /**
+     * Remove a listener.
+     *
+     * @param listener the listener to remove
+     */
+    public void removeModifiableListener(ModifiableListener listener) {
+        getProperty().removeModifiableListener(listener);
+    }
+
+    /**
+     * Disposes of the editor.
+     * <br/>
+     * Once disposed, the behaviour of invoking any method is undefined.
+     */
+    public void dispose() {
+    }
+
+    /**
+     * Validates the object.
+     *
+     * @param validator the validator
+     * @return <tt>true</tt> if the object and its descendants are valid otherwise <tt>false</tt>
+     */
+    protected boolean doValidation(Validator validator) {
+        return getProperty().validate(validator);
+    }
+
+    /**
+     * Resets the cached validity state of the object.
+     *
+     * @param descendants if <tt>true</tt> reset the validity state of any descendants as well.
+     */
+    @Override
+    protected void resetValid(boolean descendants) {
+        super.resetValid(descendants);
+        getProperty().resetValid();
+    }
+
+}