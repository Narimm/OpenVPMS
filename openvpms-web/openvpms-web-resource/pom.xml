--- conflicted
+++ resolved
@@ -21,11 +21,7 @@
     <parent>
         <artifactId>openvpms-web</artifactId>
         <groupId>org.openvpms</groupId>
-<<<<<<< HEAD
         <version>2.0-SNAPSHOT</version>
-=======
-        <version>1.9.3-SNAPSHOT</version>
->>>>>>> c6bbf94f
     </parent>
     <modelVersion>4.0.0</modelVersion>
 
