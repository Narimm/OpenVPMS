/*
 * Version: 1.0
 *
 * The contents of this file are subject to the OpenVPMS License Version
 * 1.0 (the 'License'); you may not use this file except in compliance with
 * the License. You may obtain a copy of the License at
 * http://www.openvpms.org/license/
 *
 * Software distributed under the License is distributed on an 'AS IS' basis,
 * WITHOUT WARRANTY OF ANY KIND, either express or implied. See the License
 * for the specific language governing rights and limitations under the
 * License.
 *
 * Copyright 2017 (C) OpenVPMS Ltd. All Rights Reserved.
 */

package org.openvpms.web.workspace.customer.charge;

import nextapp.echo2.app.Component;
import nextapp.echo2.app.Label;
import nextapp.echo2.app.Row;
import org.apache.commons.lang.ObjectUtils;
import org.apache.commons.logging.Log;
import org.apache.commons.logging.LogFactory;
import org.openvpms.archetype.rules.finance.account.CustomerAccountArchetypes;
import org.openvpms.archetype.rules.finance.invoice.ChargeItemDocumentLinker;
import org.openvpms.archetype.rules.finance.tax.TaxRuleException;
import org.openvpms.archetype.rules.math.MathRules;
import org.openvpms.archetype.rules.product.ProductArchetypes;
import org.openvpms.component.business.domain.im.act.Act;
import org.openvpms.component.business.domain.im.act.FinancialAct;
import org.openvpms.component.business.domain.im.common.Entity;
import org.openvpms.component.business.domain.im.common.EntityRelationship;
import org.openvpms.component.business.domain.im.common.IMObject;
import org.openvpms.component.business.domain.im.common.IMObjectReference;
import org.openvpms.component.business.domain.im.common.Participation;
import org.openvpms.component.business.domain.im.party.Party;
import org.openvpms.component.business.domain.im.product.Product;
import org.openvpms.component.business.domain.im.product.ProductPrice;
import org.openvpms.component.business.domain.im.security.User;
import org.openvpms.component.business.service.archetype.ArchetypeServiceException;
import org.openvpms.component.business.service.archetype.IArchetypeService;
import org.openvpms.component.business.service.archetype.helper.ActBean;
import org.openvpms.component.business.service.archetype.helper.EntityBean;
import org.openvpms.component.business.service.archetype.helper.IMObjectBean;
import org.openvpms.component.business.service.archetype.helper.TypeHelper;
import org.openvpms.component.system.common.exception.OpenVPMSException;
import org.openvpms.web.component.app.Context;
import org.openvpms.web.component.bound.BoundProperty;
import org.openvpms.web.component.edit.Editor;
import org.openvpms.web.component.im.clinician.ClinicianParticipationEditor;
import org.openvpms.web.component.im.edit.EditDialog;
import org.openvpms.web.component.im.edit.IMObjectCollectionEditorFactory;
import org.openvpms.web.component.im.edit.IMObjectEditor;
import org.openvpms.web.component.im.edit.act.ActRelationshipCollectionEditor;
import org.openvpms.web.component.im.edit.act.ParticipationCollectionEditor;
import org.openvpms.web.component.im.edit.act.ParticipationEditor;
import org.openvpms.web.component.im.edit.act.TemplateProduct;
import org.openvpms.web.component.im.edit.reminder.ReminderEditor;
import org.openvpms.web.component.im.layout.ArchetypeNodes;
import org.openvpms.web.component.im.layout.DefaultLayoutContext;
import org.openvpms.web.component.im.layout.IMObjectLayoutStrategy;
import org.openvpms.web.component.im.layout.LayoutContext;
import org.openvpms.web.component.im.patient.PatientActEditor;
import org.openvpms.web.component.im.patient.PatientParticipationEditor;
import org.openvpms.web.component.im.product.BatchParticipationEditor;
import org.openvpms.web.component.im.product.FixedPriceEditor;
import org.openvpms.web.component.im.product.ProductParticipationEditor;
import org.openvpms.web.component.im.util.IMObjectSorter;
import org.openvpms.web.component.im.util.LookupNameHelper;
import org.openvpms.web.component.im.view.ComponentState;
import org.openvpms.web.component.property.CollectionProperty;
import org.openvpms.web.component.property.Modifiable;
import org.openvpms.web.component.property.ModifiableListener;
import org.openvpms.web.component.property.Property;
import org.openvpms.web.component.property.PropertySet;
import org.openvpms.web.component.property.Validator;
import org.openvpms.web.component.util.ErrorHelper;
import org.openvpms.web.echo.dialog.ConfirmationDialog;
import org.openvpms.web.echo.dialog.PopupDialogListener;
import org.openvpms.web.echo.factory.LabelFactory;
import org.openvpms.web.echo.factory.RowFactory;
import org.openvpms.web.echo.focus.FocusHelper;
import org.openvpms.web.echo.help.HelpContext;
import org.openvpms.web.resource.i18n.Messages;
import org.openvpms.web.system.ServiceHelper;
import org.openvpms.web.workspace.customer.PriceActItemEditor;
import org.openvpms.web.workspace.patient.PatientIdentityEditor;
import org.openvpms.web.workspace.patient.mr.PatientAlertEditor;
import org.openvpms.web.workspace.patient.mr.PatientInvestigationActEditor;
import org.openvpms.web.workspace.patient.mr.PatientMedicationActEditor;
import org.openvpms.web.workspace.patient.mr.PrescriptionMedicationActEditor;
import org.openvpms.web.workspace.patient.mr.Prescriptions;

import java.math.BigDecimal;
import java.util.ArrayList;
import java.util.Collections;
import java.util.Date;
import java.util.HashSet;
import java.util.List;
import java.util.Map;
import java.util.Set;

import static java.math.BigDecimal.ZERO;
import static org.openvpms.archetype.rules.math.MathRules.ONE_HUNDRED;
import static org.openvpms.archetype.rules.product.ProductArchetypes.MEDICATION;
import static org.openvpms.archetype.rules.product.ProductArchetypes.MERCHANDISE;
import static org.openvpms.archetype.rules.product.ProductArchetypes.SERVICE;
import static org.openvpms.archetype.rules.stock.StockArchetypes.STOCK_LOCATION_PARTICIPATION;
import static org.openvpms.web.echo.style.Styles.CELL_SPACING;
import static org.openvpms.web.echo.style.Styles.WIDE_CELL_SPACING;


/**
 * An editor for {@link org.openvpms.component.business.domain.im.act.Act}s which have an archetype of
 * <em>act.customerAccountInvoiceItem</em>,
 * <em>act.customerAccountCreditItem</em>
 * or <em>act.customerAccountCounterItem</em>.
 *
 * @author Tim Anderson
 */
public abstract class CustomerChargeActItemEditor extends PriceActItemEditor {

    /**
     * The product participation editor.
     * <p/>
     * This needs to be created outside of the automatic layout, in order to ensure events
     * aren't lost when the layout changes.
     */
    private final ParticipationCollectionEditor productCollectionEditor;

    /**
     * Dispensing act editor. May be {@code null}
     */
    private DispensingActRelationshipCollectionEditor dispensing;

    /**
     * Investigation act editor. May be {@code null}
     */
    private ActRelationshipCollectionEditor investigations;

    /**
     * Reminders act editor. May be {@code null}
     */
    private ActRelationshipCollectionEditor reminders;

    /**
     * Alerts act editor. May be {@code null}
     */
    private ActRelationshipCollectionEditor alerts;

    /**
     * Listener for changes to the quantity.
     */
    private final ModifiableListener quantityListener;

    /**
     * Listener for changes to the medication act.
     */
    private final ModifiableListener dispensingListener;

    /**
     * Listener for changes to the start time.
     */
    private final ModifiableListener startTimeListener;

    /**
     * Listener for changes to the fixed price, quantity and unit price, to update the discount.
     */
    private final ModifiableListener discountListener;

    /**
     * Listener for changes to the total, so the tax amount can be recalculated, and print flag enabled/disabled.
     */
    private final ModifiableListener totalListener;

    /**
     * Listener for changes to the batch.
     */
    private final ModifiableListener batchListener;

    /**
     * The quantity.
     */
    private final Quantity quantity;

    /**
     * The stock on hand.
     */
    private final StockQuantity stockQuantity;

    /**
     * Selling units label.
     */
    private Label sellingUnits;

    /**
     * If {@code true}, prompt to use prescriptions.
     */
    private boolean promptForPrescription = true;

    /**
     * If {@code true}, enable medication editing to be cancelled when it is being dispensed from a prescription.
     */
    private boolean cancelPrescription;

    /**
     * The logger.
     */
    private static final Log log = LogFactory.getLog(CustomerChargeActItemEditor.class);

    /**
     * Dispensing node name.
     */
    private static final String DISPENSING = "dispensing";

    /**
     * Reminders node name.
     */
    private static final String REMINDERS = "reminders";

    /**
     * Alerts node name.
     */
    private static final String ALERTS = "alerts";

    /**
     * Returned quantity node name.
     */
    private static final String RETURNED_QUANTITY = "returnedQuantity";

    /**
     * Received quantity node name.
     */
    private static final String RECEIVED_QUANTITY = "receivedQuantity";

    /**
     * Pharmacy order nodes.
     */
    private static final String[] ORDER_NODES = {RECEIVED_QUANTITY, RETURNED_QUANTITY};

    /**
     * Investigations node name.
     */
    private static final String INVESTIGATIONS = "investigations";

    /**
     * Fixed cost node name.
     */
    private static final String FIXED_COST = "fixedCost";

    /**
     * Unit cost node name.
     */
    private static final String UNIT_COST = "unitCost";

    /**
     * Tax node name.
     */
    private static final String TAX = "tax";

    /**
     * Total node name.
     */
    private static final String TOTAL = "total";

    /**
     * The print aggregate node name.
     */
    private static final String PRINT_AGGREGATE = "printAggregate";

    /**
     * Nodes to use when a product template is selected.
     */
    private static final ArchetypeNodes TEMPLATE_NODES = new ArchetypeNodes().exclude(
            QUANTITY, FIXED_PRICE, UNIT_PRICE, DISCOUNT, CLINICIAN, TOTAL, DISPENSING, INVESTIGATIONS,
            REMINDERS, ALERTS, "batch");


    /**
     * Constructs a {@link CustomerChargeActItemEditor}.
     * <p/>
     * This recalculates the tax amount.
     *
     * @param act           the act to edit
     * @param parent        the parent act
     * @param context       the edit context
     * @param layoutContext the layout context
     */
    public CustomerChargeActItemEditor(FinancialAct act, Act parent, CustomerChargeEditContext context,
                                       LayoutContext layoutContext) {
        super(act, parent, context, layoutContext);
        if (!TypeHelper.isA(act, CustomerAccountArchetypes.INVOICE_ITEM,
                            CustomerAccountArchetypes.CREDIT_ITEM,
                            CustomerAccountArchetypes.COUNTER_ITEM)) {
            throw new IllegalArgumentException("Invalid act type:" + act.getArchetypeId().getShortName());
        }

        Property quantityProperty = getProperty(QUANTITY);
        quantity = new Quantity(quantityProperty, act, getLayoutContext());
        stockQuantity = new StockQuantity(act, context.getStock(), getLayoutContext());
        productCollectionEditor = new ParticipationCollectionEditor(getCollectionProperty(PRODUCT), act, getLayoutContext());
        getEditors().add(productCollectionEditor);

        dispensing = createDispensingCollectionEditor();
        investigations = createCollectionEditor(INVESTIGATIONS, act);
        reminders = createCollectionEditor(REMINDERS, act);
        alerts = createAlertsCollectionEditor();

        quantityListener = new ModifiableListener() {
            public void modified(Modifiable modifiable) {
                onQuantityChanged();
            }
        };
        dispensingListener = new ModifiableListener() {
            public void modified(Modifiable modifiable) {
                updateQuantity();
                updateBatch();
            }
        };
        if (dispensing != null) {
            dispensing.addModifiableListener(dispensingListener);
            dispensing.setPrescriptions(context.getPrescriptions());
        }

        // register the context to delete acts after everything else has been saved to avoid Hibernate errors.
        ChargeSaveContext saveContext = context.getSaveContext();
        if (dispensing != null) {
            dispensing.getEditor().setRemoveHandler(saveContext);
        }
        if (investigations != null) {
            investigations.getEditor().setRemoveHandler(saveContext);
        }
        if (reminders != null) {
            reminders.getEditor().setRemoveHandler(saveContext);
        }
        if (alerts != null) {
            alerts.getEditor().setRemoveHandler(saveContext);
        }

        sellingUnits = LabelFactory.create();

        if (act.isNew()) {
            // default the act start time to today
            act.setActivityStartTime(new Date());
        }

        calculateTax();

        Product product = getProduct();
        if (product != null) {
            initStockLocation(product);
        }
        ArchetypeNodes nodes = getFilterForProduct(product, updatePrint(product));
        setArchetypeNodes(nodes);

        // add a listener to update the tax amount when the total changes
        totalListener = new ModifiableListener() {
            public void modified(Modifiable modifiable) {
                onTotalChanged();
            }
        };
        getProperty(TOTAL).addModifiableListener(totalListener);

        // add a listener to update the discount amount when the quantity, fixed or unit price changes
        discountListener = new ModifiableListener() {
            public void modified(Modifiable modifiable) {
                updateDiscount(modifiable);
            }
        };
        getProperty(FIXED_PRICE).addModifiableListener(discountListener);
        quantityProperty.addModifiableListener(discountListener);
        getProperty(UNIT_PRICE).addModifiableListener(discountListener);
        quantityProperty.addModifiableListener(quantityListener);

        startTimeListener = new ModifiableListener() {
            public void modified(Modifiable modifiable) {
                updatePatientActsStartTime();
            }
        };
        getProperty(START_TIME).addModifiableListener(startTimeListener);

        batchListener = new ModifiableListener() {
            @Override
            public void modified(Modifiable modifiable) {
                updateMedicationBatch(getStockLocationRef());
            }
        };
        updateOnHandQuantity();
    }

    /**
     * Sets a product included from a template.
     *
     * @param product  the product. May be {@code null}
     * @param template the template that included the product. May be {@code null}
     */
    @Override
    public void setProduct(TemplateProduct product, Product template) {
        super.setProduct(product, template);
        if (product != null) {
            if (!product.getPrint() && MathRules.isZero(getTotal())) {
                setPrint(false);
            }
        }
    }

    /**
     * Determines if the quantity is a default for a product based on the patient's weight.
     *
     * @return {@code true} if the quantity is a default
     */
    public boolean isDefaultQuantity() {
        return quantity.isDefault();
    }

    /**
     * Returns the total.
     *
     * @return the total
     */
    public BigDecimal getTotal() {
        return getProperty(TOTAL).getBigDecimal(ZERO);
    }

    /**
     * Determines if an order has been placed for the item.
     *
     * @return {@code true} if an order has been placed
     */
    public boolean isOrdered() {
        Property ordered = getProperty("ordered");
        return ordered != null && ordered.getBoolean();
    }

    /**
     * Returns the received quantity.
     *
     * @return the received quantity
     */
    public BigDecimal getReceivedQuantity() {
        Property property = getProperty(RECEIVED_QUANTITY);
        return property != null ? property.getBigDecimal(ZERO) : ZERO;
    }

    /**
     * Sets the received quantity.
     *
     * @param quantity the received quantity
     */
    public void setReceivedQuantity(BigDecimal quantity) {
        Property property = getProperty(RECEIVED_QUANTITY);
        if (property != null) {
            property.setValue(quantity);
        }
    }

    /**
     * Returns the returned quantity.
     *
     * @return the returned quantity
     */
    public BigDecimal getReturnedQuantity() {
        Property property = getProperty(RETURNED_QUANTITY);
        return property != null ? property.getBigDecimal(ZERO) : ZERO;
    }

    /**
     * Sets the returned quantity.
     *
     * @param quantity the returned quantity
     */
    public void setReturnedQuantity(BigDecimal quantity) {
        Property property = getProperty(RETURNED_QUANTITY);
        if (property != null) {
            property.setValue(quantity);
        }
    }

    /**
     * Return any investigations associated with the charge item.
     *
     * @return the investigations
     */
    public List<Act> getInvestigations() {
        return (investigations != null) ? investigations.getActs() : Collections.<Act>emptyList();
    }

    /**
     * Returns the investigation editor given the investigation reference.
     *
     * @param investigationRef the investigation reference
     * @return the corresponding editor, or {@code null} if none is found
     */
    public PatientInvestigationActEditor getInvestigation(IMObjectReference investigationRef) {
        if (investigations != null) {
            for (PatientInvestigationActEditor editor : getInvestigationActEditors()) {
                if (editor.getObject().getObjectReference().equals(investigationRef)) {
                    return editor;
                }
            }
        }
        return null;
    }

    /**
     * Returns the available stock for the product and stock location.
     *
     * @return the available stock, or {@code null} if stock is not being tracked or the product or stock location are
     * unset
     */
    public BigDecimal getStock() {
        return getEditContext().getStock().getAvailableStock((FinancialAct) getObject());
    }

    /**
     * Disposes of the editor.
     * <br/>
     * Once disposed, the behaviour of invoking any method is undefined.
     */
    @Override
    public void dispose() {
        super.dispose();
        if (dispensing != null) {
            dispensing.removeModifiableListener(dispensingListener);
        }

        getProperty(TOTAL).removeModifiableListener(totalListener);
        getProperty(FIXED_PRICE).removeModifiableListener(discountListener);
        getProperty(QUANTITY).removeModifiableListener(discountListener);
        getProperty(UNIT_PRICE).removeModifiableListener(discountListener);
        getProperty(QUANTITY).removeModifiableListener(quantityListener);
        getProperty(START_TIME).removeModifiableListener(startTimeListener);
    }

    /**
     * Validates the object.
     *
     * @param validator the validator
     * @return {@code true} if the object and its descendants are valid otherwise {@code false}
     */
    @Override
    public boolean validate(Validator validator) {
        EditorQueue queue = getEditorQueue();
        return (queue == null || queue.isComplete()) && super.validate(validator);
    }

    /**
     * Sets the popup editor manager.
     *
     * @param queue the popup editor manager
     */
    public void setEditorQueue(EditorQueue queue) {
        getEditContext().setEditorQueue(queue);
    }

    /**
     * Returns the popup editor manager.
     *
     * @return the popup editor manager
     */
    public EditorQueue getEditorQueue() {
        return getEditContext().getEditorQueue();
    }

    /**
     * Returns the prescriptions.
     *
     * @return the prescriptions. May be {@code null}
     */
    public Prescriptions getPrescriptions() {
        return getEditContext().getPrescriptions();
    }

    /**
     * Determines if prescriptions should be prompted for.
     *
     * @param prompt if {@code true}, prompt for prescriptions, otherwise use them automatically
     */
    public void setPromptForPrescriptions(boolean prompt) {
        promptForPrescription = prompt;
    }

    /**
     * Determines if prescription editing may be cancelled.
     *
     * @param cancel if {@code true}, prescription editing may be cancelled
     */
    public void setCancelPrescription(boolean cancel) {
        cancelPrescription = cancel;
    }

    /**
     * Returns the reminders.
     *
     * @return the reminders
     */
    public List<Act> getReminders() {
        return (reminders != null) ? reminders.getCurrentActs() : Collections.<Act>emptyList();
    }

    /**
     * Returns a reference to the stock location.
     *
     * @return the stock location reference, or {@code null} if there is none
     */
    public IMObjectReference getStockLocationRef() {
        return getParticipantRef("stockLocation");
    }

    /**
     * Notifies the editor that the product has been ordered via a pharmacy.
     * <p/>
     * This refreshes the display to make the patient and product read-only, and display the received and returned
     * nodes if required.
     */
    public void ordered() {
        Product product = getProduct();
        ProductParticipationEditor productEditor = getProductEditor();
        if (productEditor != null) {
            productEditor.setReadOnly(true);
        }
        updateLayout(product, updatePrint(product), true); // need to force redisplay in order to make patient read-only
    }

    /**
     * Returns the edit context.
     *
     * @return the edit context
     */
    @Override
    public CustomerChargeEditContext getEditContext() {
        return (CustomerChargeEditContext) super.getEditContext();
    }

    /**
     * Returns the save context.
     *
     * @return the save context
     */
    public ChargeSaveContext getSaveContext() {
        return getEditContext().getSaveContext();
    }

    /**
     * Updates the discount and checks that it isn't less than the total cost.
     * <p/>
     * If so, gives the user the opportunity to remove the discount.
     *
     * @return {@code true} if the discount was updated
     */
    @Override
    protected boolean updateDiscount() {
        boolean updated = super.updateDiscount();
        BigDecimal discount = getProperty(DISCOUNT).getBigDecimal(ZERO);
        if (updated && discount.compareTo(ZERO) != 0) {
            BigDecimal fixedPriceMaxDiscount = getFixedPriceMaxDiscount(null);
            BigDecimal unitPriceMaxDiscount = getUnitPriceMaxDiscount(null);
            if ((fixedPriceMaxDiscount != null && !MathRules.equals(fixedPriceMaxDiscount, ONE_HUNDRED))
                || (unitPriceMaxDiscount != null && !MathRules.equals(unitPriceMaxDiscount, ONE_HUNDRED))) {
                // if there is a fixed and/or unit price maximum discount present, and it is not 100%, check if the
                // sale price is less than the cost price

                BigDecimal quantity = getQuantity();
                BigDecimal fixedCost = getFixedCost();
                BigDecimal fixedPrice = getFixedPrice();
                BigDecimal unitCost = getUnitCost();
                BigDecimal unitPrice = getUnitPrice();
                BigDecimal costPrice = fixedCost.add(unitCost.multiply(quantity));
                BigDecimal salePrice = fixedPrice.add(unitPrice.multiply(quantity));
                if (costPrice.compareTo(salePrice.subtract(discount)) > 0) {
                    ConfirmationDialog dialog = new ConfirmationDialog(Messages.get("customer.charge.discount.title"),
                                                                       Messages.get("customer.charge.discount.message"),
                                                                       ConfirmationDialog.YES_NO);
                    dialog.addWindowPaneListener(new PopupDialogListener() {
                        @Override
                        public void onYes() {
                            getProperty(DISCOUNT).setValue(ZERO);
                            super.onYes();
                        }
                    });
                    getEditorQueue().queue(dialog);
                }
            }
        }
        return updated;
    }

    /**
     * Save any edits.
     * <p/>
     * This implementation saves the current object before children, to ensure deletion of child acts
     * don't result in StaleObjectStateException exceptions.
     * <p/>
     * This implementation will throw an exception if the product is an <em>product.template</em>.
     * Ideally, the act would be flagged invalid if this is the case, but template expansion only works for valid
     * acts. TODO
     *
     * @throws OpenVPMSException     if the save fails
     * @throws IllegalStateException if the product is a template
     */
    @Override
    protected void doSave() {
        if (log.isDebugEnabled()) {
            log.debug("doSave: state=" + debugString());
        }
        if (TypeHelper.isA(getObject(), CustomerAccountArchetypes.INVOICE_ITEM)) {
            ChargeSaveContext saveContext = getSaveContext();
            if (saveContext.getHistoryChanges() == null) {
                throw new IllegalStateException("PatientHistoryChanges haven't been registered");
            }
        }
        super.doSave();
        getEditContext().getStock().remove((FinancialAct) getObject());
    }

    /**
     * Saves the object.
     * <p/>
     * For invoice items, this implementation also creates/deletes document acts related to the document templates
     * associated with the product, using {@link ChargeItemDocumentLinker}.
     *
     * @throws OpenVPMSException if the save fails
     */
    @Override
    protected void saveObject() {
        IArchetypeService service = ServiceHelper.getArchetypeService();

        if (TypeHelper.isA(getObject(), CustomerAccountArchetypes.INVOICE_ITEM)) {
            ChargeItemDocumentLinker linker = new ChargeItemDocumentLinker((FinancialAct) getObject(), service);
            ChargeSaveContext saveContext = getSaveContext();
            linker.prepare(saveContext.getHistoryChanges());
        }
        super.saveObject();
    }

    /**
     * Returns the dispensing node editor.
     *
     * @return the editor. May be {@code null}
     */
    protected ActRelationshipCollectionEditor getDispensingEditor() {
        return dispensing;
    }

    /**
     * Creates the layout strategy.
     *
     * @param fixedPrice the fixed price editor
     * @return a new layout strategy
     */
    @Override
    protected IMObjectLayoutStrategy createLayoutStrategy(FixedPriceEditor fixedPrice) {
        return new CustomerChargeItemLayoutStrategy(fixedPrice);
    }

    /**
     * Determines if an editor should be disposed on layout change.
     *
     * @param editor the editor
     * @return {@code true} if the editor isn't for dispensing, investigations, or reminders
     */
    @Override
    protected boolean disposeOnChangeLayout(Editor editor) {
<<<<<<< HEAD
        return editor != dispensing && editor != investigations && editor != reminders && editor != alerts;
=======
        return editor != productCollectionEditor && editor != dispensing && editor != investigations
               && editor != reminders;
>>>>>>> c6aac8cf
    }

    /**
     * Invoked when layout has completed.
     */
    @Override
    protected void onLayoutCompleted() {
        super.onLayoutCompleted();
        PatientParticipationEditor patient = getPatientEditor();
        if (patient != null) {
            // add a listener to update the dispensing, investigation and reminder acts when the patient changes
            patient.addModifiableListener(new ModifiableListener() {
                public void modified(Modifiable modifiable) {
                    updatePatientActsPatient();
                }
            });
        }

        ClinicianParticipationEditor clinician = getClinicianEditor();
        if (clinician != null) {
            // add a listener to update the dispensing, investigation and reminder acts when the clinician changes
            clinician.addModifiableListener(new ModifiableListener() {
                public void modified(Modifiable modifiable) {
                    updatePatientActsClinician();
                }
            });
        }
        updateBatch(getProduct(), getStockLocationRef());
    }

    /**
     * Invoked when the product is changed, to update prices, dispensing and reminder acts.
     *
     * @param product the product. May be {@code null}
     */
    @Override
    protected void productModified(Product product) {
        getProperty(FIXED_PRICE).removeModifiableListener(discountListener);
        getProperty(QUANTITY).removeModifiableListener(discountListener);
        getProperty(UNIT_PRICE).removeModifiableListener(discountListener);
        getProperty(TOTAL).removeModifiableListener(totalListener);
        super.productModified(product);

        boolean clearDefault = true;
        if (TypeHelper.isA(product, ProductArchetypes.MEDICATION)) {
            Party patient = getPatient();
            if (patient != null) {
                BigDecimal dose = getDose(product, patient);
                if (!MathRules.isZero(dose)) {
                    quantity.setValue(dose, true);
                    clearDefault = false;
                }
            }
        }
        if (clearDefault) {
            // the quantity is not a default for the product, so turn off any highlighting
            quantity.clearDefault();
        }
        Property discount = getProperty(DISCOUNT);
        discount.setValue(ZERO);

        Property fixedPrice = getProperty(FIXED_PRICE);
        Property unitPrice = getProperty(UNIT_PRICE);
        Property fixedCost = getProperty(FIXED_COST);
        Property unitCost = getProperty(UNIT_COST);
        ProductPrice fixedProductPrice = null;
        ProductPrice unitProductPrice = null;
        BigDecimal fixedPriceValue = BigDecimal.ZERO;
        BigDecimal fixedCostValue = BigDecimal.ZERO;
        BigDecimal unitPriceValue = BigDecimal.ZERO;
        BigDecimal unitCostValue = BigDecimal.ZERO;
        if (TypeHelper.isA(product, ProductArchetypes.TEMPLATE)) {
            fixedPrice.setValue(fixedPriceValue);
            unitPrice.setValue(unitPriceValue);
            fixedCost.setValue(fixedCostValue);
            unitCost.setValue(unitCostValue);
            updateSellingUnits(null);
        } else {
            if (product != null) {
                fixedProductPrice = getDefaultFixedProductPrice(product);
                unitProductPrice = getDefaultUnitProductPrice(product);
            }

            if (fixedProductPrice != null) {
                fixedPriceValue = getPrice(product, fixedProductPrice);
                fixedCostValue = getCost(fixedProductPrice);
            }
            fixedPrice.setValue(fixedPriceValue);
            fixedCost.setValue(fixedCostValue);

            if (unitProductPrice != null) {
                unitPriceValue = getPrice(product, unitProductPrice);
                unitCostValue = getCost(unitProductPrice);
            }
            unitPrice.setValue(unitPriceValue);
            unitCost.setValue(unitCostValue);

            IMObjectReference stockLocation = updateStockLocation(product);
            updateSellingUnits(product);
            updateBatch(product, stockLocation);
            updateDiscount();
        }
        updateTaxAmount();

        if (log.isDebugEnabled()) {
            log.debug("productModified: " + debugString(true, fixedProductPrice, unitProductPrice));
        }

        updatePatientMedication(product);
        updateInvestigations(product);
        updateReminders(product);
        updateAlerts(product);
        updateOnHandQuantity();
        if (product != null) {
            addPatientIdentity(product);
        }

        ProductParticipationEditor productEditor = getProductEditor();
        if (productEditor != null) {
            boolean readOnly = needsReadOnlyProduct();
            productEditor.setReadOnly(readOnly);
        }

        boolean showPrint = updatePrint(product);

        // update the layout if nodes require filtering
        updateLayout(product, showPrint, false);

        notifyProductListener(product);
        getProperty(FIXED_PRICE).addModifiableListener(discountListener);
        getProperty(QUANTITY).addModifiableListener(discountListener);
        getProperty(UNIT_PRICE).addModifiableListener(discountListener);
        getProperty(TOTAL).addModifiableListener(totalListener);
    }

    /**
     * Calculates the tax amount.
     *
     * @throws ArchetypeServiceException for any archetype service error
     * @throws TaxRuleException          for any tax error
     */
    protected void calculateTax() {
        Party customer = getCustomer();
        if (customer != null && getProductRef() != null) {
            FinancialAct act = (FinancialAct) getObject();
            BigDecimal previousTax = act.getTaxAmount();
            BigDecimal tax = calculateTax(customer);
            if (tax.compareTo(previousTax) != 0) {
                Property property = getProperty("tax");
                property.refresh();
            }
        }
    }

    /**
     * Updates the discount when a property changes.
     *
     * @param modifiable the property
     */
    private void updateDiscount(Modifiable modifiable) {
        if (log.isDebugEnabled() && modifiable instanceof Property) {
            Property property = (Property) modifiable;
            Object value = property.getValue();
            updateDiscount();
            log.debug("Property updated, name=" + property.getName() + ", value=" + value + ", state=" + debugString());
        } else {
            updateDiscount();
        }
    }

    /**
     * Invoked when the total changes.
     */
    private void onTotalChanged() {
        updateTaxAmount();
        Product product = getProduct();
        boolean showPrint = updatePrint(product);
        updateLayout(product, showPrint, false);
    }

    /**
     * Calculates the tax amount.
     */
    private void updateTaxAmount() {
        try {
            calculateTax();
        } catch (OpenVPMSException exception) {
            ErrorHelper.show(exception);
        }
    }

    /**
     * Updates any patient acts with the start time.
     */
    private void updatePatientActsStartTime() {
        Act parent = getObject();
        for (PatientActEditor editor : getMedicationActEditors()) {
            editor.setStartTime(parent.getActivityStartTime());
        }
        for (PatientInvestigationActEditor editor : getInvestigationActEditors()) {
            editor.setStartTime(parent.getActivityStartTime());
        }
        for (ReminderEditor editor : getReminderEditors()) {
            // the reminder due date is mapped to the startTime node, for performance reasons.
            // The due date is calculated relative to the createdTime node (TODO)
            editor.setCreatedTime(parent.getActivityStartTime());
        }
        if (dispensing != null) {
            dispensing.refresh();
        }
        if (investigations != null) {
            investigations.refresh();
        }
        if (reminders != null) {
            reminders.refresh();
        }
        if (alerts != null) {
            alerts.refresh();
        }
    }

    /**
     * Invoked when the product changes to update patient medications.
     * <p/>
     * If the new product is a medication and there is:
     * <ul>
     * <li>an existing act, the existing act will be updated.
     * <li>no existing act, a new medication will be created
     * </ul>
     * <p/>
     * If the product is null, any existing act will be removed
     *
     * @param product the product. May be {@code null}
     */
    private void updatePatientMedication(Product product) {
        if (dispensing != null) {
            if (TypeHelper.isA(product, ProductArchetypes.MEDICATION)) {
                Set<PrescriptionMedicationActEditor> medicationEditors = getMedicationActEditors();
                if (!medicationEditors.isEmpty()) {
                    // set the product on the existing acts
                    for (PrescriptionMedicationActEditor editor : medicationEditors) {
                        editor.setProduct(product);
                        changePrescription(editor);
                    }
                    dispensing.refresh();
                } else {
                    // add a new medication act
                    Act act = (Act) dispensing.create();
                    if (act != null) {
                        Act prescription = getPrescription();
                        if (prescription != null) {
                            checkUsePrescription(prescription, product, act);
                        } else {
                            createMedicationEditor(product, act);
                        }
                    }
                }
            } else {
                // product is not a medication or is null. Remove any existing act
                for (Act act : dispensing.getCurrentActs()) {
                    dispensing.remove(act);
                }
            }
        }
    }

    /**
     * Returns the prescription for the current patient and product, if one exists.
     *
     * @return the prescription, or {@code null} if none exists
     */
    private Act getPrescription() {
        Party patient = getPatient();
        Product product = getProduct();
        Prescriptions prescriptions = getPrescriptions();
        return prescriptions != null && patient != null && product != null ?
               prescriptions.getPrescription(patient, product) : null;
    }

    /**
     * Determines if a prescription should be dispensed.
     *
     * @param prescription the prescription
     * @param product      the product being dispensed
     * @param medication   the medication act
     */
    private void checkUsePrescription(final Act prescription, final Product product, final Act medication) {
        if (promptForPrescription) {
            ConfirmationDialog dialog = new ConfirmationDialog(Messages.get("customer.charge.prescription.title"),
                                                               Messages.format("customer.charge.prescription.message",
                                                                               product.getName()));
            dialog.addWindowPaneListener(new PopupDialogListener() {
                @Override
                public void onOK() {
                    createPrescriptionMedicationEditor(medication, prescription);
                }

                @Override
                public void onCancel() {
                    createMedicationEditor(product, medication);
                }
            });
            getEditorQueue().queue(dialog);
        } else {
            createPrescriptionMedicationEditor(medication, prescription);
        }
    }

    /**
     * Creates an editor for an <em>act.patientMedication</em> that dispenses a prescription.
     *
     * @param medication   the medication
     * @param prescription the prescription
     */
    private void createPrescriptionMedicationEditor(Act medication, Act prescription) {
        PrescriptionMedicationActEditor editor = dispensing.createEditor(medication, createLayoutContext(medication));
        editor.setPrescription(prescription);
        dispensing.addEdited(editor);
        queuePatientActEditor(editor, false, cancelPrescription, dispensing); // queue editing of the act
    }

    /**
     * Creates an editor for an <em>act.patientMedication</em>.
     *
     * @param product the product
     * @param act     the medication act
     */
    private void createMedicationEditor(Product product, Act act) {
        boolean dispensingLabel = hasDispensingLabel(product);
        IMObjectEditor editor = createEditor(act, dispensing);
        if (editor instanceof PatientMedicationActEditor) {
            ((PatientMedicationActEditor) editor).setQuantity(quantity);
        }
        dispensing.addEdited(editor);
        if (dispensingLabel) {
            // queue editing of the act
            queuePatientActEditor(editor, false, false, dispensing);
        }
    }

    /**
     * Invoked when the product changes to update investigation acts.
     * <p/>
     * This removes any existing investigations, and creates new ones, if required.
     *
     * @param product the product. May be {@code null}
     */
    private void updateInvestigations(Product product) {
        if (investigations != null) {
            for (Act act : investigations.getCurrentActs()) {
                investigations.remove(act);
            }
            if (product != null) {
                // add a new investigation act for each investigation type (if any)
                for (Entity investigationType : getInvestigationTypes(product)) {
                    Act act = (Act) investigations.create();
                    if (act != null) {
                        IMObjectEditor editor = createEditor(act, investigations);
                        if (editor instanceof PatientInvestigationActEditor) {
                            PatientInvestigationActEditor investigationEditor = (PatientInvestigationActEditor) editor;
                            investigationEditor.setInvestigationType(investigationType);
                            investigationEditor.setProduct(product);
                        }
                        investigations.addEdited(editor);

                        // queue editing of the act
                        queuePatientActEditor(editor, true, false, investigations);
                    }
                }
            }
        }
    }

    /**
     * Invoked when the product changes, to update reminders acts.
     * <p/>
     * This removes any existing reminders, and creates new ones, if required.
     *
     * @param product the product. May be {@code null}
     */
    private void updateReminders(Product product) {
        if (reminders != null) {
            for (Act act : reminders.getCurrentActs()) {
                reminders.remove(act);
            }
            if (product != null) {
                Map<Entity, EntityRelationship> reminderTypes = getEditContext().getReminderTypes(product);
                for (Map.Entry<Entity, EntityRelationship> entry : reminderTypes.entrySet()) {
                    Entity reminderType = entry.getKey();
                    EntityRelationship relationship = entry.getValue();
                    Act act = (Act) reminders.create();
                    if (act != null) {
                        IMObjectEditor editor = createEditor(act, reminders);
                        if (editor instanceof ReminderEditor) {
                            ReminderEditor reminder = (ReminderEditor) editor;
                            Date startTime = getStartTime();
                            reminder.setCreatedTime(startTime);
                            reminder.setReminderType(reminderType);
                            reminder.setPatient(getPatient());
                            reminder.setProduct(product);

                            // marking matching reminders completed are handled via CustomerChargeActEditor.
                            // Need to disable it here to avoid the rule updating other reminders in the invoice.
                            reminder.setMarkMatchingRemindersCompleted(false);

                            // override the due date calculated from the reminder type
                            Date dueDate = getEditContext().getReminderDueDate(startTime, relationship);
                            reminder.setEndTime(dueDate);
                        }
                        reminders.addEdited(editor);
                        IMObjectBean bean = new IMObjectBean(relationship);
                        boolean interactive = bean.getBoolean("interactive");
                        if (interactive) {
                            // queue editing of the act
                            queuePatientActEditor(editor, true, false, reminders);
                        }
                    }
                }
            }
        }
    }

    /**
     * Invoked when the product changes, to update alert acts.
     * <p/>
     * This removes any existing alerts, and creates new ones, if required.
     *
     * @param product the product. May be {@code null}
     */
    private void updateAlerts(Product product) {
        Alerts allAlerts = getEditContext().getAlerts();
        if (alerts != null) {
            for (Act act : alerts.getCurrentActs()) {
                alerts.remove(act);
                allAlerts.remove(act);
            }
            if (product != null) {
                List<Entity> alertTypes = allAlerts.getAlertTypes(product);
                for (Entity alertType : alertTypes) {
                    Party patient = getPatient();
                    if (patient != null && !allAlerts.hasAlert(patient, alertType)) {
                        Act act = (Act) alerts.create();
                        if (act != null) {
                            IMObjectEditor editor = createEditor(act, alerts);
                            if (editor instanceof PatientAlertEditor) {
                                PatientAlertEditor alert = (PatientAlertEditor) editor;
                                Date startTime = getStartTime();
                                alert.setStartTime(startTime);
                                alert.setPatient(patient);
                                alert.setAlertType(alertType);
                                alert.setProduct(product);

                                // marking matching alerts completed are handled via CustomerChargeActEditor.
                                // Need to disable it here to avoid the rule updating other alerts in the invoice.
                                alert.setMarkMatchingAlertsCompleted(false);
                            }
                            alerts.addEdited(editor);
                            IMObjectBean bean = new IMObjectBean(alertType);
                            boolean interactive = bean.getBoolean("interactive");
                            if (interactive) {
                                // queue editing of the act
                                queuePatientActEditor(editor, true, false, alerts);
                            }
                        }
                    }
                }
            }
        }
    }

    /**
     * Creates an act editor, with a new help context.
     *
     * @param act     the act to editor
     * @param editors the editor collection
     * @return the editor
     */
    private IMObjectEditor createEditor(Act act, ActRelationshipCollectionEditor editors) {
        return editors.createEditor(act, createLayoutContext(act));
    }

    /**
     * Creates a layout context for editing an act.
     *
     * @param act the act being edited
     * @return a new layout context
     */
    private LayoutContext createLayoutContext(Act act) {
        LayoutContext context = getLayoutContext();
        return new DefaultLayoutContext(context, context.getHelpContext().topic(act, "edit"));
    }

    /**
     * Invoked when the product changes to update the layout, if required.
     *
     * @param product   the product. May be {@code null}
     * @param showPrint if {@code true}, show the print node
     * @param force     if {@code true}, force a refresh of the display
     */
    private void updateLayout(Product product, boolean showPrint, boolean force) {
        ArchetypeNodes currentNodes = getArchetypeNodes();
        ArchetypeNodes expectedFilter = getFilterForProduct(product, showPrint);
        if (force || !ObjectUtils.equals(currentNodes, expectedFilter)) {
            EditorQueue queue = getEditorQueue();
            Component popupFocus = null;
            Component focus = FocusHelper.getFocus();
            Property focusProperty = null;
            if (queue != null && !queue.isComplete()) {
                popupFocus = focus;
            } else if (focus instanceof BoundProperty) {
                focusProperty = ((BoundProperty) focus).getProperty();
            }
            changeLayout(expectedFilter);  // this can move the focus away from the popups, if any
            if (queue != null && queue.isComplete()) {
                // no current popups, so move focus to the original property if possible, otherwise move it to the
                // product
                if (focusProperty != null) {
                    if (!setFocus(focusProperty)) {
                        moveFocusToProduct();
                    }
                } else {
                    moveFocusToProduct();
                }
            } else {
                // move the focus back to the popup
                FocusHelper.setFocus(popupFocus);
            }
        }
    }

    /**
     * Updates the selling units label.
     *
     * @param product the product. May be {@code null}
     */
    private void updateSellingUnits(Product product) {
        String units = "";
        if (product != null) {
            IMObjectBean bean = new IMObjectBean(product);
            String node = "sellingUnits";
            if (bean.hasNode(node)) {
                units = LookupNameHelper.getName(product, node);
            }
        }
        sellingUnits.setText(units);
    }

    /**
     * Updates the batch.
     *
     * @param product       the product. May be {@code null}
     * @param stockLocation the stock location. May be {@code null}
     */
    private void updateBatch(Product product, IMObjectReference stockLocation) {
        BatchParticipationEditor batchEditor = getBatchEditor();
        if (batchEditor != null) {
            try {
                batchEditor.removeModifiableListener(batchListener);
                batchEditor.setStockLocation(stockLocation);
                batchEditor.setProduct(product);
                updateMedicationBatch(stockLocation);
            } finally {
                batchEditor.addModifiableListener(batchListener);
            }
        }
    }

    /**
     * Helper to return the investigation types for a product.
     * <p/>
     * If there are multiple investigation types, these will be sorted on name.
     *
     * @param product the product
     * @return a list of investigation types
     */
    private List<Entity> getInvestigationTypes(Product product) {
        List<Entity> result = Collections.emptyList();
        EntityBean bean = new EntityBean(product);
        final String node = "investigationTypes";
        if (bean.hasNode(node)) {
            result = bean.getNodeTargetEntities(node);
            Collections.sort(result, IMObjectSorter.getNameComparator(true));
        }
        return result;
    }

    /**
     * Queues an editor for display in a popup dialog.
     * Use this when there may be multiple editors requiring display.
     * <p/>
     * NOTE: all objects should be added to the collection prior to them being edited. If they are skipped,
     * they will subsequently be removed. This is necessary as the layout excludes nodes based on elements being
     * present.
     *
     * @param editor     the editor to queue
     * @param skip       if {@code true}, indicates that the editor may be skipped
     * @param cancel     if {@code true}, indicates that the editor may be cancelled
     * @param collection the collection to remove the object from, if the editor is skipped
     */
    private void queuePatientActEditor(final IMObjectEditor editor, boolean skip, boolean cancel,
                                       final ActRelationshipCollectionEditor collection) {
        final EditorQueue queue = getEditorQueue();
        if (queue != null) {
            queue.queue(editor, skip, cancel, new EditorQueue.Listener() {
                public void completed(boolean skipped, boolean cancelled) {
                    if (skipped || cancelled) {
                        collection.remove(editor.getObject());
                    }
                    if (queue.isComplete()) {
                        moveFocusToProduct();

                        // force the parent collection editor to re-check the validation status of
                        // this editor, in order for the Add button to be enabled.
                        getListeners().notifyListeners(CustomerChargeActItemEditor.this);
                    }
                }
            });
        }
    }

    /**
     * Updates the medication quantity from the invoice.
     */
    private void onQuantityChanged() {
        if (dispensing != null && quantity.getValue() != null) {
            dispensing.removeModifiableListener(dispensingListener);
            try {
                PatientMedicationActEditor editor = (PatientMedicationActEditor) dispensing.getCurrentEditor();
                if (editor == null) {
                    List<Act> acts = dispensing.getActs();
                    if (!acts.isEmpty()) {
                        editor = (PatientMedicationActEditor) dispensing.getEditor(acts.get(0));
                    }
                }
                if (editor != null) {
                    editor.setQuantity(quantity);
                    dispensing.refresh();
                }
            } finally {
                dispensing.addModifiableListener(dispensingListener);
            }
        }
        if (quantity.getProperty().isValid()
            && getEditContext().useMinimumQuantities() && getEditContext().overrideMinimumQuantities()) {
            // when the quantity is valid, and minimum quantities are being used, and the user can override minimum
            // quantities, adjust the minimum quantity if required.
            // Setting the quantity to zero disables the minimum
            BigDecimal minimumQuantity = getMinimumQuantity();
            BigDecimal quantity = getQuantity();
            if (!MathRules.isZero(minimumQuantity)
                && (quantity.compareTo(minimumQuantity) < 0 || MathRules.isZero(quantity))) {
                setMinimumQuantity(quantity);
            }
        }
        updateOnHandQuantity();
    }

    /**
     * Updates the invoice quantity when a medication act changes.
     */
    private void updateQuantity() {
        Property property = getProperty(QUANTITY);
        property.removeModifiableListener(quantityListener);
        try {
            if (dispensing != null) {
                Set<Act> acts = new HashSet<>(dispensing.getActs());
                PatientMedicationActEditor current = (PatientMedicationActEditor) dispensing.getCurrentEditor();
                if (current != null) {
                    acts.add(current.getObject());
                }
                if (!acts.isEmpty()) {
                    BigDecimal total = ZERO;
                    for (Act act : acts) {
                        ActBean bean = new ActBean(act);
                        BigDecimal quantity = bean.getBigDecimal(QUANTITY, ZERO);
                        total = total.add(quantity);
                    }
                    setQuantity(total);
                }
                dispensing.refresh();
            }
        } finally {
            property.addModifiableListener(quantityListener);
        }
        updateOnHandQuantity();
    }

    /**
     * Updates the on-hand quantity.
     */
    public void updateOnHandQuantity() {
        stockQuantity.refresh();
    }

    /**
     * Updates the medication batch from the invoice.
     *
     * @param stockLocation the stock location. May be {@code null}
     */
    private void updateMedicationBatch(IMObjectReference stockLocation) {
        BatchParticipationEditor batchEditor = getBatchEditor();
        if (batchEditor != null && dispensing != null) {
            dispensing.removeModifiableListener(dispensingListener);
            try {
                for (PatientMedicationActEditor editor : getMedicationActEditors()) {
                    editor.setBatch(batchEditor.getEntity());
                    editor.setStockLocation(stockLocation);
                }
                dispensing.refresh();
            } finally {
                dispensing.addModifiableListener(dispensingListener);
            }
        }
    }

    /**
     * Updates the batch if the medication batch changes.
     */
    private void updateBatch() {
        BatchParticipationEditor batchEditor = getBatchEditor();
        if (batchEditor != null) {
            batchEditor.removeModifiableListener(batchListener);
            try {
                PatientMedicationActEditor editor = getMedicationActEditor();
                if (editor != null) {
                    batchEditor.setEntity(editor.getBatch());
                }
            } finally {
                batchEditor.addModifiableListener(batchListener);
            }
        }
    }

    /**
     * Updates any child patient acts with the patient.
     */
    private void updatePatientActsPatient() {
        IMObjectReference patient = getPatientRef();
        for (PrescriptionMedicationActEditor editor : getMedicationActEditors()) {
            editor.setPatient(patient);
            changePrescription(editor);
        }
        for (PatientInvestigationActEditor editor : getInvestigationActEditors()) {
            editor.setPatient(patient);
        }
        for (ReminderEditor editor : getReminderEditors()) {
            editor.setPatient(patient);
        }
    }

    /**
     * Changes the prescription for an editor, if one is available.
     *
     * @param editor the editor
     */
    private void changePrescription(final PrescriptionMedicationActEditor editor) {
        Act prescription = getPrescription();
        if (prescription != null) {
            final EditorQueue queue = getEditorQueue();
            if (promptForPrescription) {
                Product product = getProduct();
                String title = Messages.get("customer.charge.prescription.title");
                String message = Messages.format("customer.charge.prescription.message", product.getName());
                ConfirmationDialog dialog = new ConfirmationDialog(title, message);
                dialog.addWindowPaneListener(new PopupDialogListener() {
                    @Override
                    public void onOK() {
                        queue.queue(editor, true, cancelPrescription, null);
                    }
                });
                queue.queue(dialog);
            } else {
                queue.queue(editor, true, cancelPrescription, null);
            }
        }
    }

    /**
     * Updates any child patient acts with the clinician.
     */
    private void updatePatientActsClinician() {
        IMObjectReference clinician = getClinicianRef();
        for (PatientActEditor editor : getMedicationActEditors()) {
            editor.setClinician(clinician);
        }
        for (PatientInvestigationActEditor editor : getInvestigationActEditors()) {
            editor.setClinician(clinician);
        }
    }

    /**
     * Returns the medication editor.
     *
     * @return the medication editor, or {@code null} if none exists
     */
    private PrescriptionMedicationActEditor getMedicationActEditor() {
        Set<PrescriptionMedicationActEditor> editors = getMedicationActEditors();
        return !editors.isEmpty() ? editors.iterator().next() : null;
    }

    /**
     * Returns editors for each of the <em>act.patientMedication</em> acts.
     *
     * @return the editors
     */
    private Set<PrescriptionMedicationActEditor> getMedicationActEditors() {
        return getActEditors(dispensing);
    }

    /**
     * Returns the editors for each of the <em>act.patientInvestigation</em> acts.
     *
     * @return the editors
     */
    private Set<PatientInvestigationActEditor> getInvestigationActEditors() {
        return getActEditors(investigations);
    }

    /**
     * Returns the editors for each of the <em>act.patientReminder</em> acts.
     *
     * @return the editors
     */
    private Set<ReminderEditor> getReminderEditors() {
        return getActEditors(reminders);
    }

    /**
     * Returns the act editors for the specified collection editor.
     *
     * @param editors the collection editor. May be {@code null}
     * @return a set of editors
     */
    @SuppressWarnings("unchecked")
    private <T extends IMObjectEditor> Set<T> getActEditors(ActRelationshipCollectionEditor editors) {
        Set<T> result = new HashSet<>();
        if (editors != null) {
            for (Act act : editors.getCurrentActs()) {
                T editor = (T) editors.getEditor(act);
                result.add(editor);
            }
        }
        return result;
    }

    /**
     * Determines if a medication product requires a dispensing label.
     *
     * @param product the product
     * @return {@code true} if the product requires a dispensing label
     */
    private boolean hasDispensingLabel(Product product) {
        IMObjectBean bean = new IMObjectBean(product);
        return bean.getBoolean("label");
    }

    /**
     * Initialises the stock location if one isn't present and there is a medication or merchandise product.
     * <p/>
     * This is required due to a bug where charge quantities of zero would remove the stock location relationship,
     * and prevent subsequent quantity changes would not be reflected in the stock.
     *
     * @param product the product
     */
    private void initStockLocation(Product product) {
        if (TypeHelper.isA(product, MEDICATION, MERCHANDISE)) {
            ActBean bean = new ActBean(getObject());
            Participation participation = bean.getParticipation(STOCK_LOCATION_PARTICIPATION);
            if (participation == null) {
                updateStockLocation(product);
            }
        }
    }

    /**
     * Updates the stock location associated with the product.
     *
     * @param product the new product
     * @return the stock location. May be {@code null}
     */
    private IMObjectReference updateStockLocation(Product product) {
        Party stockLocation = null;
        if (TypeHelper.isA(product, MEDICATION, MERCHANDISE)) {
            stockLocation = getEditContext().getStockLocation(product);
        }
        ActBean bean = new ActBean(getObject());
        if (stockLocation != null) {
            bean.setParticipant(STOCK_LOCATION_PARTICIPATION, stockLocation);
        } else {
            bean.removeParticipation(STOCK_LOCATION_PARTICIPATION);
        }
        return stockLocation != null ? stockLocation.getObjectReference() : null;
    }

    /**
     * Adds a patient identity for a product, if one is configured.
     * <p/>
     * Only one identity will be added, i.e. the quantity is ignored.
     *
     * @param product the product
     */
    private void addPatientIdentity(Product product) {
        Party patient = getPatient();
        if (patient != null && TypeHelper.isA(getObject(), CustomerAccountArchetypes.INVOICE_ITEM)) {
            IMObjectBean bean = new IMObjectBean(product);
            if (bean.hasNode("patientIdentity")) {
                String shortName = bean.getString("patientIdentity");
                if (shortName != null) {
                    Context context = getLayoutContext().getContext();
                    HelpContext help = getHelpContext();
                    PatientIdentityEditor editor = PatientIdentityEditor.create(patient, shortName, context, help);
                    if (editor != null) {
                        EditorQueue queue = getEditorQueue();
                        EditDialog dialog = editor.edit(true);
                        queue.queue(dialog);
                    }
                }
            }
        }
    }

    /**
     * Returns the value of the cost node of a price.
     *
     * @param price the product price
     * @return the cost
     */
    private BigDecimal getCost(ProductPrice price) {
        IMObjectBean bean = new IMObjectBean(price);
        return bean.getBigDecimal("cost", ZERO);
    }

    /**
     * Returns a node filter for the specified product reference.
     * <p/>
     * This excludes:
     * <ul>
     * <li>the dispensing node if the product isn't a <em>product.medication</em>
     * <li>the investigations node if the product isn't a <em>product.medication</em>, <em>product.merchandise</em>,
     * or <em>product.service</em>
     * <li>the reminders node is excluded if there are no reminders present.
     * <li>the alerts node is excluded if there are no alerts present.
     * <li>the discount node, if discounts are disabled</li>
     * </ul>
     *
     * @param product   the product. May be {@code null}
     * @param showPrint if {@code true} show the print node
     * @return a node filter for the product. If {@code null}, no nodes require filtering
     */
    private ArchetypeNodes getFilterForProduct(Product product, boolean showPrint) {
        ArchetypeNodes result = null;
        if (TypeHelper.isA(product, ProductArchetypes.TEMPLATE)) {
            result = TEMPLATE_NODES;
        } else {
            List<String> filter = new ArrayList<>();
            filter.add(DISPENSING);
            filter.add(INVESTIGATIONS);
            filter.add(REMINDERS);
            filter.add(ALERTS);
            if (disableDiscounts()) {
                filter.add(DISCOUNT);
            }
            boolean medication = TypeHelper.isA(product, MEDICATION);
            if (medication) {
                filter.remove(DISPENSING);
            }
            if (medication || TypeHelper.isA(product, MERCHANDISE, SERVICE)) {
                filter.remove(INVESTIGATIONS);
            }
            if (reminders != null && !reminders.getCollection().isEmpty()) {
                filter.remove(REMINDERS);
            }
            if (alerts != null && alerts.getCollection().isEmpty()) {
                filter.remove(ALERTS);
            }
            if (!filter.isEmpty()) {
                result = new ArchetypeNodes().exclude(filter);
            }
            if (showPrint) {
                if (result == null) {
                    result = new ArchetypeNodes();
                }
                result.simple(PRINT).order(PRINT, TAX);
            }
            if (isOrdered() && hasReceivedOrReturnedQuantity()) {
                if (result == null) {
                    result = new ArchetypeNodes();
                }
                result.simple(ORDER_NODES);
            }
        }
        return result;
    }

    /**
     * Determines if there is a received or returned quantity set.
     *
     * @return {@code true} if there is a received or returned quantity set
     */
    private boolean hasReceivedOrReturnedQuantity() {
        Property received = getProperty(RECEIVED_QUANTITY);
        Property returned = getProperty(RETURNED_QUANTITY);
        return (received != null && received.getBigDecimal() != null)
               || (returned != null && returned.getBigDecimal() != null);
    }

    /**
     * Updates the print flag when the product or total changes.
     *
     * @param product the product. May be {@code null}
     * @return {@code true} if the print flag should be shown
     */
    private boolean updatePrint(Product product) {
        boolean result = false;
        if (product != null) {
            BigDecimal total = getTotal();
            result = MathRules.equals(total, ZERO);
            if (result) {
                Product template = getTemplate();
                if (template != null) {
                    IMObjectBean bean = new IMObjectBean(template);
                    result = !bean.getBoolean(PRINT_AGGREGATE);
                }
            } else {
                setPrint(true);
            }
        }
        return result;
    }

    /**
     * Helper to create a collection editor for an act relationship node, if the node exists.
     * <p/>
     * The returned editor is configured to not exclude default value objects.
     *
     * @param name the collection node name
     * @param act  the act
     * @return the collection editor, or {@code null} if the node doesn't exist
     */
    private ActRelationshipCollectionEditor createCollectionEditor(String name, Act act) {
        ActRelationshipCollectionEditor editor = null;
        CollectionProperty collection = (CollectionProperty) getProperty(name);
        if (collection != null && !collection.isHidden()) {
            editor = (ActRelationshipCollectionEditor) IMObjectCollectionEditorFactory.create(
                    collection, act, new DefaultLayoutContext(getLayoutContext())); // wrap to increase depth
            editor.setExcludeDefaultValueObject(false);
            getEditors().add(editor);
        }
        return editor;
    }

    /**
     * Creates an editor for the "dispensing" node.
     *
     * @return a new editor
     */
    private DispensingActRelationshipCollectionEditor createDispensingCollectionEditor() {
        DispensingActRelationshipCollectionEditor editor = null;
        CollectionProperty collection = (CollectionProperty) getProperty("dispensing");
        if (collection != null && !collection.isHidden()) {
            editor = new DispensingActRelationshipCollectionEditor(collection, getObject(), getLayoutContext());
            getEditors().add(editor);
        }
        return editor;
    }

    /**
     * Creates an editor for the "alerts" node.
     *
     * @return a new editor
     */
    private ActRelationshipCollectionEditor createAlertsCollectionEditor() {
        AlertActRelationshipCollectionEditor editor = null;
        CollectionProperty collection = (CollectionProperty) getProperty(ALERTS);
        if (collection != null && !collection.isHidden()) {
            editor = new AlertActRelationshipCollectionEditor(collection, getObject(), getLayoutContext());
            editor.setAlerts(getEditContext().getAlerts());
            getEditors().add(editor);
        }
        return editor;
    }

    /**
     * Returns the product batch participation editor.
     *
     * @return the product batch participation, or {@code null}  if none exists
     */
    protected BatchParticipationEditor getBatchEditor() {
        return getBatchEditor(true);
    }

    /**
     * Returns the product batch participation editor.
     *
     * @param create if {@code true} force creation of the edit components if it hasn't already been done
     * @return the product batch participation, or {@code null} if none exists
     */
    protected BatchParticipationEditor getBatchEditor(boolean create) {
        ParticipationEditor<Entity> editor = getParticipationEditor("batch", create);
        return (BatchParticipationEditor) editor;
    }

    /**
     * Determines if the product is read-only.
     *
     * @return {@code true} if the item has been ordered via an HL7 service, or its a service product with a
     * minimum quantity
     */
    @Override
    protected boolean isProductReadOnly() {
        return isOrdered() || super.isProductReadOnly();
    }

    protected class CustomerChargeItemLayoutStrategy extends PriceItemLayoutStrategy {

        public CustomerChargeItemLayoutStrategy(FixedPriceEditor fixedPrice) {
            super(fixedPrice);
        }

        /**
         * Apply the layout strategy.
         * <p/>
         * This renders an object in a {@code Component}, using a factory to create the child components.
         *
         * @param object     the object to apply
         * @param properties the object's properties
         * @param parent     the parent object. May be {@code null}
         * @param context    the layout context
         * @return the component containing the rendered {@code object}
         */
        @Override
        public ComponentState apply(IMObject object, PropertySet properties, IMObject parent, LayoutContext context) {
            Row onHand = RowFactory.create(CELL_SPACING, RowFactory.rightAlign(),
                                           stockQuantity.getComponent().getLabel(),
                                           stockQuantity.getComponent().getComponent());
            Row row = RowFactory.create(WIDE_CELL_SPACING,
                                        RowFactory.create(CELL_SPACING, quantity.getComponent(), sellingUnits), onHand);
            addComponent(new ComponentState(productCollectionEditor));
            addComponent(new ComponentState(row, quantity.getProperty()));
            if (dispensing != null) {
                addComponent(new ComponentState(dispensing));
            }
            if (investigations != null) {
                addComponent(new ComponentState(investigations));
            }
            if (reminders != null) {
                addComponent(new ComponentState(reminders));
            }
            if (alerts != null) {
                addComponent(new ComponentState(alerts));
            }
            if (isOrdered()) {
                // the item has been ordered via an HL7 service, the patient cannot be changed
                addComponent(createComponent(createReadOnly(properties.get(PATIENT)), parent, context));
            }
            return super.apply(object, properties, parent, context);
        }
    }

    /**
     * Returns a string containing the current state, for debugging purposes.
     *
     * @return a debug string
     */
    private String debugString() {
        return debugString(false, null, null);
    }

    /**
     * Returns a string containing the current state, for debugging purposes.
     *
     * @param includePrices     if {@code true}, include the fixed and unit product price details
     * @param fixedProductPrice the fixed product price. May be {@code null}
     * @param unitProductPrice  the unit product price. May be {@code null}
     * @return a debug string
     */
    private String debugString(boolean includePrices, ProductPrice fixedProductPrice, ProductPrice unitProductPrice) {
        String priceStr = null;
        if (includePrices) {
            String fixedStr = fixedProductPrice != null ? "id=" + fixedProductPrice.getId()
                                                          + ", price=" + fixedProductPrice.getPrice() : null;
            String unitStr = unitProductPrice != null ? "id=" + unitProductPrice.getId()
                                                        + ", price=" + unitProductPrice.getPrice() : null;
            priceStr = ", fixedProductPrice=[" + fixedStr + "]"
                       + ", unitProductPrice=[" + unitStr + "]";
        }

        Product product = getProduct();
        Party patient = getPatient();
        String productStr = product != null ? "id=" + product.getId() + ", name=" + product.getName() : null;
        User user = getLayoutContext().getContext().getUser();
        String patientStr = (patient != null) ? "id=" + patient.getId() + ", name=" + patient.getName() : null;
        User clinician = getClinician();
        return "product=[" + productStr + "]"
               + ((includePrices) ? priceStr : "")
               + ", fixedCost=" + getFixedCost() + ", fixedPrice=" + getFixedPrice()
               + ", unitCost=" + getUnitCost() + ", unitPrice=" + getUnitPrice()
               + ", quantity=" + getQuantity() + ", discount=" + getProperty(DISCOUNT).getBigDecimal()
               + ", tax=" + getProperty(TAX).getBigDecimal() + ", total=" + getTotal()
               + ", clinician=" + (clinician != null ? clinician.getUsername() : null)
               + ", patient=[" + patientStr + "]"
               + ", user=" + (user != null ? user.getUsername() : null)
               + ", act=" + getObject().getObjectReference()
               + ", parent=" + ((getParent() != null) ? getParent().getObjectReference() : null);
    }

}
<|MERGE_RESOLUTION|>--- conflicted
+++ resolved
@@ -1,1977 +1,1973 @@
-/*
- * Version: 1.0
- *
- * The contents of this file are subject to the OpenVPMS License Version
- * 1.0 (the 'License'); you may not use this file except in compliance with
- * the License. You may obtain a copy of the License at
- * http://www.openvpms.org/license/
- *
- * Software distributed under the License is distributed on an 'AS IS' basis,
- * WITHOUT WARRANTY OF ANY KIND, either express or implied. See the License
- * for the specific language governing rights and limitations under the
- * License.
- *
- * Copyright 2017 (C) OpenVPMS Ltd. All Rights Reserved.
- */
-
-package org.openvpms.web.workspace.customer.charge;
-
-import nextapp.echo2.app.Component;
-import nextapp.echo2.app.Label;
-import nextapp.echo2.app.Row;
-import org.apache.commons.lang.ObjectUtils;
-import org.apache.commons.logging.Log;
-import org.apache.commons.logging.LogFactory;
-import org.openvpms.archetype.rules.finance.account.CustomerAccountArchetypes;
-import org.openvpms.archetype.rules.finance.invoice.ChargeItemDocumentLinker;
-import org.openvpms.archetype.rules.finance.tax.TaxRuleException;
-import org.openvpms.archetype.rules.math.MathRules;
-import org.openvpms.archetype.rules.product.ProductArchetypes;
-import org.openvpms.component.business.domain.im.act.Act;
-import org.openvpms.component.business.domain.im.act.FinancialAct;
-import org.openvpms.component.business.domain.im.common.Entity;
-import org.openvpms.component.business.domain.im.common.EntityRelationship;
-import org.openvpms.component.business.domain.im.common.IMObject;
-import org.openvpms.component.business.domain.im.common.IMObjectReference;
-import org.openvpms.component.business.domain.im.common.Participation;
-import org.openvpms.component.business.domain.im.party.Party;
-import org.openvpms.component.business.domain.im.product.Product;
-import org.openvpms.component.business.domain.im.product.ProductPrice;
-import org.openvpms.component.business.domain.im.security.User;
-import org.openvpms.component.business.service.archetype.ArchetypeServiceException;
-import org.openvpms.component.business.service.archetype.IArchetypeService;
-import org.openvpms.component.business.service.archetype.helper.ActBean;
-import org.openvpms.component.business.service.archetype.helper.EntityBean;
-import org.openvpms.component.business.service.archetype.helper.IMObjectBean;
-import org.openvpms.component.business.service.archetype.helper.TypeHelper;
-import org.openvpms.component.system.common.exception.OpenVPMSException;
-import org.openvpms.web.component.app.Context;
-import org.openvpms.web.component.bound.BoundProperty;
-import org.openvpms.web.component.edit.Editor;
-import org.openvpms.web.component.im.clinician.ClinicianParticipationEditor;
-import org.openvpms.web.component.im.edit.EditDialog;
-import org.openvpms.web.component.im.edit.IMObjectCollectionEditorFactory;
-import org.openvpms.web.component.im.edit.IMObjectEditor;
-import org.openvpms.web.component.im.edit.act.ActRelationshipCollectionEditor;
-import org.openvpms.web.component.im.edit.act.ParticipationCollectionEditor;
-import org.openvpms.web.component.im.edit.act.ParticipationEditor;
-import org.openvpms.web.component.im.edit.act.TemplateProduct;
-import org.openvpms.web.component.im.edit.reminder.ReminderEditor;
-import org.openvpms.web.component.im.layout.ArchetypeNodes;
-import org.openvpms.web.component.im.layout.DefaultLayoutContext;
-import org.openvpms.web.component.im.layout.IMObjectLayoutStrategy;
-import org.openvpms.web.component.im.layout.LayoutContext;
-import org.openvpms.web.component.im.patient.PatientActEditor;
-import org.openvpms.web.component.im.patient.PatientParticipationEditor;
-import org.openvpms.web.component.im.product.BatchParticipationEditor;
-import org.openvpms.web.component.im.product.FixedPriceEditor;
-import org.openvpms.web.component.im.product.ProductParticipationEditor;
-import org.openvpms.web.component.im.util.IMObjectSorter;
-import org.openvpms.web.component.im.util.LookupNameHelper;
-import org.openvpms.web.component.im.view.ComponentState;
-import org.openvpms.web.component.property.CollectionProperty;
-import org.openvpms.web.component.property.Modifiable;
-import org.openvpms.web.component.property.ModifiableListener;
-import org.openvpms.web.component.property.Property;
-import org.openvpms.web.component.property.PropertySet;
-import org.openvpms.web.component.property.Validator;
-import org.openvpms.web.component.util.ErrorHelper;
-import org.openvpms.web.echo.dialog.ConfirmationDialog;
-import org.openvpms.web.echo.dialog.PopupDialogListener;
-import org.openvpms.web.echo.factory.LabelFactory;
-import org.openvpms.web.echo.factory.RowFactory;
-import org.openvpms.web.echo.focus.FocusHelper;
-import org.openvpms.web.echo.help.HelpContext;
-import org.openvpms.web.resource.i18n.Messages;
-import org.openvpms.web.system.ServiceHelper;
-import org.openvpms.web.workspace.customer.PriceActItemEditor;
-import org.openvpms.web.workspace.patient.PatientIdentityEditor;
-import org.openvpms.web.workspace.patient.mr.PatientAlertEditor;
-import org.openvpms.web.workspace.patient.mr.PatientInvestigationActEditor;
-import org.openvpms.web.workspace.patient.mr.PatientMedicationActEditor;
-import org.openvpms.web.workspace.patient.mr.PrescriptionMedicationActEditor;
-import org.openvpms.web.workspace.patient.mr.Prescriptions;
-
-import java.math.BigDecimal;
-import java.util.ArrayList;
-import java.util.Collections;
-import java.util.Date;
-import java.util.HashSet;
-import java.util.List;
-import java.util.Map;
-import java.util.Set;
-
-import static java.math.BigDecimal.ZERO;
-import static org.openvpms.archetype.rules.math.MathRules.ONE_HUNDRED;
-import static org.openvpms.archetype.rules.product.ProductArchetypes.MEDICATION;
-import static org.openvpms.archetype.rules.product.ProductArchetypes.MERCHANDISE;
-import static org.openvpms.archetype.rules.product.ProductArchetypes.SERVICE;
-import static org.openvpms.archetype.rules.stock.StockArchetypes.STOCK_LOCATION_PARTICIPATION;
-import static org.openvpms.web.echo.style.Styles.CELL_SPACING;
-import static org.openvpms.web.echo.style.Styles.WIDE_CELL_SPACING;
-
-
-/**
- * An editor for {@link org.openvpms.component.business.domain.im.act.Act}s which have an archetype of
- * <em>act.customerAccountInvoiceItem</em>,
- * <em>act.customerAccountCreditItem</em>
- * or <em>act.customerAccountCounterItem</em>.
- *
- * @author Tim Anderson
- */
-public abstract class CustomerChargeActItemEditor extends PriceActItemEditor {
-
-    /**
-     * The product participation editor.
-     * <p/>
-     * This needs to be created outside of the automatic layout, in order to ensure events
-     * aren't lost when the layout changes.
-     */
-    private final ParticipationCollectionEditor productCollectionEditor;
-
-    /**
-     * Dispensing act editor. May be {@code null}
-     */
-    private DispensingActRelationshipCollectionEditor dispensing;
-
-    /**
-     * Investigation act editor. May be {@code null}
-     */
-    private ActRelationshipCollectionEditor investigations;
-
-    /**
-     * Reminders act editor. May be {@code null}
-     */
-    private ActRelationshipCollectionEditor reminders;
-
-    /**
-     * Alerts act editor. May be {@code null}
-     */
-    private ActRelationshipCollectionEditor alerts;
-
-    /**
-     * Listener for changes to the quantity.
-     */
-    private final ModifiableListener quantityListener;
-
-    /**
-     * Listener for changes to the medication act.
-     */
-    private final ModifiableListener dispensingListener;
-
-    /**
-     * Listener for changes to the start time.
-     */
-    private final ModifiableListener startTimeListener;
-
-    /**
-     * Listener for changes to the fixed price, quantity and unit price, to update the discount.
-     */
-    private final ModifiableListener discountListener;
-
-    /**
-     * Listener for changes to the total, so the tax amount can be recalculated, and print flag enabled/disabled.
-     */
-    private final ModifiableListener totalListener;
-
-    /**
-     * Listener for changes to the batch.
-     */
-    private final ModifiableListener batchListener;
-
-    /**
-     * The quantity.
-     */
-    private final Quantity quantity;
-
-    /**
-     * The stock on hand.
-     */
-    private final StockQuantity stockQuantity;
-
-    /**
-     * Selling units label.
-     */
-    private Label sellingUnits;
-
-    /**
-     * If {@code true}, prompt to use prescriptions.
-     */
-    private boolean promptForPrescription = true;
-
-    /**
-     * If {@code true}, enable medication editing to be cancelled when it is being dispensed from a prescription.
-     */
-    private boolean cancelPrescription;
-
-    /**
-     * The logger.
-     */
-    private static final Log log = LogFactory.getLog(CustomerChargeActItemEditor.class);
-
-    /**
-     * Dispensing node name.
-     */
-    private static final String DISPENSING = "dispensing";
-
-    /**
-     * Reminders node name.
-     */
-    private static final String REMINDERS = "reminders";
-
-    /**
-     * Alerts node name.
-     */
-    private static final String ALERTS = "alerts";
-
-    /**
-     * Returned quantity node name.
-     */
-    private static final String RETURNED_QUANTITY = "returnedQuantity";
-
-    /**
-     * Received quantity node name.
-     */
-    private static final String RECEIVED_QUANTITY = "receivedQuantity";
-
-    /**
-     * Pharmacy order nodes.
-     */
-    private static final String[] ORDER_NODES = {RECEIVED_QUANTITY, RETURNED_QUANTITY};
-
-    /**
-     * Investigations node name.
-     */
-    private static final String INVESTIGATIONS = "investigations";
-
-    /**
-     * Fixed cost node name.
-     */
-    private static final String FIXED_COST = "fixedCost";
-
-    /**
-     * Unit cost node name.
-     */
-    private static final String UNIT_COST = "unitCost";
-
-    /**
-     * Tax node name.
-     */
-    private static final String TAX = "tax";
-
-    /**
-     * Total node name.
-     */
-    private static final String TOTAL = "total";
-
-    /**
-     * The print aggregate node name.
-     */
-    private static final String PRINT_AGGREGATE = "printAggregate";
-
-    /**
-     * Nodes to use when a product template is selected.
-     */
-    private static final ArchetypeNodes TEMPLATE_NODES = new ArchetypeNodes().exclude(
-            QUANTITY, FIXED_PRICE, UNIT_PRICE, DISCOUNT, CLINICIAN, TOTAL, DISPENSING, INVESTIGATIONS,
-            REMINDERS, ALERTS, "batch");
-
-
-    /**
-     * Constructs a {@link CustomerChargeActItemEditor}.
-     * <p/>
-     * This recalculates the tax amount.
-     *
-     * @param act           the act to edit
-     * @param parent        the parent act
-     * @param context       the edit context
-     * @param layoutContext the layout context
-     */
-    public CustomerChargeActItemEditor(FinancialAct act, Act parent, CustomerChargeEditContext context,
-                                       LayoutContext layoutContext) {
-        super(act, parent, context, layoutContext);
-        if (!TypeHelper.isA(act, CustomerAccountArchetypes.INVOICE_ITEM,
-                            CustomerAccountArchetypes.CREDIT_ITEM,
-                            CustomerAccountArchetypes.COUNTER_ITEM)) {
-            throw new IllegalArgumentException("Invalid act type:" + act.getArchetypeId().getShortName());
-        }
-
-        Property quantityProperty = getProperty(QUANTITY);
-        quantity = new Quantity(quantityProperty, act, getLayoutContext());
-        stockQuantity = new StockQuantity(act, context.getStock(), getLayoutContext());
-        productCollectionEditor = new ParticipationCollectionEditor(getCollectionProperty(PRODUCT), act, getLayoutContext());
-        getEditors().add(productCollectionEditor);
-
-        dispensing = createDispensingCollectionEditor();
-        investigations = createCollectionEditor(INVESTIGATIONS, act);
-        reminders = createCollectionEditor(REMINDERS, act);
-        alerts = createAlertsCollectionEditor();
-
-        quantityListener = new ModifiableListener() {
-            public void modified(Modifiable modifiable) {
-                onQuantityChanged();
-            }
-        };
-        dispensingListener = new ModifiableListener() {
-            public void modified(Modifiable modifiable) {
-                updateQuantity();
-                updateBatch();
-            }
-        };
-        if (dispensing != null) {
-            dispensing.addModifiableListener(dispensingListener);
-            dispensing.setPrescriptions(context.getPrescriptions());
-        }
-
-        // register the context to delete acts after everything else has been saved to avoid Hibernate errors.
-        ChargeSaveContext saveContext = context.getSaveContext();
-        if (dispensing != null) {
-            dispensing.getEditor().setRemoveHandler(saveContext);
-        }
-        if (investigations != null) {
-            investigations.getEditor().setRemoveHandler(saveContext);
-        }
-        if (reminders != null) {
-            reminders.getEditor().setRemoveHandler(saveContext);
-        }
-        if (alerts != null) {
-            alerts.getEditor().setRemoveHandler(saveContext);
-        }
-
-        sellingUnits = LabelFactory.create();
-
-        if (act.isNew()) {
-            // default the act start time to today
-            act.setActivityStartTime(new Date());
-        }
-
-        calculateTax();
-
-        Product product = getProduct();
-        if (product != null) {
-            initStockLocation(product);
-        }
-        ArchetypeNodes nodes = getFilterForProduct(product, updatePrint(product));
-        setArchetypeNodes(nodes);
-
-        // add a listener to update the tax amount when the total changes
-        totalListener = new ModifiableListener() {
-            public void modified(Modifiable modifiable) {
-                onTotalChanged();
-            }
-        };
-        getProperty(TOTAL).addModifiableListener(totalListener);
-
-        // add a listener to update the discount amount when the quantity, fixed or unit price changes
-        discountListener = new ModifiableListener() {
-            public void modified(Modifiable modifiable) {
-                updateDiscount(modifiable);
-            }
-        };
-        getProperty(FIXED_PRICE).addModifiableListener(discountListener);
-        quantityProperty.addModifiableListener(discountListener);
-        getProperty(UNIT_PRICE).addModifiableListener(discountListener);
-        quantityProperty.addModifiableListener(quantityListener);
-
-        startTimeListener = new ModifiableListener() {
-            public void modified(Modifiable modifiable) {
-                updatePatientActsStartTime();
-            }
-        };
-        getProperty(START_TIME).addModifiableListener(startTimeListener);
-
-        batchListener = new ModifiableListener() {
-            @Override
-            public void modified(Modifiable modifiable) {
-                updateMedicationBatch(getStockLocationRef());
-            }
-        };
-        updateOnHandQuantity();
-    }
-
-    /**
-     * Sets a product included from a template.
-     *
-     * @param product  the product. May be {@code null}
-     * @param template the template that included the product. May be {@code null}
-     */
-    @Override
-    public void setProduct(TemplateProduct product, Product template) {
-        super.setProduct(product, template);
-        if (product != null) {
-            if (!product.getPrint() && MathRules.isZero(getTotal())) {
-                setPrint(false);
-            }
-        }
-    }
-
-    /**
-     * Determines if the quantity is a default for a product based on the patient's weight.
-     *
-     * @return {@code true} if the quantity is a default
-     */
-    public boolean isDefaultQuantity() {
-        return quantity.isDefault();
-    }
-
-    /**
-     * Returns the total.
-     *
-     * @return the total
-     */
-    public BigDecimal getTotal() {
-        return getProperty(TOTAL).getBigDecimal(ZERO);
-    }
-
-    /**
-     * Determines if an order has been placed for the item.
-     *
-     * @return {@code true} if an order has been placed
-     */
-    public boolean isOrdered() {
-        Property ordered = getProperty("ordered");
-        return ordered != null && ordered.getBoolean();
-    }
-
-    /**
-     * Returns the received quantity.
-     *
-     * @return the received quantity
-     */
-    public BigDecimal getReceivedQuantity() {
-        Property property = getProperty(RECEIVED_QUANTITY);
-        return property != null ? property.getBigDecimal(ZERO) : ZERO;
-    }
-
-    /**
-     * Sets the received quantity.
-     *
-     * @param quantity the received quantity
-     */
-    public void setReceivedQuantity(BigDecimal quantity) {
-        Property property = getProperty(RECEIVED_QUANTITY);
-        if (property != null) {
-            property.setValue(quantity);
-        }
-    }
-
-    /**
-     * Returns the returned quantity.
-     *
-     * @return the returned quantity
-     */
-    public BigDecimal getReturnedQuantity() {
-        Property property = getProperty(RETURNED_QUANTITY);
-        return property != null ? property.getBigDecimal(ZERO) : ZERO;
-    }
-
-    /**
-     * Sets the returned quantity.
-     *
-     * @param quantity the returned quantity
-     */
-    public void setReturnedQuantity(BigDecimal quantity) {
-        Property property = getProperty(RETURNED_QUANTITY);
-        if (property != null) {
-            property.setValue(quantity);
-        }
-    }
-
-    /**
-     * Return any investigations associated with the charge item.
-     *
-     * @return the investigations
-     */
-    public List<Act> getInvestigations() {
-        return (investigations != null) ? investigations.getActs() : Collections.<Act>emptyList();
-    }
-
-    /**
-     * Returns the investigation editor given the investigation reference.
-     *
-     * @param investigationRef the investigation reference
-     * @return the corresponding editor, or {@code null} if none is found
-     */
-    public PatientInvestigationActEditor getInvestigation(IMObjectReference investigationRef) {
-        if (investigations != null) {
-            for (PatientInvestigationActEditor editor : getInvestigationActEditors()) {
-                if (editor.getObject().getObjectReference().equals(investigationRef)) {
-                    return editor;
-                }
-            }
-        }
-        return null;
-    }
-
-    /**
-     * Returns the available stock for the product and stock location.
-     *
-     * @return the available stock, or {@code null} if stock is not being tracked or the product or stock location are
-     * unset
-     */
-    public BigDecimal getStock() {
-        return getEditContext().getStock().getAvailableStock((FinancialAct) getObject());
-    }
-
-    /**
-     * Disposes of the editor.
-     * <br/>
-     * Once disposed, the behaviour of invoking any method is undefined.
-     */
-    @Override
-    public void dispose() {
-        super.dispose();
-        if (dispensing != null) {
-            dispensing.removeModifiableListener(dispensingListener);
-        }
-
-        getProperty(TOTAL).removeModifiableListener(totalListener);
-        getProperty(FIXED_PRICE).removeModifiableListener(discountListener);
-        getProperty(QUANTITY).removeModifiableListener(discountListener);
-        getProperty(UNIT_PRICE).removeModifiableListener(discountListener);
-        getProperty(QUANTITY).removeModifiableListener(quantityListener);
-        getProperty(START_TIME).removeModifiableListener(startTimeListener);
-    }
-
-    /**
-     * Validates the object.
-     *
-     * @param validator the validator
-     * @return {@code true} if the object and its descendants are valid otherwise {@code false}
-     */
-    @Override
-    public boolean validate(Validator validator) {
-        EditorQueue queue = getEditorQueue();
-        return (queue == null || queue.isComplete()) && super.validate(validator);
-    }
-
-    /**
-     * Sets the popup editor manager.
-     *
-     * @param queue the popup editor manager
-     */
-    public void setEditorQueue(EditorQueue queue) {
-        getEditContext().setEditorQueue(queue);
-    }
-
-    /**
-     * Returns the popup editor manager.
-     *
-     * @return the popup editor manager
-     */
-    public EditorQueue getEditorQueue() {
-        return getEditContext().getEditorQueue();
-    }
-
-    /**
-     * Returns the prescriptions.
-     *
-     * @return the prescriptions. May be {@code null}
-     */
-    public Prescriptions getPrescriptions() {
-        return getEditContext().getPrescriptions();
-    }
-
-    /**
-     * Determines if prescriptions should be prompted for.
-     *
-     * @param prompt if {@code true}, prompt for prescriptions, otherwise use them automatically
-     */
-    public void setPromptForPrescriptions(boolean prompt) {
-        promptForPrescription = prompt;
-    }
-
-    /**
-     * Determines if prescription editing may be cancelled.
-     *
-     * @param cancel if {@code true}, prescription editing may be cancelled
-     */
-    public void setCancelPrescription(boolean cancel) {
-        cancelPrescription = cancel;
-    }
-
-    /**
-     * Returns the reminders.
-     *
-     * @return the reminders
-     */
-    public List<Act> getReminders() {
-        return (reminders != null) ? reminders.getCurrentActs() : Collections.<Act>emptyList();
-    }
-
-    /**
-     * Returns a reference to the stock location.
-     *
-     * @return the stock location reference, or {@code null} if there is none
-     */
-    public IMObjectReference getStockLocationRef() {
-        return getParticipantRef("stockLocation");
-    }
-
-    /**
-     * Notifies the editor that the product has been ordered via a pharmacy.
-     * <p/>
-     * This refreshes the display to make the patient and product read-only, and display the received and returned
-     * nodes if required.
-     */
-    public void ordered() {
-        Product product = getProduct();
-        ProductParticipationEditor productEditor = getProductEditor();
-        if (productEditor != null) {
-            productEditor.setReadOnly(true);
-        }
-        updateLayout(product, updatePrint(product), true); // need to force redisplay in order to make patient read-only
-    }
-
-    /**
-     * Returns the edit context.
-     *
-     * @return the edit context
-     */
-    @Override
-    public CustomerChargeEditContext getEditContext() {
-        return (CustomerChargeEditContext) super.getEditContext();
-    }
-
-    /**
-     * Returns the save context.
-     *
-     * @return the save context
-     */
-    public ChargeSaveContext getSaveContext() {
-        return getEditContext().getSaveContext();
-    }
-
-    /**
-     * Updates the discount and checks that it isn't less than the total cost.
-     * <p/>
-     * If so, gives the user the opportunity to remove the discount.
-     *
-     * @return {@code true} if the discount was updated
-     */
-    @Override
-    protected boolean updateDiscount() {
-        boolean updated = super.updateDiscount();
-        BigDecimal discount = getProperty(DISCOUNT).getBigDecimal(ZERO);
-        if (updated && discount.compareTo(ZERO) != 0) {
-            BigDecimal fixedPriceMaxDiscount = getFixedPriceMaxDiscount(null);
-            BigDecimal unitPriceMaxDiscount = getUnitPriceMaxDiscount(null);
-            if ((fixedPriceMaxDiscount != null && !MathRules.equals(fixedPriceMaxDiscount, ONE_HUNDRED))
-                || (unitPriceMaxDiscount != null && !MathRules.equals(unitPriceMaxDiscount, ONE_HUNDRED))) {
-                // if there is a fixed and/or unit price maximum discount present, and it is not 100%, check if the
-                // sale price is less than the cost price
-
-                BigDecimal quantity = getQuantity();
-                BigDecimal fixedCost = getFixedCost();
-                BigDecimal fixedPrice = getFixedPrice();
-                BigDecimal unitCost = getUnitCost();
-                BigDecimal unitPrice = getUnitPrice();
-                BigDecimal costPrice = fixedCost.add(unitCost.multiply(quantity));
-                BigDecimal salePrice = fixedPrice.add(unitPrice.multiply(quantity));
-                if (costPrice.compareTo(salePrice.subtract(discount)) > 0) {
-                    ConfirmationDialog dialog = new ConfirmationDialog(Messages.get("customer.charge.discount.title"),
-                                                                       Messages.get("customer.charge.discount.message"),
-                                                                       ConfirmationDialog.YES_NO);
-                    dialog.addWindowPaneListener(new PopupDialogListener() {
-                        @Override
-                        public void onYes() {
-                            getProperty(DISCOUNT).setValue(ZERO);
-                            super.onYes();
-                        }
-                    });
-                    getEditorQueue().queue(dialog);
-                }
-            }
-        }
-        return updated;
-    }
-
-    /**
-     * Save any edits.
-     * <p/>
-     * This implementation saves the current object before children, to ensure deletion of child acts
-     * don't result in StaleObjectStateException exceptions.
-     * <p/>
-     * This implementation will throw an exception if the product is an <em>product.template</em>.
-     * Ideally, the act would be flagged invalid if this is the case, but template expansion only works for valid
-     * acts. TODO
-     *
-     * @throws OpenVPMSException     if the save fails
-     * @throws IllegalStateException if the product is a template
-     */
-    @Override
-    protected void doSave() {
-        if (log.isDebugEnabled()) {
-            log.debug("doSave: state=" + debugString());
-        }
-        if (TypeHelper.isA(getObject(), CustomerAccountArchetypes.INVOICE_ITEM)) {
-            ChargeSaveContext saveContext = getSaveContext();
-            if (saveContext.getHistoryChanges() == null) {
-                throw new IllegalStateException("PatientHistoryChanges haven't been registered");
-            }
-        }
-        super.doSave();
-        getEditContext().getStock().remove((FinancialAct) getObject());
-    }
-
-    /**
-     * Saves the object.
-     * <p/>
-     * For invoice items, this implementation also creates/deletes document acts related to the document templates
-     * associated with the product, using {@link ChargeItemDocumentLinker}.
-     *
-     * @throws OpenVPMSException if the save fails
-     */
-    @Override
-    protected void saveObject() {
-        IArchetypeService service = ServiceHelper.getArchetypeService();
-
-        if (TypeHelper.isA(getObject(), CustomerAccountArchetypes.INVOICE_ITEM)) {
-            ChargeItemDocumentLinker linker = new ChargeItemDocumentLinker((FinancialAct) getObject(), service);
-            ChargeSaveContext saveContext = getSaveContext();
-            linker.prepare(saveContext.getHistoryChanges());
-        }
-        super.saveObject();
-    }
-
-    /**
-     * Returns the dispensing node editor.
-     *
-     * @return the editor. May be {@code null}
-     */
-    protected ActRelationshipCollectionEditor getDispensingEditor() {
-        return dispensing;
-    }
-
-    /**
-     * Creates the layout strategy.
-     *
-     * @param fixedPrice the fixed price editor
-     * @return a new layout strategy
-     */
-    @Override
-    protected IMObjectLayoutStrategy createLayoutStrategy(FixedPriceEditor fixedPrice) {
-        return new CustomerChargeItemLayoutStrategy(fixedPrice);
-    }
-
-    /**
-     * Determines if an editor should be disposed on layout change.
-     *
-     * @param editor the editor
-     * @return {@code true} if the editor isn't for dispensing, investigations, or reminders
-     */
-    @Override
-    protected boolean disposeOnChangeLayout(Editor editor) {
-<<<<<<< HEAD
-        return editor != dispensing && editor != investigations && editor != reminders && editor != alerts;
-=======
-        return editor != productCollectionEditor && editor != dispensing && editor != investigations
-               && editor != reminders;
->>>>>>> c6aac8cf
-    }
-
-    /**
-     * Invoked when layout has completed.
-     */
-    @Override
-    protected void onLayoutCompleted() {
-        super.onLayoutCompleted();
-        PatientParticipationEditor patient = getPatientEditor();
-        if (patient != null) {
-            // add a listener to update the dispensing, investigation and reminder acts when the patient changes
-            patient.addModifiableListener(new ModifiableListener() {
-                public void modified(Modifiable modifiable) {
-                    updatePatientActsPatient();
-                }
-            });
-        }
-
-        ClinicianParticipationEditor clinician = getClinicianEditor();
-        if (clinician != null) {
-            // add a listener to update the dispensing, investigation and reminder acts when the clinician changes
-            clinician.addModifiableListener(new ModifiableListener() {
-                public void modified(Modifiable modifiable) {
-                    updatePatientActsClinician();
-                }
-            });
-        }
-        updateBatch(getProduct(), getStockLocationRef());
-    }
-
-    /**
-     * Invoked when the product is changed, to update prices, dispensing and reminder acts.
-     *
-     * @param product the product. May be {@code null}
-     */
-    @Override
-    protected void productModified(Product product) {
-        getProperty(FIXED_PRICE).removeModifiableListener(discountListener);
-        getProperty(QUANTITY).removeModifiableListener(discountListener);
-        getProperty(UNIT_PRICE).removeModifiableListener(discountListener);
-        getProperty(TOTAL).removeModifiableListener(totalListener);
-        super.productModified(product);
-
-        boolean clearDefault = true;
-        if (TypeHelper.isA(product, ProductArchetypes.MEDICATION)) {
-            Party patient = getPatient();
-            if (patient != null) {
-                BigDecimal dose = getDose(product, patient);
-                if (!MathRules.isZero(dose)) {
-                    quantity.setValue(dose, true);
-                    clearDefault = false;
-                }
-            }
-        }
-        if (clearDefault) {
-            // the quantity is not a default for the product, so turn off any highlighting
-            quantity.clearDefault();
-        }
-        Property discount = getProperty(DISCOUNT);
-        discount.setValue(ZERO);
-
-        Property fixedPrice = getProperty(FIXED_PRICE);
-        Property unitPrice = getProperty(UNIT_PRICE);
-        Property fixedCost = getProperty(FIXED_COST);
-        Property unitCost = getProperty(UNIT_COST);
-        ProductPrice fixedProductPrice = null;
-        ProductPrice unitProductPrice = null;
-        BigDecimal fixedPriceValue = BigDecimal.ZERO;
-        BigDecimal fixedCostValue = BigDecimal.ZERO;
-        BigDecimal unitPriceValue = BigDecimal.ZERO;
-        BigDecimal unitCostValue = BigDecimal.ZERO;
-        if (TypeHelper.isA(product, ProductArchetypes.TEMPLATE)) {
-            fixedPrice.setValue(fixedPriceValue);
-            unitPrice.setValue(unitPriceValue);
-            fixedCost.setValue(fixedCostValue);
-            unitCost.setValue(unitCostValue);
-            updateSellingUnits(null);
-        } else {
-            if (product != null) {
-                fixedProductPrice = getDefaultFixedProductPrice(product);
-                unitProductPrice = getDefaultUnitProductPrice(product);
-            }
-
-            if (fixedProductPrice != null) {
-                fixedPriceValue = getPrice(product, fixedProductPrice);
-                fixedCostValue = getCost(fixedProductPrice);
-            }
-            fixedPrice.setValue(fixedPriceValue);
-            fixedCost.setValue(fixedCostValue);
-
-            if (unitProductPrice != null) {
-                unitPriceValue = getPrice(product, unitProductPrice);
-                unitCostValue = getCost(unitProductPrice);
-            }
-            unitPrice.setValue(unitPriceValue);
-            unitCost.setValue(unitCostValue);
-
-            IMObjectReference stockLocation = updateStockLocation(product);
-            updateSellingUnits(product);
-            updateBatch(product, stockLocation);
-            updateDiscount();
-        }
-        updateTaxAmount();
-
-        if (log.isDebugEnabled()) {
-            log.debug("productModified: " + debugString(true, fixedProductPrice, unitProductPrice));
-        }
-
-        updatePatientMedication(product);
-        updateInvestigations(product);
-        updateReminders(product);
-        updateAlerts(product);
-        updateOnHandQuantity();
-        if (product != null) {
-            addPatientIdentity(product);
-        }
-
-        ProductParticipationEditor productEditor = getProductEditor();
-        if (productEditor != null) {
-            boolean readOnly = needsReadOnlyProduct();
-            productEditor.setReadOnly(readOnly);
-        }
-
-        boolean showPrint = updatePrint(product);
-
-        // update the layout if nodes require filtering
-        updateLayout(product, showPrint, false);
-
-        notifyProductListener(product);
-        getProperty(FIXED_PRICE).addModifiableListener(discountListener);
-        getProperty(QUANTITY).addModifiableListener(discountListener);
-        getProperty(UNIT_PRICE).addModifiableListener(discountListener);
-        getProperty(TOTAL).addModifiableListener(totalListener);
-    }
-
-    /**
-     * Calculates the tax amount.
-     *
-     * @throws ArchetypeServiceException for any archetype service error
-     * @throws TaxRuleException          for any tax error
-     */
-    protected void calculateTax() {
-        Party customer = getCustomer();
-        if (customer != null && getProductRef() != null) {
-            FinancialAct act = (FinancialAct) getObject();
-            BigDecimal previousTax = act.getTaxAmount();
-            BigDecimal tax = calculateTax(customer);
-            if (tax.compareTo(previousTax) != 0) {
-                Property property = getProperty("tax");
-                property.refresh();
-            }
-        }
-    }
-
-    /**
-     * Updates the discount when a property changes.
-     *
-     * @param modifiable the property
-     */
-    private void updateDiscount(Modifiable modifiable) {
-        if (log.isDebugEnabled() && modifiable instanceof Property) {
-            Property property = (Property) modifiable;
-            Object value = property.getValue();
-            updateDiscount();
-            log.debug("Property updated, name=" + property.getName() + ", value=" + value + ", state=" + debugString());
-        } else {
-            updateDiscount();
-        }
-    }
-
-    /**
-     * Invoked when the total changes.
-     */
-    private void onTotalChanged() {
-        updateTaxAmount();
-        Product product = getProduct();
-        boolean showPrint = updatePrint(product);
-        updateLayout(product, showPrint, false);
-    }
-
-    /**
-     * Calculates the tax amount.
-     */
-    private void updateTaxAmount() {
-        try {
-            calculateTax();
-        } catch (OpenVPMSException exception) {
-            ErrorHelper.show(exception);
-        }
-    }
-
-    /**
-     * Updates any patient acts with the start time.
-     */
-    private void updatePatientActsStartTime() {
-        Act parent = getObject();
-        for (PatientActEditor editor : getMedicationActEditors()) {
-            editor.setStartTime(parent.getActivityStartTime());
-        }
-        for (PatientInvestigationActEditor editor : getInvestigationActEditors()) {
-            editor.setStartTime(parent.getActivityStartTime());
-        }
-        for (ReminderEditor editor : getReminderEditors()) {
-            // the reminder due date is mapped to the startTime node, for performance reasons.
-            // The due date is calculated relative to the createdTime node (TODO)
-            editor.setCreatedTime(parent.getActivityStartTime());
-        }
-        if (dispensing != null) {
-            dispensing.refresh();
-        }
-        if (investigations != null) {
-            investigations.refresh();
-        }
-        if (reminders != null) {
-            reminders.refresh();
-        }
-        if (alerts != null) {
-            alerts.refresh();
-        }
-    }
-
-    /**
-     * Invoked when the product changes to update patient medications.
-     * <p/>
-     * If the new product is a medication and there is:
-     * <ul>
-     * <li>an existing act, the existing act will be updated.
-     * <li>no existing act, a new medication will be created
-     * </ul>
-     * <p/>
-     * If the product is null, any existing act will be removed
-     *
-     * @param product the product. May be {@code null}
-     */
-    private void updatePatientMedication(Product product) {
-        if (dispensing != null) {
-            if (TypeHelper.isA(product, ProductArchetypes.MEDICATION)) {
-                Set<PrescriptionMedicationActEditor> medicationEditors = getMedicationActEditors();
-                if (!medicationEditors.isEmpty()) {
-                    // set the product on the existing acts
-                    for (PrescriptionMedicationActEditor editor : medicationEditors) {
-                        editor.setProduct(product);
-                        changePrescription(editor);
-                    }
-                    dispensing.refresh();
-                } else {
-                    // add a new medication act
-                    Act act = (Act) dispensing.create();
-                    if (act != null) {
-                        Act prescription = getPrescription();
-                        if (prescription != null) {
-                            checkUsePrescription(prescription, product, act);
-                        } else {
-                            createMedicationEditor(product, act);
-                        }
-                    }
-                }
-            } else {
-                // product is not a medication or is null. Remove any existing act
-                for (Act act : dispensing.getCurrentActs()) {
-                    dispensing.remove(act);
-                }
-            }
-        }
-    }
-
-    /**
-     * Returns the prescription for the current patient and product, if one exists.
-     *
-     * @return the prescription, or {@code null} if none exists
-     */
-    private Act getPrescription() {
-        Party patient = getPatient();
-        Product product = getProduct();
-        Prescriptions prescriptions = getPrescriptions();
-        return prescriptions != null && patient != null && product != null ?
-               prescriptions.getPrescription(patient, product) : null;
-    }
-
-    /**
-     * Determines if a prescription should be dispensed.
-     *
-     * @param prescription the prescription
-     * @param product      the product being dispensed
-     * @param medication   the medication act
-     */
-    private void checkUsePrescription(final Act prescription, final Product product, final Act medication) {
-        if (promptForPrescription) {
-            ConfirmationDialog dialog = new ConfirmationDialog(Messages.get("customer.charge.prescription.title"),
-                                                               Messages.format("customer.charge.prescription.message",
-                                                                               product.getName()));
-            dialog.addWindowPaneListener(new PopupDialogListener() {
-                @Override
-                public void onOK() {
-                    createPrescriptionMedicationEditor(medication, prescription);
-                }
-
-                @Override
-                public void onCancel() {
-                    createMedicationEditor(product, medication);
-                }
-            });
-            getEditorQueue().queue(dialog);
-        } else {
-            createPrescriptionMedicationEditor(medication, prescription);
-        }
-    }
-
-    /**
-     * Creates an editor for an <em>act.patientMedication</em> that dispenses a prescription.
-     *
-     * @param medication   the medication
-     * @param prescription the prescription
-     */
-    private void createPrescriptionMedicationEditor(Act medication, Act prescription) {
-        PrescriptionMedicationActEditor editor = dispensing.createEditor(medication, createLayoutContext(medication));
-        editor.setPrescription(prescription);
-        dispensing.addEdited(editor);
-        queuePatientActEditor(editor, false, cancelPrescription, dispensing); // queue editing of the act
-    }
-
-    /**
-     * Creates an editor for an <em>act.patientMedication</em>.
-     *
-     * @param product the product
-     * @param act     the medication act
-     */
-    private void createMedicationEditor(Product product, Act act) {
-        boolean dispensingLabel = hasDispensingLabel(product);
-        IMObjectEditor editor = createEditor(act, dispensing);
-        if (editor instanceof PatientMedicationActEditor) {
-            ((PatientMedicationActEditor) editor).setQuantity(quantity);
-        }
-        dispensing.addEdited(editor);
-        if (dispensingLabel) {
-            // queue editing of the act
-            queuePatientActEditor(editor, false, false, dispensing);
-        }
-    }
-
-    /**
-     * Invoked when the product changes to update investigation acts.
-     * <p/>
-     * This removes any existing investigations, and creates new ones, if required.
-     *
-     * @param product the product. May be {@code null}
-     */
-    private void updateInvestigations(Product product) {
-        if (investigations != null) {
-            for (Act act : investigations.getCurrentActs()) {
-                investigations.remove(act);
-            }
-            if (product != null) {
-                // add a new investigation act for each investigation type (if any)
-                for (Entity investigationType : getInvestigationTypes(product)) {
-                    Act act = (Act) investigations.create();
-                    if (act != null) {
-                        IMObjectEditor editor = createEditor(act, investigations);
-                        if (editor instanceof PatientInvestigationActEditor) {
-                            PatientInvestigationActEditor investigationEditor = (PatientInvestigationActEditor) editor;
-                            investigationEditor.setInvestigationType(investigationType);
-                            investigationEditor.setProduct(product);
-                        }
-                        investigations.addEdited(editor);
-
-                        // queue editing of the act
-                        queuePatientActEditor(editor, true, false, investigations);
-                    }
-                }
-            }
-        }
-    }
-
-    /**
-     * Invoked when the product changes, to update reminders acts.
-     * <p/>
-     * This removes any existing reminders, and creates new ones, if required.
-     *
-     * @param product the product. May be {@code null}
-     */
-    private void updateReminders(Product product) {
-        if (reminders != null) {
-            for (Act act : reminders.getCurrentActs()) {
-                reminders.remove(act);
-            }
-            if (product != null) {
-                Map<Entity, EntityRelationship> reminderTypes = getEditContext().getReminderTypes(product);
-                for (Map.Entry<Entity, EntityRelationship> entry : reminderTypes.entrySet()) {
-                    Entity reminderType = entry.getKey();
-                    EntityRelationship relationship = entry.getValue();
-                    Act act = (Act) reminders.create();
-                    if (act != null) {
-                        IMObjectEditor editor = createEditor(act, reminders);
-                        if (editor instanceof ReminderEditor) {
-                            ReminderEditor reminder = (ReminderEditor) editor;
-                            Date startTime = getStartTime();
-                            reminder.setCreatedTime(startTime);
-                            reminder.setReminderType(reminderType);
-                            reminder.setPatient(getPatient());
-                            reminder.setProduct(product);
-
-                            // marking matching reminders completed are handled via CustomerChargeActEditor.
-                            // Need to disable it here to avoid the rule updating other reminders in the invoice.
-                            reminder.setMarkMatchingRemindersCompleted(false);
-
-                            // override the due date calculated from the reminder type
-                            Date dueDate = getEditContext().getReminderDueDate(startTime, relationship);
-                            reminder.setEndTime(dueDate);
-                        }
-                        reminders.addEdited(editor);
-                        IMObjectBean bean = new IMObjectBean(relationship);
-                        boolean interactive = bean.getBoolean("interactive");
-                        if (interactive) {
-                            // queue editing of the act
-                            queuePatientActEditor(editor, true, false, reminders);
-                        }
-                    }
-                }
-            }
-        }
-    }
-
-    /**
-     * Invoked when the product changes, to update alert acts.
-     * <p/>
-     * This removes any existing alerts, and creates new ones, if required.
-     *
-     * @param product the product. May be {@code null}
-     */
-    private void updateAlerts(Product product) {
-        Alerts allAlerts = getEditContext().getAlerts();
-        if (alerts != null) {
-            for (Act act : alerts.getCurrentActs()) {
-                alerts.remove(act);
-                allAlerts.remove(act);
-            }
-            if (product != null) {
-                List<Entity> alertTypes = allAlerts.getAlertTypes(product);
-                for (Entity alertType : alertTypes) {
-                    Party patient = getPatient();
-                    if (patient != null && !allAlerts.hasAlert(patient, alertType)) {
-                        Act act = (Act) alerts.create();
-                        if (act != null) {
-                            IMObjectEditor editor = createEditor(act, alerts);
-                            if (editor instanceof PatientAlertEditor) {
-                                PatientAlertEditor alert = (PatientAlertEditor) editor;
-                                Date startTime = getStartTime();
-                                alert.setStartTime(startTime);
-                                alert.setPatient(patient);
-                                alert.setAlertType(alertType);
-                                alert.setProduct(product);
-
-                                // marking matching alerts completed are handled via CustomerChargeActEditor.
-                                // Need to disable it here to avoid the rule updating other alerts in the invoice.
-                                alert.setMarkMatchingAlertsCompleted(false);
-                            }
-                            alerts.addEdited(editor);
-                            IMObjectBean bean = new IMObjectBean(alertType);
-                            boolean interactive = bean.getBoolean("interactive");
-                            if (interactive) {
-                                // queue editing of the act
-                                queuePatientActEditor(editor, true, false, alerts);
-                            }
-                        }
-                    }
-                }
-            }
-        }
-    }
-
-    /**
-     * Creates an act editor, with a new help context.
-     *
-     * @param act     the act to editor
-     * @param editors the editor collection
-     * @return the editor
-     */
-    private IMObjectEditor createEditor(Act act, ActRelationshipCollectionEditor editors) {
-        return editors.createEditor(act, createLayoutContext(act));
-    }
-
-    /**
-     * Creates a layout context for editing an act.
-     *
-     * @param act the act being edited
-     * @return a new layout context
-     */
-    private LayoutContext createLayoutContext(Act act) {
-        LayoutContext context = getLayoutContext();
-        return new DefaultLayoutContext(context, context.getHelpContext().topic(act, "edit"));
-    }
-
-    /**
-     * Invoked when the product changes to update the layout, if required.
-     *
-     * @param product   the product. May be {@code null}
-     * @param showPrint if {@code true}, show the print node
-     * @param force     if {@code true}, force a refresh of the display
-     */
-    private void updateLayout(Product product, boolean showPrint, boolean force) {
-        ArchetypeNodes currentNodes = getArchetypeNodes();
-        ArchetypeNodes expectedFilter = getFilterForProduct(product, showPrint);
-        if (force || !ObjectUtils.equals(currentNodes, expectedFilter)) {
-            EditorQueue queue = getEditorQueue();
-            Component popupFocus = null;
-            Component focus = FocusHelper.getFocus();
-            Property focusProperty = null;
-            if (queue != null && !queue.isComplete()) {
-                popupFocus = focus;
-            } else if (focus instanceof BoundProperty) {
-                focusProperty = ((BoundProperty) focus).getProperty();
-            }
-            changeLayout(expectedFilter);  // this can move the focus away from the popups, if any
-            if (queue != null && queue.isComplete()) {
-                // no current popups, so move focus to the original property if possible, otherwise move it to the
-                // product
-                if (focusProperty != null) {
-                    if (!setFocus(focusProperty)) {
-                        moveFocusToProduct();
-                    }
-                } else {
-                    moveFocusToProduct();
-                }
-            } else {
-                // move the focus back to the popup
-                FocusHelper.setFocus(popupFocus);
-            }
-        }
-    }
-
-    /**
-     * Updates the selling units label.
-     *
-     * @param product the product. May be {@code null}
-     */
-    private void updateSellingUnits(Product product) {
-        String units = "";
-        if (product != null) {
-            IMObjectBean bean = new IMObjectBean(product);
-            String node = "sellingUnits";
-            if (bean.hasNode(node)) {
-                units = LookupNameHelper.getName(product, node);
-            }
-        }
-        sellingUnits.setText(units);
-    }
-
-    /**
-     * Updates the batch.
-     *
-     * @param product       the product. May be {@code null}
-     * @param stockLocation the stock location. May be {@code null}
-     */
-    private void updateBatch(Product product, IMObjectReference stockLocation) {
-        BatchParticipationEditor batchEditor = getBatchEditor();
-        if (batchEditor != null) {
-            try {
-                batchEditor.removeModifiableListener(batchListener);
-                batchEditor.setStockLocation(stockLocation);
-                batchEditor.setProduct(product);
-                updateMedicationBatch(stockLocation);
-            } finally {
-                batchEditor.addModifiableListener(batchListener);
-            }
-        }
-    }
-
-    /**
-     * Helper to return the investigation types for a product.
-     * <p/>
-     * If there are multiple investigation types, these will be sorted on name.
-     *
-     * @param product the product
-     * @return a list of investigation types
-     */
-    private List<Entity> getInvestigationTypes(Product product) {
-        List<Entity> result = Collections.emptyList();
-        EntityBean bean = new EntityBean(product);
-        final String node = "investigationTypes";
-        if (bean.hasNode(node)) {
-            result = bean.getNodeTargetEntities(node);
-            Collections.sort(result, IMObjectSorter.getNameComparator(true));
-        }
-        return result;
-    }
-
-    /**
-     * Queues an editor for display in a popup dialog.
-     * Use this when there may be multiple editors requiring display.
-     * <p/>
-     * NOTE: all objects should be added to the collection prior to them being edited. If they are skipped,
-     * they will subsequently be removed. This is necessary as the layout excludes nodes based on elements being
-     * present.
-     *
-     * @param editor     the editor to queue
-     * @param skip       if {@code true}, indicates that the editor may be skipped
-     * @param cancel     if {@code true}, indicates that the editor may be cancelled
-     * @param collection the collection to remove the object from, if the editor is skipped
-     */
-    private void queuePatientActEditor(final IMObjectEditor editor, boolean skip, boolean cancel,
-                                       final ActRelationshipCollectionEditor collection) {
-        final EditorQueue queue = getEditorQueue();
-        if (queue != null) {
-            queue.queue(editor, skip, cancel, new EditorQueue.Listener() {
-                public void completed(boolean skipped, boolean cancelled) {
-                    if (skipped || cancelled) {
-                        collection.remove(editor.getObject());
-                    }
-                    if (queue.isComplete()) {
-                        moveFocusToProduct();
-
-                        // force the parent collection editor to re-check the validation status of
-                        // this editor, in order for the Add button to be enabled.
-                        getListeners().notifyListeners(CustomerChargeActItemEditor.this);
-                    }
-                }
-            });
-        }
-    }
-
-    /**
-     * Updates the medication quantity from the invoice.
-     */
-    private void onQuantityChanged() {
-        if (dispensing != null && quantity.getValue() != null) {
-            dispensing.removeModifiableListener(dispensingListener);
-            try {
-                PatientMedicationActEditor editor = (PatientMedicationActEditor) dispensing.getCurrentEditor();
-                if (editor == null) {
-                    List<Act> acts = dispensing.getActs();
-                    if (!acts.isEmpty()) {
-                        editor = (PatientMedicationActEditor) dispensing.getEditor(acts.get(0));
-                    }
-                }
-                if (editor != null) {
-                    editor.setQuantity(quantity);
-                    dispensing.refresh();
-                }
-            } finally {
-                dispensing.addModifiableListener(dispensingListener);
-            }
-        }
-        if (quantity.getProperty().isValid()
-            && getEditContext().useMinimumQuantities() && getEditContext().overrideMinimumQuantities()) {
-            // when the quantity is valid, and minimum quantities are being used, and the user can override minimum
-            // quantities, adjust the minimum quantity if required.
-            // Setting the quantity to zero disables the minimum
-            BigDecimal minimumQuantity = getMinimumQuantity();
-            BigDecimal quantity = getQuantity();
-            if (!MathRules.isZero(minimumQuantity)
-                && (quantity.compareTo(minimumQuantity) < 0 || MathRules.isZero(quantity))) {
-                setMinimumQuantity(quantity);
-            }
-        }
-        updateOnHandQuantity();
-    }
-
-    /**
-     * Updates the invoice quantity when a medication act changes.
-     */
-    private void updateQuantity() {
-        Property property = getProperty(QUANTITY);
-        property.removeModifiableListener(quantityListener);
-        try {
-            if (dispensing != null) {
-                Set<Act> acts = new HashSet<>(dispensing.getActs());
-                PatientMedicationActEditor current = (PatientMedicationActEditor) dispensing.getCurrentEditor();
-                if (current != null) {
-                    acts.add(current.getObject());
-                }
-                if (!acts.isEmpty()) {
-                    BigDecimal total = ZERO;
-                    for (Act act : acts) {
-                        ActBean bean = new ActBean(act);
-                        BigDecimal quantity = bean.getBigDecimal(QUANTITY, ZERO);
-                        total = total.add(quantity);
-                    }
-                    setQuantity(total);
-                }
-                dispensing.refresh();
-            }
-        } finally {
-            property.addModifiableListener(quantityListener);
-        }
-        updateOnHandQuantity();
-    }
-
-    /**
-     * Updates the on-hand quantity.
-     */
-    public void updateOnHandQuantity() {
-        stockQuantity.refresh();
-    }
-
-    /**
-     * Updates the medication batch from the invoice.
-     *
-     * @param stockLocation the stock location. May be {@code null}
-     */
-    private void updateMedicationBatch(IMObjectReference stockLocation) {
-        BatchParticipationEditor batchEditor = getBatchEditor();
-        if (batchEditor != null && dispensing != null) {
-            dispensing.removeModifiableListener(dispensingListener);
-            try {
-                for (PatientMedicationActEditor editor : getMedicationActEditors()) {
-                    editor.setBatch(batchEditor.getEntity());
-                    editor.setStockLocation(stockLocation);
-                }
-                dispensing.refresh();
-            } finally {
-                dispensing.addModifiableListener(dispensingListener);
-            }
-        }
-    }
-
-    /**
-     * Updates the batch if the medication batch changes.
-     */
-    private void updateBatch() {
-        BatchParticipationEditor batchEditor = getBatchEditor();
-        if (batchEditor != null) {
-            batchEditor.removeModifiableListener(batchListener);
-            try {
-                PatientMedicationActEditor editor = getMedicationActEditor();
-                if (editor != null) {
-                    batchEditor.setEntity(editor.getBatch());
-                }
-            } finally {
-                batchEditor.addModifiableListener(batchListener);
-            }
-        }
-    }
-
-    /**
-     * Updates any child patient acts with the patient.
-     */
-    private void updatePatientActsPatient() {
-        IMObjectReference patient = getPatientRef();
-        for (PrescriptionMedicationActEditor editor : getMedicationActEditors()) {
-            editor.setPatient(patient);
-            changePrescription(editor);
-        }
-        for (PatientInvestigationActEditor editor : getInvestigationActEditors()) {
-            editor.setPatient(patient);
-        }
-        for (ReminderEditor editor : getReminderEditors()) {
-            editor.setPatient(patient);
-        }
-    }
-
-    /**
-     * Changes the prescription for an editor, if one is available.
-     *
-     * @param editor the editor
-     */
-    private void changePrescription(final PrescriptionMedicationActEditor editor) {
-        Act prescription = getPrescription();
-        if (prescription != null) {
-            final EditorQueue queue = getEditorQueue();
-            if (promptForPrescription) {
-                Product product = getProduct();
-                String title = Messages.get("customer.charge.prescription.title");
-                String message = Messages.format("customer.charge.prescription.message", product.getName());
-                ConfirmationDialog dialog = new ConfirmationDialog(title, message);
-                dialog.addWindowPaneListener(new PopupDialogListener() {
-                    @Override
-                    public void onOK() {
-                        queue.queue(editor, true, cancelPrescription, null);
-                    }
-                });
-                queue.queue(dialog);
-            } else {
-                queue.queue(editor, true, cancelPrescription, null);
-            }
-        }
-    }
-
-    /**
-     * Updates any child patient acts with the clinician.
-     */
-    private void updatePatientActsClinician() {
-        IMObjectReference clinician = getClinicianRef();
-        for (PatientActEditor editor : getMedicationActEditors()) {
-            editor.setClinician(clinician);
-        }
-        for (PatientInvestigationActEditor editor : getInvestigationActEditors()) {
-            editor.setClinician(clinician);
-        }
-    }
-
-    /**
-     * Returns the medication editor.
-     *
-     * @return the medication editor, or {@code null} if none exists
-     */
-    private PrescriptionMedicationActEditor getMedicationActEditor() {
-        Set<PrescriptionMedicationActEditor> editors = getMedicationActEditors();
-        return !editors.isEmpty() ? editors.iterator().next() : null;
-    }
-
-    /**
-     * Returns editors for each of the <em>act.patientMedication</em> acts.
-     *
-     * @return the editors
-     */
-    private Set<PrescriptionMedicationActEditor> getMedicationActEditors() {
-        return getActEditors(dispensing);
-    }
-
-    /**
-     * Returns the editors for each of the <em>act.patientInvestigation</em> acts.
-     *
-     * @return the editors
-     */
-    private Set<PatientInvestigationActEditor> getInvestigationActEditors() {
-        return getActEditors(investigations);
-    }
-
-    /**
-     * Returns the editors for each of the <em>act.patientReminder</em> acts.
-     *
-     * @return the editors
-     */
-    private Set<ReminderEditor> getReminderEditors() {
-        return getActEditors(reminders);
-    }
-
-    /**
-     * Returns the act editors for the specified collection editor.
-     *
-     * @param editors the collection editor. May be {@code null}
-     * @return a set of editors
-     */
-    @SuppressWarnings("unchecked")
-    private <T extends IMObjectEditor> Set<T> getActEditors(ActRelationshipCollectionEditor editors) {
-        Set<T> result = new HashSet<>();
-        if (editors != null) {
-            for (Act act : editors.getCurrentActs()) {
-                T editor = (T) editors.getEditor(act);
-                result.add(editor);
-            }
-        }
-        return result;
-    }
-
-    /**
-     * Determines if a medication product requires a dispensing label.
-     *
-     * @param product the product
-     * @return {@code true} if the product requires a dispensing label
-     */
-    private boolean hasDispensingLabel(Product product) {
-        IMObjectBean bean = new IMObjectBean(product);
-        return bean.getBoolean("label");
-    }
-
-    /**
-     * Initialises the stock location if one isn't present and there is a medication or merchandise product.
-     * <p/>
-     * This is required due to a bug where charge quantities of zero would remove the stock location relationship,
-     * and prevent subsequent quantity changes would not be reflected in the stock.
-     *
-     * @param product the product
-     */
-    private void initStockLocation(Product product) {
-        if (TypeHelper.isA(product, MEDICATION, MERCHANDISE)) {
-            ActBean bean = new ActBean(getObject());
-            Participation participation = bean.getParticipation(STOCK_LOCATION_PARTICIPATION);
-            if (participation == null) {
-                updateStockLocation(product);
-            }
-        }
-    }
-
-    /**
-     * Updates the stock location associated with the product.
-     *
-     * @param product the new product
-     * @return the stock location. May be {@code null}
-     */
-    private IMObjectReference updateStockLocation(Product product) {
-        Party stockLocation = null;
-        if (TypeHelper.isA(product, MEDICATION, MERCHANDISE)) {
-            stockLocation = getEditContext().getStockLocation(product);
-        }
-        ActBean bean = new ActBean(getObject());
-        if (stockLocation != null) {
-            bean.setParticipant(STOCK_LOCATION_PARTICIPATION, stockLocation);
-        } else {
-            bean.removeParticipation(STOCK_LOCATION_PARTICIPATION);
-        }
-        return stockLocation != null ? stockLocation.getObjectReference() : null;
-    }
-
-    /**
-     * Adds a patient identity for a product, if one is configured.
-     * <p/>
-     * Only one identity will be added, i.e. the quantity is ignored.
-     *
-     * @param product the product
-     */
-    private void addPatientIdentity(Product product) {
-        Party patient = getPatient();
-        if (patient != null && TypeHelper.isA(getObject(), CustomerAccountArchetypes.INVOICE_ITEM)) {
-            IMObjectBean bean = new IMObjectBean(product);
-            if (bean.hasNode("patientIdentity")) {
-                String shortName = bean.getString("patientIdentity");
-                if (shortName != null) {
-                    Context context = getLayoutContext().getContext();
-                    HelpContext help = getHelpContext();
-                    PatientIdentityEditor editor = PatientIdentityEditor.create(patient, shortName, context, help);
-                    if (editor != null) {
-                        EditorQueue queue = getEditorQueue();
-                        EditDialog dialog = editor.edit(true);
-                        queue.queue(dialog);
-                    }
-                }
-            }
-        }
-    }
-
-    /**
-     * Returns the value of the cost node of a price.
-     *
-     * @param price the product price
-     * @return the cost
-     */
-    private BigDecimal getCost(ProductPrice price) {
-        IMObjectBean bean = new IMObjectBean(price);
-        return bean.getBigDecimal("cost", ZERO);
-    }
-
-    /**
-     * Returns a node filter for the specified product reference.
-     * <p/>
-     * This excludes:
-     * <ul>
-     * <li>the dispensing node if the product isn't a <em>product.medication</em>
-     * <li>the investigations node if the product isn't a <em>product.medication</em>, <em>product.merchandise</em>,
-     * or <em>product.service</em>
-     * <li>the reminders node is excluded if there are no reminders present.
-     * <li>the alerts node is excluded if there are no alerts present.
-     * <li>the discount node, if discounts are disabled</li>
-     * </ul>
-     *
-     * @param product   the product. May be {@code null}
-     * @param showPrint if {@code true} show the print node
-     * @return a node filter for the product. If {@code null}, no nodes require filtering
-     */
-    private ArchetypeNodes getFilterForProduct(Product product, boolean showPrint) {
-        ArchetypeNodes result = null;
-        if (TypeHelper.isA(product, ProductArchetypes.TEMPLATE)) {
-            result = TEMPLATE_NODES;
-        } else {
-            List<String> filter = new ArrayList<>();
-            filter.add(DISPENSING);
-            filter.add(INVESTIGATIONS);
-            filter.add(REMINDERS);
-            filter.add(ALERTS);
-            if (disableDiscounts()) {
-                filter.add(DISCOUNT);
-            }
-            boolean medication = TypeHelper.isA(product, MEDICATION);
-            if (medication) {
-                filter.remove(DISPENSING);
-            }
-            if (medication || TypeHelper.isA(product, MERCHANDISE, SERVICE)) {
-                filter.remove(INVESTIGATIONS);
-            }
-            if (reminders != null && !reminders.getCollection().isEmpty()) {
-                filter.remove(REMINDERS);
-            }
-            if (alerts != null && alerts.getCollection().isEmpty()) {
-                filter.remove(ALERTS);
-            }
-            if (!filter.isEmpty()) {
-                result = new ArchetypeNodes().exclude(filter);
-            }
-            if (showPrint) {
-                if (result == null) {
-                    result = new ArchetypeNodes();
-                }
-                result.simple(PRINT).order(PRINT, TAX);
-            }
-            if (isOrdered() && hasReceivedOrReturnedQuantity()) {
-                if (result == null) {
-                    result = new ArchetypeNodes();
-                }
-                result.simple(ORDER_NODES);
-            }
-        }
-        return result;
-    }
-
-    /**
-     * Determines if there is a received or returned quantity set.
-     *
-     * @return {@code true} if there is a received or returned quantity set
-     */
-    private boolean hasReceivedOrReturnedQuantity() {
-        Property received = getProperty(RECEIVED_QUANTITY);
-        Property returned = getProperty(RETURNED_QUANTITY);
-        return (received != null && received.getBigDecimal() != null)
-               || (returned != null && returned.getBigDecimal() != null);
-    }
-
-    /**
-     * Updates the print flag when the product or total changes.
-     *
-     * @param product the product. May be {@code null}
-     * @return {@code true} if the print flag should be shown
-     */
-    private boolean updatePrint(Product product) {
-        boolean result = false;
-        if (product != null) {
-            BigDecimal total = getTotal();
-            result = MathRules.equals(total, ZERO);
-            if (result) {
-                Product template = getTemplate();
-                if (template != null) {
-                    IMObjectBean bean = new IMObjectBean(template);
-                    result = !bean.getBoolean(PRINT_AGGREGATE);
-                }
-            } else {
-                setPrint(true);
-            }
-        }
-        return result;
-    }
-
-    /**
-     * Helper to create a collection editor for an act relationship node, if the node exists.
-     * <p/>
-     * The returned editor is configured to not exclude default value objects.
-     *
-     * @param name the collection node name
-     * @param act  the act
-     * @return the collection editor, or {@code null} if the node doesn't exist
-     */
-    private ActRelationshipCollectionEditor createCollectionEditor(String name, Act act) {
-        ActRelationshipCollectionEditor editor = null;
-        CollectionProperty collection = (CollectionProperty) getProperty(name);
-        if (collection != null && !collection.isHidden()) {
-            editor = (ActRelationshipCollectionEditor) IMObjectCollectionEditorFactory.create(
-                    collection, act, new DefaultLayoutContext(getLayoutContext())); // wrap to increase depth
-            editor.setExcludeDefaultValueObject(false);
-            getEditors().add(editor);
-        }
-        return editor;
-    }
-
-    /**
-     * Creates an editor for the "dispensing" node.
-     *
-     * @return a new editor
-     */
-    private DispensingActRelationshipCollectionEditor createDispensingCollectionEditor() {
-        DispensingActRelationshipCollectionEditor editor = null;
-        CollectionProperty collection = (CollectionProperty) getProperty("dispensing");
-        if (collection != null && !collection.isHidden()) {
-            editor = new DispensingActRelationshipCollectionEditor(collection, getObject(), getLayoutContext());
-            getEditors().add(editor);
-        }
-        return editor;
-    }
-
-    /**
-     * Creates an editor for the "alerts" node.
-     *
-     * @return a new editor
-     */
-    private ActRelationshipCollectionEditor createAlertsCollectionEditor() {
-        AlertActRelationshipCollectionEditor editor = null;
-        CollectionProperty collection = (CollectionProperty) getProperty(ALERTS);
-        if (collection != null && !collection.isHidden()) {
-            editor = new AlertActRelationshipCollectionEditor(collection, getObject(), getLayoutContext());
-            editor.setAlerts(getEditContext().getAlerts());
-            getEditors().add(editor);
-        }
-        return editor;
-    }
-
-    /**
-     * Returns the product batch participation editor.
-     *
-     * @return the product batch participation, or {@code null}  if none exists
-     */
-    protected BatchParticipationEditor getBatchEditor() {
-        return getBatchEditor(true);
-    }
-
-    /**
-     * Returns the product batch participation editor.
-     *
-     * @param create if {@code true} force creation of the edit components if it hasn't already been done
-     * @return the product batch participation, or {@code null} if none exists
-     */
-    protected BatchParticipationEditor getBatchEditor(boolean create) {
-        ParticipationEditor<Entity> editor = getParticipationEditor("batch", create);
-        return (BatchParticipationEditor) editor;
-    }
-
-    /**
-     * Determines if the product is read-only.
-     *
-     * @return {@code true} if the item has been ordered via an HL7 service, or its a service product with a
-     * minimum quantity
-     */
-    @Override
-    protected boolean isProductReadOnly() {
-        return isOrdered() || super.isProductReadOnly();
-    }
-
-    protected class CustomerChargeItemLayoutStrategy extends PriceItemLayoutStrategy {
-
-        public CustomerChargeItemLayoutStrategy(FixedPriceEditor fixedPrice) {
-            super(fixedPrice);
-        }
-
-        /**
-         * Apply the layout strategy.
-         * <p/>
-         * This renders an object in a {@code Component}, using a factory to create the child components.
-         *
-         * @param object     the object to apply
-         * @param properties the object's properties
-         * @param parent     the parent object. May be {@code null}
-         * @param context    the layout context
-         * @return the component containing the rendered {@code object}
-         */
-        @Override
-        public ComponentState apply(IMObject object, PropertySet properties, IMObject parent, LayoutContext context) {
-            Row onHand = RowFactory.create(CELL_SPACING, RowFactory.rightAlign(),
-                                           stockQuantity.getComponent().getLabel(),
-                                           stockQuantity.getComponent().getComponent());
-            Row row = RowFactory.create(WIDE_CELL_SPACING,
-                                        RowFactory.create(CELL_SPACING, quantity.getComponent(), sellingUnits), onHand);
-            addComponent(new ComponentState(productCollectionEditor));
-            addComponent(new ComponentState(row, quantity.getProperty()));
-            if (dispensing != null) {
-                addComponent(new ComponentState(dispensing));
-            }
-            if (investigations != null) {
-                addComponent(new ComponentState(investigations));
-            }
-            if (reminders != null) {
-                addComponent(new ComponentState(reminders));
-            }
-            if (alerts != null) {
-                addComponent(new ComponentState(alerts));
-            }
-            if (isOrdered()) {
-                // the item has been ordered via an HL7 service, the patient cannot be changed
-                addComponent(createComponent(createReadOnly(properties.get(PATIENT)), parent, context));
-            }
-            return super.apply(object, properties, parent, context);
-        }
-    }
-
-    /**
-     * Returns a string containing the current state, for debugging purposes.
-     *
-     * @return a debug string
-     */
-    private String debugString() {
-        return debugString(false, null, null);
-    }
-
-    /**
-     * Returns a string containing the current state, for debugging purposes.
-     *
-     * @param includePrices     if {@code true}, include the fixed and unit product price details
-     * @param fixedProductPrice the fixed product price. May be {@code null}
-     * @param unitProductPrice  the unit product price. May be {@code null}
-     * @return a debug string
-     */
-    private String debugString(boolean includePrices, ProductPrice fixedProductPrice, ProductPrice unitProductPrice) {
-        String priceStr = null;
-        if (includePrices) {
-            String fixedStr = fixedProductPrice != null ? "id=" + fixedProductPrice.getId()
-                                                          + ", price=" + fixedProductPrice.getPrice() : null;
-            String unitStr = unitProductPrice != null ? "id=" + unitProductPrice.getId()
-                                                        + ", price=" + unitProductPrice.getPrice() : null;
-            priceStr = ", fixedProductPrice=[" + fixedStr + "]"
-                       + ", unitProductPrice=[" + unitStr + "]";
-        }
-
-        Product product = getProduct();
-        Party patient = getPatient();
-        String productStr = product != null ? "id=" + product.getId() + ", name=" + product.getName() : null;
-        User user = getLayoutContext().getContext().getUser();
-        String patientStr = (patient != null) ? "id=" + patient.getId() + ", name=" + patient.getName() : null;
-        User clinician = getClinician();
-        return "product=[" + productStr + "]"
-               + ((includePrices) ? priceStr : "")
-               + ", fixedCost=" + getFixedCost() + ", fixedPrice=" + getFixedPrice()
-               + ", unitCost=" + getUnitCost() + ", unitPrice=" + getUnitPrice()
-               + ", quantity=" + getQuantity() + ", discount=" + getProperty(DISCOUNT).getBigDecimal()
-               + ", tax=" + getProperty(TAX).getBigDecimal() + ", total=" + getTotal()
-               + ", clinician=" + (clinician != null ? clinician.getUsername() : null)
-               + ", patient=[" + patientStr + "]"
-               + ", user=" + (user != null ? user.getUsername() : null)
-               + ", act=" + getObject().getObjectReference()
-               + ", parent=" + ((getParent() != null) ? getParent().getObjectReference() : null);
-    }
-
-}
+/*
+ * Version: 1.0
+ *
+ * The contents of this file are subject to the OpenVPMS License Version
+ * 1.0 (the 'License'); you may not use this file except in compliance with
+ * the License. You may obtain a copy of the License at
+ * http://www.openvpms.org/license/
+ *
+ * Software distributed under the License is distributed on an 'AS IS' basis,
+ * WITHOUT WARRANTY OF ANY KIND, either express or implied. See the License
+ * for the specific language governing rights and limitations under the
+ * License.
+ *
+ * Copyright 2017 (C) OpenVPMS Ltd. All Rights Reserved.
+ */
+
+package org.openvpms.web.workspace.customer.charge;
+
+import nextapp.echo2.app.Component;
+import nextapp.echo2.app.Label;
+import nextapp.echo2.app.Row;
+import org.apache.commons.lang.ObjectUtils;
+import org.apache.commons.logging.Log;
+import org.apache.commons.logging.LogFactory;
+import org.openvpms.archetype.rules.finance.account.CustomerAccountArchetypes;
+import org.openvpms.archetype.rules.finance.invoice.ChargeItemDocumentLinker;
+import org.openvpms.archetype.rules.finance.tax.TaxRuleException;
+import org.openvpms.archetype.rules.math.MathRules;
+import org.openvpms.archetype.rules.product.ProductArchetypes;
+import org.openvpms.component.business.domain.im.act.Act;
+import org.openvpms.component.business.domain.im.act.FinancialAct;
+import org.openvpms.component.business.domain.im.common.Entity;
+import org.openvpms.component.business.domain.im.common.EntityRelationship;
+import org.openvpms.component.business.domain.im.common.IMObject;
+import org.openvpms.component.business.domain.im.common.IMObjectReference;
+import org.openvpms.component.business.domain.im.common.Participation;
+import org.openvpms.component.business.domain.im.party.Party;
+import org.openvpms.component.business.domain.im.product.Product;
+import org.openvpms.component.business.domain.im.product.ProductPrice;
+import org.openvpms.component.business.domain.im.security.User;
+import org.openvpms.component.business.service.archetype.ArchetypeServiceException;
+import org.openvpms.component.business.service.archetype.IArchetypeService;
+import org.openvpms.component.business.service.archetype.helper.ActBean;
+import org.openvpms.component.business.service.archetype.helper.EntityBean;
+import org.openvpms.component.business.service.archetype.helper.IMObjectBean;
+import org.openvpms.component.business.service.archetype.helper.TypeHelper;
+import org.openvpms.component.system.common.exception.OpenVPMSException;
+import org.openvpms.web.component.app.Context;
+import org.openvpms.web.component.bound.BoundProperty;
+import org.openvpms.web.component.edit.Editor;
+import org.openvpms.web.component.im.clinician.ClinicianParticipationEditor;
+import org.openvpms.web.component.im.edit.EditDialog;
+import org.openvpms.web.component.im.edit.IMObjectCollectionEditorFactory;
+import org.openvpms.web.component.im.edit.IMObjectEditor;
+import org.openvpms.web.component.im.edit.act.ActRelationshipCollectionEditor;
+import org.openvpms.web.component.im.edit.act.ParticipationCollectionEditor;
+import org.openvpms.web.component.im.edit.act.ParticipationEditor;
+import org.openvpms.web.component.im.edit.act.TemplateProduct;
+import org.openvpms.web.component.im.edit.reminder.ReminderEditor;
+import org.openvpms.web.component.im.layout.ArchetypeNodes;
+import org.openvpms.web.component.im.layout.DefaultLayoutContext;
+import org.openvpms.web.component.im.layout.IMObjectLayoutStrategy;
+import org.openvpms.web.component.im.layout.LayoutContext;
+import org.openvpms.web.component.im.patient.PatientActEditor;
+import org.openvpms.web.component.im.patient.PatientParticipationEditor;
+import org.openvpms.web.component.im.product.BatchParticipationEditor;
+import org.openvpms.web.component.im.product.FixedPriceEditor;
+import org.openvpms.web.component.im.product.ProductParticipationEditor;
+import org.openvpms.web.component.im.util.IMObjectSorter;
+import org.openvpms.web.component.im.util.LookupNameHelper;
+import org.openvpms.web.component.im.view.ComponentState;
+import org.openvpms.web.component.property.CollectionProperty;
+import org.openvpms.web.component.property.Modifiable;
+import org.openvpms.web.component.property.ModifiableListener;
+import org.openvpms.web.component.property.Property;
+import org.openvpms.web.component.property.PropertySet;
+import org.openvpms.web.component.property.Validator;
+import org.openvpms.web.component.util.ErrorHelper;
+import org.openvpms.web.echo.dialog.ConfirmationDialog;
+import org.openvpms.web.echo.dialog.PopupDialogListener;
+import org.openvpms.web.echo.factory.LabelFactory;
+import org.openvpms.web.echo.factory.RowFactory;
+import org.openvpms.web.echo.focus.FocusHelper;
+import org.openvpms.web.echo.help.HelpContext;
+import org.openvpms.web.resource.i18n.Messages;
+import org.openvpms.web.system.ServiceHelper;
+import org.openvpms.web.workspace.customer.PriceActItemEditor;
+import org.openvpms.web.workspace.patient.PatientIdentityEditor;
+import org.openvpms.web.workspace.patient.mr.PatientAlertEditor;
+import org.openvpms.web.workspace.patient.mr.PatientInvestigationActEditor;
+import org.openvpms.web.workspace.patient.mr.PatientMedicationActEditor;
+import org.openvpms.web.workspace.patient.mr.PrescriptionMedicationActEditor;
+import org.openvpms.web.workspace.patient.mr.Prescriptions;
+
+import java.math.BigDecimal;
+import java.util.ArrayList;
+import java.util.Collections;
+import java.util.Date;
+import java.util.HashSet;
+import java.util.List;
+import java.util.Map;
+import java.util.Set;
+
+import static java.math.BigDecimal.ZERO;
+import static org.openvpms.archetype.rules.math.MathRules.ONE_HUNDRED;
+import static org.openvpms.archetype.rules.product.ProductArchetypes.MEDICATION;
+import static org.openvpms.archetype.rules.product.ProductArchetypes.MERCHANDISE;
+import static org.openvpms.archetype.rules.product.ProductArchetypes.SERVICE;
+import static org.openvpms.archetype.rules.stock.StockArchetypes.STOCK_LOCATION_PARTICIPATION;
+import static org.openvpms.web.echo.style.Styles.CELL_SPACING;
+import static org.openvpms.web.echo.style.Styles.WIDE_CELL_SPACING;
+
+
+/**
+ * An editor for {@link org.openvpms.component.business.domain.im.act.Act}s which have an archetype of
+ * <em>act.customerAccountInvoiceItem</em>,
+ * <em>act.customerAccountCreditItem</em>
+ * or <em>act.customerAccountCounterItem</em>.
+ *
+ * @author Tim Anderson
+ */
+public abstract class CustomerChargeActItemEditor extends PriceActItemEditor {
+
+    /**
+     * The product participation editor.
+     * <p/>
+     * This needs to be created outside of the automatic layout, in order to ensure events
+     * aren't lost when the layout changes.
+     */
+    private final ParticipationCollectionEditor productCollectionEditor;
+
+    /**
+     * Dispensing act editor. May be {@code null}
+     */
+    private DispensingActRelationshipCollectionEditor dispensing;
+
+    /**
+     * Investigation act editor. May be {@code null}
+     */
+    private ActRelationshipCollectionEditor investigations;
+
+    /**
+     * Reminders act editor. May be {@code null}
+     */
+    private ActRelationshipCollectionEditor reminders;
+
+    /**
+     * Alerts act editor. May be {@code null}
+     */
+    private ActRelationshipCollectionEditor alerts;
+
+    /**
+     * Listener for changes to the quantity.
+     */
+    private final ModifiableListener quantityListener;
+
+    /**
+     * Listener for changes to the medication act.
+     */
+    private final ModifiableListener dispensingListener;
+
+    /**
+     * Listener for changes to the start time.
+     */
+    private final ModifiableListener startTimeListener;
+
+    /**
+     * Listener for changes to the fixed price, quantity and unit price, to update the discount.
+     */
+    private final ModifiableListener discountListener;
+
+    /**
+     * Listener for changes to the total, so the tax amount can be recalculated, and print flag enabled/disabled.
+     */
+    private final ModifiableListener totalListener;
+
+    /**
+     * Listener for changes to the batch.
+     */
+    private final ModifiableListener batchListener;
+
+    /**
+     * The quantity.
+     */
+    private final Quantity quantity;
+
+    /**
+     * The stock on hand.
+     */
+    private final StockQuantity stockQuantity;
+
+    /**
+     * Selling units label.
+     */
+    private Label sellingUnits;
+
+    /**
+     * If {@code true}, prompt to use prescriptions.
+     */
+    private boolean promptForPrescription = true;
+
+    /**
+     * If {@code true}, enable medication editing to be cancelled when it is being dispensed from a prescription.
+     */
+    private boolean cancelPrescription;
+
+    /**
+     * The logger.
+     */
+    private static final Log log = LogFactory.getLog(CustomerChargeActItemEditor.class);
+
+    /**
+     * Dispensing node name.
+     */
+    private static final String DISPENSING = "dispensing";
+
+    /**
+     * Reminders node name.
+     */
+    private static final String REMINDERS = "reminders";
+
+    /**
+     * Alerts node name.
+     */
+    private static final String ALERTS = "alerts";
+
+    /**
+     * Returned quantity node name.
+     */
+    private static final String RETURNED_QUANTITY = "returnedQuantity";
+
+    /**
+     * Received quantity node name.
+     */
+    private static final String RECEIVED_QUANTITY = "receivedQuantity";
+
+    /**
+     * Pharmacy order nodes.
+     */
+    private static final String[] ORDER_NODES = {RECEIVED_QUANTITY, RETURNED_QUANTITY};
+
+    /**
+     * Investigations node name.
+     */
+    private static final String INVESTIGATIONS = "investigations";
+
+    /**
+     * Fixed cost node name.
+     */
+    private static final String FIXED_COST = "fixedCost";
+
+    /**
+     * Unit cost node name.
+     */
+    private static final String UNIT_COST = "unitCost";
+
+    /**
+     * Tax node name.
+     */
+    private static final String TAX = "tax";
+
+    /**
+     * Total node name.
+     */
+    private static final String TOTAL = "total";
+
+    /**
+     * The print aggregate node name.
+     */
+    private static final String PRINT_AGGREGATE = "printAggregate";
+
+    /**
+     * Nodes to use when a product template is selected.
+     */
+    private static final ArchetypeNodes TEMPLATE_NODES = new ArchetypeNodes().exclude(
+            QUANTITY, FIXED_PRICE, UNIT_PRICE, DISCOUNT, CLINICIAN, TOTAL, DISPENSING, INVESTIGATIONS,
+            REMINDERS, ALERTS, "batch");
+
+
+    /**
+     * Constructs a {@link CustomerChargeActItemEditor}.
+     * <p/>
+     * This recalculates the tax amount.
+     *
+     * @param act           the act to edit
+     * @param parent        the parent act
+     * @param context       the edit context
+     * @param layoutContext the layout context
+     */
+    public CustomerChargeActItemEditor(FinancialAct act, Act parent, CustomerChargeEditContext context,
+                                       LayoutContext layoutContext) {
+        super(act, parent, context, layoutContext);
+        if (!TypeHelper.isA(act, CustomerAccountArchetypes.INVOICE_ITEM,
+                            CustomerAccountArchetypes.CREDIT_ITEM,
+                            CustomerAccountArchetypes.COUNTER_ITEM)) {
+            throw new IllegalArgumentException("Invalid act type:" + act.getArchetypeId().getShortName());
+        }
+
+        Property quantityProperty = getProperty(QUANTITY);
+        quantity = new Quantity(quantityProperty, act, getLayoutContext());
+        stockQuantity = new StockQuantity(act, context.getStock(), getLayoutContext());
+        productCollectionEditor = new ParticipationCollectionEditor(getCollectionProperty(PRODUCT), act, getLayoutContext());
+        getEditors().add(productCollectionEditor);
+
+        dispensing = createDispensingCollectionEditor();
+        investigations = createCollectionEditor(INVESTIGATIONS, act);
+        reminders = createCollectionEditor(REMINDERS, act);
+        alerts = createAlertsCollectionEditor();
+
+        quantityListener = new ModifiableListener() {
+            public void modified(Modifiable modifiable) {
+                onQuantityChanged();
+            }
+        };
+        dispensingListener = new ModifiableListener() {
+            public void modified(Modifiable modifiable) {
+                updateQuantity();
+                updateBatch();
+            }
+        };
+        if (dispensing != null) {
+            dispensing.addModifiableListener(dispensingListener);
+            dispensing.setPrescriptions(context.getPrescriptions());
+        }
+
+        // register the context to delete acts after everything else has been saved to avoid Hibernate errors.
+        ChargeSaveContext saveContext = context.getSaveContext();
+        if (dispensing != null) {
+            dispensing.getEditor().setRemoveHandler(saveContext);
+        }
+        if (investigations != null) {
+            investigations.getEditor().setRemoveHandler(saveContext);
+        }
+        if (reminders != null) {
+            reminders.getEditor().setRemoveHandler(saveContext);
+        }
+        if (alerts != null) {
+            alerts.getEditor().setRemoveHandler(saveContext);
+        }
+
+        sellingUnits = LabelFactory.create();
+
+        if (act.isNew()) {
+            // default the act start time to today
+            act.setActivityStartTime(new Date());
+        }
+
+        calculateTax();
+
+        Product product = getProduct();
+        if (product != null) {
+            initStockLocation(product);
+        }
+        ArchetypeNodes nodes = getFilterForProduct(product, updatePrint(product));
+        setArchetypeNodes(nodes);
+
+        // add a listener to update the tax amount when the total changes
+        totalListener = new ModifiableListener() {
+            public void modified(Modifiable modifiable) {
+                onTotalChanged();
+            }
+        };
+        getProperty(TOTAL).addModifiableListener(totalListener);
+
+        // add a listener to update the discount amount when the quantity, fixed or unit price changes
+        discountListener = new ModifiableListener() {
+            public void modified(Modifiable modifiable) {
+                updateDiscount(modifiable);
+            }
+        };
+        getProperty(FIXED_PRICE).addModifiableListener(discountListener);
+        quantityProperty.addModifiableListener(discountListener);
+        getProperty(UNIT_PRICE).addModifiableListener(discountListener);
+        quantityProperty.addModifiableListener(quantityListener);
+
+        startTimeListener = new ModifiableListener() {
+            public void modified(Modifiable modifiable) {
+                updatePatientActsStartTime();
+            }
+        };
+        getProperty(START_TIME).addModifiableListener(startTimeListener);
+
+        batchListener = new ModifiableListener() {
+            @Override
+            public void modified(Modifiable modifiable) {
+                updateMedicationBatch(getStockLocationRef());
+            }
+        };
+        updateOnHandQuantity();
+    }
+
+    /**
+     * Sets a product included from a template.
+     *
+     * @param product  the product. May be {@code null}
+     * @param template the template that included the product. May be {@code null}
+     */
+    @Override
+    public void setProduct(TemplateProduct product, Product template) {
+        super.setProduct(product, template);
+        if (product != null) {
+            if (!product.getPrint() && MathRules.isZero(getTotal())) {
+                setPrint(false);
+            }
+        }
+    }
+
+    /**
+     * Determines if the quantity is a default for a product based on the patient's weight.
+     *
+     * @return {@code true} if the quantity is a default
+     */
+    public boolean isDefaultQuantity() {
+        return quantity.isDefault();
+    }
+
+    /**
+     * Returns the total.
+     *
+     * @return the total
+     */
+    public BigDecimal getTotal() {
+        return getProperty(TOTAL).getBigDecimal(ZERO);
+    }
+
+    /**
+     * Determines if an order has been placed for the item.
+     *
+     * @return {@code true} if an order has been placed
+     */
+    public boolean isOrdered() {
+        Property ordered = getProperty("ordered");
+        return ordered != null && ordered.getBoolean();
+    }
+
+    /**
+     * Returns the received quantity.
+     *
+     * @return the received quantity
+     */
+    public BigDecimal getReceivedQuantity() {
+        Property property = getProperty(RECEIVED_QUANTITY);
+        return property != null ? property.getBigDecimal(ZERO) : ZERO;
+    }
+
+    /**
+     * Sets the received quantity.
+     *
+     * @param quantity the received quantity
+     */
+    public void setReceivedQuantity(BigDecimal quantity) {
+        Property property = getProperty(RECEIVED_QUANTITY);
+        if (property != null) {
+            property.setValue(quantity);
+        }
+    }
+
+    /**
+     * Returns the returned quantity.
+     *
+     * @return the returned quantity
+     */
+    public BigDecimal getReturnedQuantity() {
+        Property property = getProperty(RETURNED_QUANTITY);
+        return property != null ? property.getBigDecimal(ZERO) : ZERO;
+    }
+
+    /**
+     * Sets the returned quantity.
+     *
+     * @param quantity the returned quantity
+     */
+    public void setReturnedQuantity(BigDecimal quantity) {
+        Property property = getProperty(RETURNED_QUANTITY);
+        if (property != null) {
+            property.setValue(quantity);
+        }
+    }
+
+    /**
+     * Return any investigations associated with the charge item.
+     *
+     * @return the investigations
+     */
+    public List<Act> getInvestigations() {
+        return (investigations != null) ? investigations.getActs() : Collections.<Act>emptyList();
+    }
+
+    /**
+     * Returns the investigation editor given the investigation reference.
+     *
+     * @param investigationRef the investigation reference
+     * @return the corresponding editor, or {@code null} if none is found
+     */
+    public PatientInvestigationActEditor getInvestigation(IMObjectReference investigationRef) {
+        if (investigations != null) {
+            for (PatientInvestigationActEditor editor : getInvestigationActEditors()) {
+                if (editor.getObject().getObjectReference().equals(investigationRef)) {
+                    return editor;
+                }
+            }
+        }
+        return null;
+    }
+
+    /**
+     * Returns the available stock for the product and stock location.
+     *
+     * @return the available stock, or {@code null} if stock is not being tracked or the product or stock location are
+     * unset
+     */
+    public BigDecimal getStock() {
+        return getEditContext().getStock().getAvailableStock((FinancialAct) getObject());
+    }
+
+    /**
+     * Disposes of the editor.
+     * <br/>
+     * Once disposed, the behaviour of invoking any method is undefined.
+     */
+    @Override
+    public void dispose() {
+        super.dispose();
+        if (dispensing != null) {
+            dispensing.removeModifiableListener(dispensingListener);
+        }
+
+        getProperty(TOTAL).removeModifiableListener(totalListener);
+        getProperty(FIXED_PRICE).removeModifiableListener(discountListener);
+        getProperty(QUANTITY).removeModifiableListener(discountListener);
+        getProperty(UNIT_PRICE).removeModifiableListener(discountListener);
+        getProperty(QUANTITY).removeModifiableListener(quantityListener);
+        getProperty(START_TIME).removeModifiableListener(startTimeListener);
+    }
+
+    /**
+     * Validates the object.
+     *
+     * @param validator the validator
+     * @return {@code true} if the object and its descendants are valid otherwise {@code false}
+     */
+    @Override
+    public boolean validate(Validator validator) {
+        EditorQueue queue = getEditorQueue();
+        return (queue == null || queue.isComplete()) && super.validate(validator);
+    }
+
+    /**
+     * Sets the popup editor manager.
+     *
+     * @param queue the popup editor manager
+     */
+    public void setEditorQueue(EditorQueue queue) {
+        getEditContext().setEditorQueue(queue);
+    }
+
+    /**
+     * Returns the popup editor manager.
+     *
+     * @return the popup editor manager
+     */
+    public EditorQueue getEditorQueue() {
+        return getEditContext().getEditorQueue();
+    }
+
+    /**
+     * Returns the prescriptions.
+     *
+     * @return the prescriptions. May be {@code null}
+     */
+    public Prescriptions getPrescriptions() {
+        return getEditContext().getPrescriptions();
+    }
+
+    /**
+     * Determines if prescriptions should be prompted for.
+     *
+     * @param prompt if {@code true}, prompt for prescriptions, otherwise use them automatically
+     */
+    public void setPromptForPrescriptions(boolean prompt) {
+        promptForPrescription = prompt;
+    }
+
+    /**
+     * Determines if prescription editing may be cancelled.
+     *
+     * @param cancel if {@code true}, prescription editing may be cancelled
+     */
+    public void setCancelPrescription(boolean cancel) {
+        cancelPrescription = cancel;
+    }
+
+    /**
+     * Returns the reminders.
+     *
+     * @return the reminders
+     */
+    public List<Act> getReminders() {
+        return (reminders != null) ? reminders.getCurrentActs() : Collections.<Act>emptyList();
+    }
+
+    /**
+     * Returns a reference to the stock location.
+     *
+     * @return the stock location reference, or {@code null} if there is none
+     */
+    public IMObjectReference getStockLocationRef() {
+        return getParticipantRef("stockLocation");
+    }
+
+    /**
+     * Notifies the editor that the product has been ordered via a pharmacy.
+     * <p/>
+     * This refreshes the display to make the patient and product read-only, and display the received and returned
+     * nodes if required.
+     */
+    public void ordered() {
+        Product product = getProduct();
+        ProductParticipationEditor productEditor = getProductEditor();
+        if (productEditor != null) {
+            productEditor.setReadOnly(true);
+        }
+        updateLayout(product, updatePrint(product), true); // need to force redisplay in order to make patient read-only
+    }
+
+    /**
+     * Returns the edit context.
+     *
+     * @return the edit context
+     */
+    @Override
+    public CustomerChargeEditContext getEditContext() {
+        return (CustomerChargeEditContext) super.getEditContext();
+    }
+
+    /**
+     * Returns the save context.
+     *
+     * @return the save context
+     */
+    public ChargeSaveContext getSaveContext() {
+        return getEditContext().getSaveContext();
+    }
+
+    /**
+     * Updates the discount and checks that it isn't less than the total cost.
+     * <p/>
+     * If so, gives the user the opportunity to remove the discount.
+     *
+     * @return {@code true} if the discount was updated
+     */
+    @Override
+    protected boolean updateDiscount() {
+        boolean updated = super.updateDiscount();
+        BigDecimal discount = getProperty(DISCOUNT).getBigDecimal(ZERO);
+        if (updated && discount.compareTo(ZERO) != 0) {
+            BigDecimal fixedPriceMaxDiscount = getFixedPriceMaxDiscount(null);
+            BigDecimal unitPriceMaxDiscount = getUnitPriceMaxDiscount(null);
+            if ((fixedPriceMaxDiscount != null && !MathRules.equals(fixedPriceMaxDiscount, ONE_HUNDRED))
+                || (unitPriceMaxDiscount != null && !MathRules.equals(unitPriceMaxDiscount, ONE_HUNDRED))) {
+                // if there is a fixed and/or unit price maximum discount present, and it is not 100%, check if the
+                // sale price is less than the cost price
+
+                BigDecimal quantity = getQuantity();
+                BigDecimal fixedCost = getFixedCost();
+                BigDecimal fixedPrice = getFixedPrice();
+                BigDecimal unitCost = getUnitCost();
+                BigDecimal unitPrice = getUnitPrice();
+                BigDecimal costPrice = fixedCost.add(unitCost.multiply(quantity));
+                BigDecimal salePrice = fixedPrice.add(unitPrice.multiply(quantity));
+                if (costPrice.compareTo(salePrice.subtract(discount)) > 0) {
+                    ConfirmationDialog dialog = new ConfirmationDialog(Messages.get("customer.charge.discount.title"),
+                                                                       Messages.get("customer.charge.discount.message"),
+                                                                       ConfirmationDialog.YES_NO);
+                    dialog.addWindowPaneListener(new PopupDialogListener() {
+                        @Override
+                        public void onYes() {
+                            getProperty(DISCOUNT).setValue(ZERO);
+                            super.onYes();
+                        }
+                    });
+                    getEditorQueue().queue(dialog);
+                }
+            }
+        }
+        return updated;
+    }
+
+    /**
+     * Save any edits.
+     * <p/>
+     * This implementation saves the current object before children, to ensure deletion of child acts
+     * don't result in StaleObjectStateException exceptions.
+     * <p/>
+     * This implementation will throw an exception if the product is an <em>product.template</em>.
+     * Ideally, the act would be flagged invalid if this is the case, but template expansion only works for valid
+     * acts. TODO
+     *
+     * @throws OpenVPMSException     if the save fails
+     * @throws IllegalStateException if the product is a template
+     */
+    @Override
+    protected void doSave() {
+        if (log.isDebugEnabled()) {
+            log.debug("doSave: state=" + debugString());
+        }
+        if (TypeHelper.isA(getObject(), CustomerAccountArchetypes.INVOICE_ITEM)) {
+            ChargeSaveContext saveContext = getSaveContext();
+            if (saveContext.getHistoryChanges() == null) {
+                throw new IllegalStateException("PatientHistoryChanges haven't been registered");
+            }
+        }
+        super.doSave();
+        getEditContext().getStock().remove((FinancialAct) getObject());
+    }
+
+    /**
+     * Saves the object.
+     * <p/>
+     * For invoice items, this implementation also creates/deletes document acts related to the document templates
+     * associated with the product, using {@link ChargeItemDocumentLinker}.
+     *
+     * @throws OpenVPMSException if the save fails
+     */
+    @Override
+    protected void saveObject() {
+        IArchetypeService service = ServiceHelper.getArchetypeService();
+
+        if (TypeHelper.isA(getObject(), CustomerAccountArchetypes.INVOICE_ITEM)) {
+            ChargeItemDocumentLinker linker = new ChargeItemDocumentLinker((FinancialAct) getObject(), service);
+            ChargeSaveContext saveContext = getSaveContext();
+            linker.prepare(saveContext.getHistoryChanges());
+        }
+        super.saveObject();
+    }
+
+    /**
+     * Returns the dispensing node editor.
+     *
+     * @return the editor. May be {@code null}
+     */
+    protected ActRelationshipCollectionEditor getDispensingEditor() {
+        return dispensing;
+    }
+
+    /**
+     * Creates the layout strategy.
+     *
+     * @param fixedPrice the fixed price editor
+     * @return a new layout strategy
+     */
+    @Override
+    protected IMObjectLayoutStrategy createLayoutStrategy(FixedPriceEditor fixedPrice) {
+        return new CustomerChargeItemLayoutStrategy(fixedPrice);
+    }
+
+    /**
+     * Determines if an editor should be disposed on layout change.
+     *
+     * @param editor the editor
+     * @return {@code true} if the editor isn't for dispensing, investigations, or reminders
+     */
+    @Override
+    protected boolean disposeOnChangeLayout(Editor editor) {
+        return editor != productCollectionEditor && editor != dispensing && editor != investigations 
+               && editor != reminders && editor != alerts;
+    }
+
+    /**
+     * Invoked when layout has completed.
+     */
+    @Override
+    protected void onLayoutCompleted() {
+        super.onLayoutCompleted();
+        PatientParticipationEditor patient = getPatientEditor();
+        if (patient != null) {
+            // add a listener to update the dispensing, investigation and reminder acts when the patient changes
+            patient.addModifiableListener(new ModifiableListener() {
+                public void modified(Modifiable modifiable) {
+                    updatePatientActsPatient();
+                }
+            });
+        }
+
+        ClinicianParticipationEditor clinician = getClinicianEditor();
+        if (clinician != null) {
+            // add a listener to update the dispensing, investigation and reminder acts when the clinician changes
+            clinician.addModifiableListener(new ModifiableListener() {
+                public void modified(Modifiable modifiable) {
+                    updatePatientActsClinician();
+                }
+            });
+        }
+        updateBatch(getProduct(), getStockLocationRef());
+    }
+
+    /**
+     * Invoked when the product is changed, to update prices, dispensing and reminder acts.
+     *
+     * @param product the product. May be {@code null}
+     */
+    @Override
+    protected void productModified(Product product) {
+        getProperty(FIXED_PRICE).removeModifiableListener(discountListener);
+        getProperty(QUANTITY).removeModifiableListener(discountListener);
+        getProperty(UNIT_PRICE).removeModifiableListener(discountListener);
+        getProperty(TOTAL).removeModifiableListener(totalListener);
+        super.productModified(product);
+
+        boolean clearDefault = true;
+        if (TypeHelper.isA(product, ProductArchetypes.MEDICATION)) {
+            Party patient = getPatient();
+            if (patient != null) {
+                BigDecimal dose = getDose(product, patient);
+                if (!MathRules.isZero(dose)) {
+                    quantity.setValue(dose, true);
+                    clearDefault = false;
+                }
+            }
+        }
+        if (clearDefault) {
+            // the quantity is not a default for the product, so turn off any highlighting
+            quantity.clearDefault();
+        }
+        Property discount = getProperty(DISCOUNT);
+        discount.setValue(ZERO);
+
+        Property fixedPrice = getProperty(FIXED_PRICE);
+        Property unitPrice = getProperty(UNIT_PRICE);
+        Property fixedCost = getProperty(FIXED_COST);
+        Property unitCost = getProperty(UNIT_COST);
+        ProductPrice fixedProductPrice = null;
+        ProductPrice unitProductPrice = null;
+        BigDecimal fixedPriceValue = BigDecimal.ZERO;
+        BigDecimal fixedCostValue = BigDecimal.ZERO;
+        BigDecimal unitPriceValue = BigDecimal.ZERO;
+        BigDecimal unitCostValue = BigDecimal.ZERO;
+        if (TypeHelper.isA(product, ProductArchetypes.TEMPLATE)) {
+            fixedPrice.setValue(fixedPriceValue);
+            unitPrice.setValue(unitPriceValue);
+            fixedCost.setValue(fixedCostValue);
+            unitCost.setValue(unitCostValue);
+            updateSellingUnits(null);
+        } else {
+            if (product != null) {
+                fixedProductPrice = getDefaultFixedProductPrice(product);
+                unitProductPrice = getDefaultUnitProductPrice(product);
+            }
+
+            if (fixedProductPrice != null) {
+                fixedPriceValue = getPrice(product, fixedProductPrice);
+                fixedCostValue = getCost(fixedProductPrice);
+            }
+            fixedPrice.setValue(fixedPriceValue);
+            fixedCost.setValue(fixedCostValue);
+
+            if (unitProductPrice != null) {
+                unitPriceValue = getPrice(product, unitProductPrice);
+                unitCostValue = getCost(unitProductPrice);
+            }
+            unitPrice.setValue(unitPriceValue);
+            unitCost.setValue(unitCostValue);
+
+            IMObjectReference stockLocation = updateStockLocation(product);
+            updateSellingUnits(product);
+            updateBatch(product, stockLocation);
+            updateDiscount();
+        }
+        updateTaxAmount();
+
+        if (log.isDebugEnabled()) {
+            log.debug("productModified: " + debugString(true, fixedProductPrice, unitProductPrice));
+        }
+
+        updatePatientMedication(product);
+        updateInvestigations(product);
+        updateReminders(product);
+        updateAlerts(product);
+        updateOnHandQuantity();
+        if (product != null) {
+            addPatientIdentity(product);
+        }
+
+        ProductParticipationEditor productEditor = getProductEditor();
+        if (productEditor != null) {
+            boolean readOnly = needsReadOnlyProduct();
+            productEditor.setReadOnly(readOnly);
+        }
+
+        boolean showPrint = updatePrint(product);
+
+        // update the layout if nodes require filtering
+        updateLayout(product, showPrint, false);
+
+        notifyProductListener(product);
+        getProperty(FIXED_PRICE).addModifiableListener(discountListener);
+        getProperty(QUANTITY).addModifiableListener(discountListener);
+        getProperty(UNIT_PRICE).addModifiableListener(discountListener);
+        getProperty(TOTAL).addModifiableListener(totalListener);
+    }
+
+    /**
+     * Calculates the tax amount.
+     *
+     * @throws ArchetypeServiceException for any archetype service error
+     * @throws TaxRuleException          for any tax error
+     */
+    protected void calculateTax() {
+        Party customer = getCustomer();
+        if (customer != null && getProductRef() != null) {
+            FinancialAct act = (FinancialAct) getObject();
+            BigDecimal previousTax = act.getTaxAmount();
+            BigDecimal tax = calculateTax(customer);
+            if (tax.compareTo(previousTax) != 0) {
+                Property property = getProperty("tax");
+                property.refresh();
+            }
+        }
+    }
+
+    /**
+     * Updates the discount when a property changes.
+     *
+     * @param modifiable the property
+     */
+    private void updateDiscount(Modifiable modifiable) {
+        if (log.isDebugEnabled() && modifiable instanceof Property) {
+            Property property = (Property) modifiable;
+            Object value = property.getValue();
+            updateDiscount();
+            log.debug("Property updated, name=" + property.getName() + ", value=" + value + ", state=" + debugString());
+        } else {
+            updateDiscount();
+        }
+    }
+
+    /**
+     * Invoked when the total changes.
+     */
+    private void onTotalChanged() {
+        updateTaxAmount();
+        Product product = getProduct();
+        boolean showPrint = updatePrint(product);
+        updateLayout(product, showPrint, false);
+    }
+
+    /**
+     * Calculates the tax amount.
+     */
+    private void updateTaxAmount() {
+        try {
+            calculateTax();
+        } catch (OpenVPMSException exception) {
+            ErrorHelper.show(exception);
+        }
+    }
+
+    /**
+     * Updates any patient acts with the start time.
+     */
+    private void updatePatientActsStartTime() {
+        Act parent = getObject();
+        for (PatientActEditor editor : getMedicationActEditors()) {
+            editor.setStartTime(parent.getActivityStartTime());
+        }
+        for (PatientInvestigationActEditor editor : getInvestigationActEditors()) {
+            editor.setStartTime(parent.getActivityStartTime());
+        }
+        for (ReminderEditor editor : getReminderEditors()) {
+            // the reminder due date is mapped to the startTime node, for performance reasons.
+            // The due date is calculated relative to the createdTime node (TODO)
+            editor.setCreatedTime(parent.getActivityStartTime());
+        }
+        if (dispensing != null) {
+            dispensing.refresh();
+        }
+        if (investigations != null) {
+            investigations.refresh();
+        }
+        if (reminders != null) {
+            reminders.refresh();
+        }
+        if (alerts != null) {
+            alerts.refresh();
+        }
+    }
+
+    /**
+     * Invoked when the product changes to update patient medications.
+     * <p/>
+     * If the new product is a medication and there is:
+     * <ul>
+     * <li>an existing act, the existing act will be updated.
+     * <li>no existing act, a new medication will be created
+     * </ul>
+     * <p/>
+     * If the product is null, any existing act will be removed
+     *
+     * @param product the product. May be {@code null}
+     */
+    private void updatePatientMedication(Product product) {
+        if (dispensing != null) {
+            if (TypeHelper.isA(product, ProductArchetypes.MEDICATION)) {
+                Set<PrescriptionMedicationActEditor> medicationEditors = getMedicationActEditors();
+                if (!medicationEditors.isEmpty()) {
+                    // set the product on the existing acts
+                    for (PrescriptionMedicationActEditor editor : medicationEditors) {
+                        editor.setProduct(product);
+                        changePrescription(editor);
+                    }
+                    dispensing.refresh();
+                } else {
+                    // add a new medication act
+                    Act act = (Act) dispensing.create();
+                    if (act != null) {
+                        Act prescription = getPrescription();
+                        if (prescription != null) {
+                            checkUsePrescription(prescription, product, act);
+                        } else {
+                            createMedicationEditor(product, act);
+                        }
+                    }
+                }
+            } else {
+                // product is not a medication or is null. Remove any existing act
+                for (Act act : dispensing.getCurrentActs()) {
+                    dispensing.remove(act);
+                }
+            }
+        }
+    }
+
+    /**
+     * Returns the prescription for the current patient and product, if one exists.
+     *
+     * @return the prescription, or {@code null} if none exists
+     */
+    private Act getPrescription() {
+        Party patient = getPatient();
+        Product product = getProduct();
+        Prescriptions prescriptions = getPrescriptions();
+        return prescriptions != null && patient != null && product != null ?
+               prescriptions.getPrescription(patient, product) : null;
+    }
+
+    /**
+     * Determines if a prescription should be dispensed.
+     *
+     * @param prescription the prescription
+     * @param product      the product being dispensed
+     * @param medication   the medication act
+     */
+    private void checkUsePrescription(final Act prescription, final Product product, final Act medication) {
+        if (promptForPrescription) {
+            ConfirmationDialog dialog = new ConfirmationDialog(Messages.get("customer.charge.prescription.title"),
+                                                               Messages.format("customer.charge.prescription.message",
+                                                                               product.getName()));
+            dialog.addWindowPaneListener(new PopupDialogListener() {
+                @Override
+                public void onOK() {
+                    createPrescriptionMedicationEditor(medication, prescription);
+                }
+
+                @Override
+                public void onCancel() {
+                    createMedicationEditor(product, medication);
+                }
+            });
+            getEditorQueue().queue(dialog);
+        } else {
+            createPrescriptionMedicationEditor(medication, prescription);
+        }
+    }
+
+    /**
+     * Creates an editor for an <em>act.patientMedication</em> that dispenses a prescription.
+     *
+     * @param medication   the medication
+     * @param prescription the prescription
+     */
+    private void createPrescriptionMedicationEditor(Act medication, Act prescription) {
+        PrescriptionMedicationActEditor editor = dispensing.createEditor(medication, createLayoutContext(medication));
+        editor.setPrescription(prescription);
+        dispensing.addEdited(editor);
+        queuePatientActEditor(editor, false, cancelPrescription, dispensing); // queue editing of the act
+    }
+
+    /**
+     * Creates an editor for an <em>act.patientMedication</em>.
+     *
+     * @param product the product
+     * @param act     the medication act
+     */
+    private void createMedicationEditor(Product product, Act act) {
+        boolean dispensingLabel = hasDispensingLabel(product);
+        IMObjectEditor editor = createEditor(act, dispensing);
+        if (editor instanceof PatientMedicationActEditor) {
+            ((PatientMedicationActEditor) editor).setQuantity(quantity);
+        }
+        dispensing.addEdited(editor);
+        if (dispensingLabel) {
+            // queue editing of the act
+            queuePatientActEditor(editor, false, false, dispensing);
+        }
+    }
+
+    /**
+     * Invoked when the product changes to update investigation acts.
+     * <p/>
+     * This removes any existing investigations, and creates new ones, if required.
+     *
+     * @param product the product. May be {@code null}
+     */
+    private void updateInvestigations(Product product) {
+        if (investigations != null) {
+            for (Act act : investigations.getCurrentActs()) {
+                investigations.remove(act);
+            }
+            if (product != null) {
+                // add a new investigation act for each investigation type (if any)
+                for (Entity investigationType : getInvestigationTypes(product)) {
+                    Act act = (Act) investigations.create();
+                    if (act != null) {
+                        IMObjectEditor editor = createEditor(act, investigations);
+                        if (editor instanceof PatientInvestigationActEditor) {
+                            PatientInvestigationActEditor investigationEditor = (PatientInvestigationActEditor) editor;
+                            investigationEditor.setInvestigationType(investigationType);
+                            investigationEditor.setProduct(product);
+                        }
+                        investigations.addEdited(editor);
+
+                        // queue editing of the act
+                        queuePatientActEditor(editor, true, false, investigations);
+                    }
+                }
+            }
+        }
+    }
+
+    /**
+     * Invoked when the product changes, to update reminders acts.
+     * <p/>
+     * This removes any existing reminders, and creates new ones, if required.
+     *
+     * @param product the product. May be {@code null}
+     */
+    private void updateReminders(Product product) {
+        if (reminders != null) {
+            for (Act act : reminders.getCurrentActs()) {
+                reminders.remove(act);
+            }
+            if (product != null) {
+                Map<Entity, EntityRelationship> reminderTypes = getEditContext().getReminderTypes(product);
+                for (Map.Entry<Entity, EntityRelationship> entry : reminderTypes.entrySet()) {
+                    Entity reminderType = entry.getKey();
+                    EntityRelationship relationship = entry.getValue();
+                    Act act = (Act) reminders.create();
+                    if (act != null) {
+                        IMObjectEditor editor = createEditor(act, reminders);
+                        if (editor instanceof ReminderEditor) {
+                            ReminderEditor reminder = (ReminderEditor) editor;
+                            Date startTime = getStartTime();
+                            reminder.setCreatedTime(startTime);
+                            reminder.setReminderType(reminderType);
+                            reminder.setPatient(getPatient());
+                            reminder.setProduct(product);
+
+                            // marking matching reminders completed are handled via CustomerChargeActEditor.
+                            // Need to disable it here to avoid the rule updating other reminders in the invoice.
+                            reminder.setMarkMatchingRemindersCompleted(false);
+
+                            // override the due date calculated from the reminder type
+                            Date dueDate = getEditContext().getReminderDueDate(startTime, relationship);
+                            reminder.setEndTime(dueDate);
+                        }
+                        reminders.addEdited(editor);
+                        IMObjectBean bean = new IMObjectBean(relationship);
+                        boolean interactive = bean.getBoolean("interactive");
+                        if (interactive) {
+                            // queue editing of the act
+                            queuePatientActEditor(editor, true, false, reminders);
+                        }
+                    }
+                }
+            }
+        }
+    }
+
+    /**
+     * Invoked when the product changes, to update alert acts.
+     * <p/>
+     * This removes any existing alerts, and creates new ones, if required.
+     *
+     * @param product the product. May be {@code null}
+     */
+    private void updateAlerts(Product product) {
+        Alerts allAlerts = getEditContext().getAlerts();
+        if (alerts != null) {
+            for (Act act : alerts.getCurrentActs()) {
+                alerts.remove(act);
+                allAlerts.remove(act);
+            }
+            if (product != null) {
+                List<Entity> alertTypes = allAlerts.getAlertTypes(product);
+                for (Entity alertType : alertTypes) {
+                    Party patient = getPatient();
+                    if (patient != null && !allAlerts.hasAlert(patient, alertType)) {
+                        Act act = (Act) alerts.create();
+                        if (act != null) {
+                            IMObjectEditor editor = createEditor(act, alerts);
+                            if (editor instanceof PatientAlertEditor) {
+                                PatientAlertEditor alert = (PatientAlertEditor) editor;
+                                Date startTime = getStartTime();
+                                alert.setStartTime(startTime);
+                                alert.setPatient(patient);
+                                alert.setAlertType(alertType);
+                                alert.setProduct(product);
+
+                                // marking matching alerts completed are handled via CustomerChargeActEditor.
+                                // Need to disable it here to avoid the rule updating other alerts in the invoice.
+                                alert.setMarkMatchingAlertsCompleted(false);
+                            }
+                            alerts.addEdited(editor);
+                            IMObjectBean bean = new IMObjectBean(alertType);
+                            boolean interactive = bean.getBoolean("interactive");
+                            if (interactive) {
+                                // queue editing of the act
+                                queuePatientActEditor(editor, true, false, alerts);
+                            }
+                        }
+                    }
+                }
+            }
+        }
+    }
+
+    /**
+     * Creates an act editor, with a new help context.
+     *
+     * @param act     the act to editor
+     * @param editors the editor collection
+     * @return the editor
+     */
+    private IMObjectEditor createEditor(Act act, ActRelationshipCollectionEditor editors) {
+        return editors.createEditor(act, createLayoutContext(act));
+    }
+
+    /**
+     * Creates a layout context for editing an act.
+     *
+     * @param act the act being edited
+     * @return a new layout context
+     */
+    private LayoutContext createLayoutContext(Act act) {
+        LayoutContext context = getLayoutContext();
+        return new DefaultLayoutContext(context, context.getHelpContext().topic(act, "edit"));
+    }
+
+    /**
+     * Invoked when the product changes to update the layout, if required.
+     *
+     * @param product   the product. May be {@code null}
+     * @param showPrint if {@code true}, show the print node
+     * @param force     if {@code true}, force a refresh of the display
+     */
+    private void updateLayout(Product product, boolean showPrint, boolean force) {
+        ArchetypeNodes currentNodes = getArchetypeNodes();
+        ArchetypeNodes expectedFilter = getFilterForProduct(product, showPrint);
+        if (force || !ObjectUtils.equals(currentNodes, expectedFilter)) {
+            EditorQueue queue = getEditorQueue();
+            Component popupFocus = null;
+            Component focus = FocusHelper.getFocus();
+            Property focusProperty = null;
+            if (queue != null && !queue.isComplete()) {
+                popupFocus = focus;
+            } else if (focus instanceof BoundProperty) {
+                focusProperty = ((BoundProperty) focus).getProperty();
+            }
+            changeLayout(expectedFilter);  // this can move the focus away from the popups, if any
+            if (queue != null && queue.isComplete()) {
+                // no current popups, so move focus to the original property if possible, otherwise move it to the
+                // product
+                if (focusProperty != null) {
+                    if (!setFocus(focusProperty)) {
+                        moveFocusToProduct();
+                    }
+                } else {
+                    moveFocusToProduct();
+                }
+            } else {
+                // move the focus back to the popup
+                FocusHelper.setFocus(popupFocus);
+            }
+        }
+    }
+
+    /**
+     * Updates the selling units label.
+     *
+     * @param product the product. May be {@code null}
+     */
+    private void updateSellingUnits(Product product) {
+        String units = "";
+        if (product != null) {
+            IMObjectBean bean = new IMObjectBean(product);
+            String node = "sellingUnits";
+            if (bean.hasNode(node)) {
+                units = LookupNameHelper.getName(product, node);
+            }
+        }
+        sellingUnits.setText(units);
+    }
+
+    /**
+     * Updates the batch.
+     *
+     * @param product       the product. May be {@code null}
+     * @param stockLocation the stock location. May be {@code null}
+     */
+    private void updateBatch(Product product, IMObjectReference stockLocation) {
+        BatchParticipationEditor batchEditor = getBatchEditor();
+        if (batchEditor != null) {
+            try {
+                batchEditor.removeModifiableListener(batchListener);
+                batchEditor.setStockLocation(stockLocation);
+                batchEditor.setProduct(product);
+                updateMedicationBatch(stockLocation);
+            } finally {
+                batchEditor.addModifiableListener(batchListener);
+            }
+        }
+    }
+
+    /**
+     * Helper to return the investigation types for a product.
+     * <p/>
+     * If there are multiple investigation types, these will be sorted on name.
+     *
+     * @param product the product
+     * @return a list of investigation types
+     */
+    private List<Entity> getInvestigationTypes(Product product) {
+        List<Entity> result = Collections.emptyList();
+        EntityBean bean = new EntityBean(product);
+        final String node = "investigationTypes";
+        if (bean.hasNode(node)) {
+            result = bean.getNodeTargetEntities(node);
+            Collections.sort(result, IMObjectSorter.getNameComparator(true));
+        }
+        return result;
+    }
+
+    /**
+     * Queues an editor for display in a popup dialog.
+     * Use this when there may be multiple editors requiring display.
+     * <p/>
+     * NOTE: all objects should be added to the collection prior to them being edited. If they are skipped,
+     * they will subsequently be removed. This is necessary as the layout excludes nodes based on elements being
+     * present.
+     *
+     * @param editor     the editor to queue
+     * @param skip       if {@code true}, indicates that the editor may be skipped
+     * @param cancel     if {@code true}, indicates that the editor may be cancelled
+     * @param collection the collection to remove the object from, if the editor is skipped
+     */
+    private void queuePatientActEditor(final IMObjectEditor editor, boolean skip, boolean cancel,
+                                       final ActRelationshipCollectionEditor collection) {
+        final EditorQueue queue = getEditorQueue();
+        if (queue != null) {
+            queue.queue(editor, skip, cancel, new EditorQueue.Listener() {
+                public void completed(boolean skipped, boolean cancelled) {
+                    if (skipped || cancelled) {
+                        collection.remove(editor.getObject());
+                    }
+                    if (queue.isComplete()) {
+                        moveFocusToProduct();
+
+                        // force the parent collection editor to re-check the validation status of
+                        // this editor, in order for the Add button to be enabled.
+                        getListeners().notifyListeners(CustomerChargeActItemEditor.this);
+                    }
+                }
+            });
+        }
+    }
+
+    /**
+     * Updates the medication quantity from the invoice.
+     */
+    private void onQuantityChanged() {
+        if (dispensing != null && quantity.getValue() != null) {
+            dispensing.removeModifiableListener(dispensingListener);
+            try {
+                PatientMedicationActEditor editor = (PatientMedicationActEditor) dispensing.getCurrentEditor();
+                if (editor == null) {
+                    List<Act> acts = dispensing.getActs();
+                    if (!acts.isEmpty()) {
+                        editor = (PatientMedicationActEditor) dispensing.getEditor(acts.get(0));
+                    }
+                }
+                if (editor != null) {
+                    editor.setQuantity(quantity);
+                    dispensing.refresh();
+                }
+            } finally {
+                dispensing.addModifiableListener(dispensingListener);
+            }
+        }
+        if (quantity.getProperty().isValid()
+            && getEditContext().useMinimumQuantities() && getEditContext().overrideMinimumQuantities()) {
+            // when the quantity is valid, and minimum quantities are being used, and the user can override minimum
+            // quantities, adjust the minimum quantity if required.
+            // Setting the quantity to zero disables the minimum
+            BigDecimal minimumQuantity = getMinimumQuantity();
+            BigDecimal quantity = getQuantity();
+            if (!MathRules.isZero(minimumQuantity)
+                && (quantity.compareTo(minimumQuantity) < 0 || MathRules.isZero(quantity))) {
+                setMinimumQuantity(quantity);
+            }
+        }
+        updateOnHandQuantity();
+    }
+
+    /**
+     * Updates the invoice quantity when a medication act changes.
+     */
+    private void updateQuantity() {
+        Property property = getProperty(QUANTITY);
+        property.removeModifiableListener(quantityListener);
+        try {
+            if (dispensing != null) {
+                Set<Act> acts = new HashSet<>(dispensing.getActs());
+                PatientMedicationActEditor current = (PatientMedicationActEditor) dispensing.getCurrentEditor();
+                if (current != null) {
+                    acts.add(current.getObject());
+                }
+                if (!acts.isEmpty()) {
+                    BigDecimal total = ZERO;
+                    for (Act act : acts) {
+                        ActBean bean = new ActBean(act);
+                        BigDecimal quantity = bean.getBigDecimal(QUANTITY, ZERO);
+                        total = total.add(quantity);
+                    }
+                    setQuantity(total);
+                }
+                dispensing.refresh();
+            }
+        } finally {
+            property.addModifiableListener(quantityListener);
+        }
+        updateOnHandQuantity();
+    }
+
+    /**
+     * Updates the on-hand quantity.
+     */
+    public void updateOnHandQuantity() {
+        stockQuantity.refresh();
+    }
+
+    /**
+     * Updates the medication batch from the invoice.
+     *
+     * @param stockLocation the stock location. May be {@code null}
+     */
+    private void updateMedicationBatch(IMObjectReference stockLocation) {
+        BatchParticipationEditor batchEditor = getBatchEditor();
+        if (batchEditor != null && dispensing != null) {
+            dispensing.removeModifiableListener(dispensingListener);
+            try {
+                for (PatientMedicationActEditor editor : getMedicationActEditors()) {
+                    editor.setBatch(batchEditor.getEntity());
+                    editor.setStockLocation(stockLocation);
+                }
+                dispensing.refresh();
+            } finally {
+                dispensing.addModifiableListener(dispensingListener);
+            }
+        }
+    }
+
+    /**
+     * Updates the batch if the medication batch changes.
+     */
+    private void updateBatch() {
+        BatchParticipationEditor batchEditor = getBatchEditor();
+        if (batchEditor != null) {
+            batchEditor.removeModifiableListener(batchListener);
+            try {
+                PatientMedicationActEditor editor = getMedicationActEditor();
+                if (editor != null) {
+                    batchEditor.setEntity(editor.getBatch());
+                }
+            } finally {
+                batchEditor.addModifiableListener(batchListener);
+            }
+        }
+    }
+
+    /**
+     * Updates any child patient acts with the patient.
+     */
+    private void updatePatientActsPatient() {
+        IMObjectReference patient = getPatientRef();
+        for (PrescriptionMedicationActEditor editor : getMedicationActEditors()) {
+            editor.setPatient(patient);
+            changePrescription(editor);
+        }
+        for (PatientInvestigationActEditor editor : getInvestigationActEditors()) {
+            editor.setPatient(patient);
+        }
+        for (ReminderEditor editor : getReminderEditors()) {
+            editor.setPatient(patient);
+        }
+    }
+
+    /**
+     * Changes the prescription for an editor, if one is available.
+     *
+     * @param editor the editor
+     */
+    private void changePrescription(final PrescriptionMedicationActEditor editor) {
+        Act prescription = getPrescription();
+        if (prescription != null) {
+            final EditorQueue queue = getEditorQueue();
+            if (promptForPrescription) {
+                Product product = getProduct();
+                String title = Messages.get("customer.charge.prescription.title");
+                String message = Messages.format("customer.charge.prescription.message", product.getName());
+                ConfirmationDialog dialog = new ConfirmationDialog(title, message);
+                dialog.addWindowPaneListener(new PopupDialogListener() {
+                    @Override
+                    public void onOK() {
+                        queue.queue(editor, true, cancelPrescription, null);
+                    }
+                });
+                queue.queue(dialog);
+            } else {
+                queue.queue(editor, true, cancelPrescription, null);
+            }
+        }
+    }
+
+    /**
+     * Updates any child patient acts with the clinician.
+     */
+    private void updatePatientActsClinician() {
+        IMObjectReference clinician = getClinicianRef();
+        for (PatientActEditor editor : getMedicationActEditors()) {
+            editor.setClinician(clinician);
+        }
+        for (PatientInvestigationActEditor editor : getInvestigationActEditors()) {
+            editor.setClinician(clinician);
+        }
+    }
+
+    /**
+     * Returns the medication editor.
+     *
+     * @return the medication editor, or {@code null} if none exists
+     */
+    private PrescriptionMedicationActEditor getMedicationActEditor() {
+        Set<PrescriptionMedicationActEditor> editors = getMedicationActEditors();
+        return !editors.isEmpty() ? editors.iterator().next() : null;
+    }
+
+    /**
+     * Returns editors for each of the <em>act.patientMedication</em> acts.
+     *
+     * @return the editors
+     */
+    private Set<PrescriptionMedicationActEditor> getMedicationActEditors() {
+        return getActEditors(dispensing);
+    }
+
+    /**
+     * Returns the editors for each of the <em>act.patientInvestigation</em> acts.
+     *
+     * @return the editors
+     */
+    private Set<PatientInvestigationActEditor> getInvestigationActEditors() {
+        return getActEditors(investigations);
+    }
+
+    /**
+     * Returns the editors for each of the <em>act.patientReminder</em> acts.
+     *
+     * @return the editors
+     */
+    private Set<ReminderEditor> getReminderEditors() {
+        return getActEditors(reminders);
+    }
+
+    /**
+     * Returns the act editors for the specified collection editor.
+     *
+     * @param editors the collection editor. May be {@code null}
+     * @return a set of editors
+     */
+    @SuppressWarnings("unchecked")
+    private <T extends IMObjectEditor> Set<T> getActEditors(ActRelationshipCollectionEditor editors) {
+        Set<T> result = new HashSet<>();
+        if (editors != null) {
+            for (Act act : editors.getCurrentActs()) {
+                T editor = (T) editors.getEditor(act);
+                result.add(editor);
+            }
+        }
+        return result;
+    }
+
+    /**
+     * Determines if a medication product requires a dispensing label.
+     *
+     * @param product the product
+     * @return {@code true} if the product requires a dispensing label
+     */
+    private boolean hasDispensingLabel(Product product) {
+        IMObjectBean bean = new IMObjectBean(product);
+        return bean.getBoolean("label");
+    }
+
+    /**
+     * Initialises the stock location if one isn't present and there is a medication or merchandise product.
+     * <p/>
+     * This is required due to a bug where charge quantities of zero would remove the stock location relationship,
+     * and prevent subsequent quantity changes would not be reflected in the stock.
+     *
+     * @param product the product
+     */
+    private void initStockLocation(Product product) {
+        if (TypeHelper.isA(product, MEDICATION, MERCHANDISE)) {
+            ActBean bean = new ActBean(getObject());
+            Participation participation = bean.getParticipation(STOCK_LOCATION_PARTICIPATION);
+            if (participation == null) {
+                updateStockLocation(product);
+            }
+        }
+    }
+
+    /**
+     * Updates the stock location associated with the product.
+     *
+     * @param product the new product
+     * @return the stock location. May be {@code null}
+     */
+    private IMObjectReference updateStockLocation(Product product) {
+        Party stockLocation = null;
+        if (TypeHelper.isA(product, MEDICATION, MERCHANDISE)) {
+            stockLocation = getEditContext().getStockLocation(product);
+        }
+        ActBean bean = new ActBean(getObject());
+        if (stockLocation != null) {
+            bean.setParticipant(STOCK_LOCATION_PARTICIPATION, stockLocation);
+        } else {
+            bean.removeParticipation(STOCK_LOCATION_PARTICIPATION);
+        }
+        return stockLocation != null ? stockLocation.getObjectReference() : null;
+    }
+
+    /**
+     * Adds a patient identity for a product, if one is configured.
+     * <p/>
+     * Only one identity will be added, i.e. the quantity is ignored.
+     *
+     * @param product the product
+     */
+    private void addPatientIdentity(Product product) {
+        Party patient = getPatient();
+        if (patient != null && TypeHelper.isA(getObject(), CustomerAccountArchetypes.INVOICE_ITEM)) {
+            IMObjectBean bean = new IMObjectBean(product);
+            if (bean.hasNode("patientIdentity")) {
+                String shortName = bean.getString("patientIdentity");
+                if (shortName != null) {
+                    Context context = getLayoutContext().getContext();
+                    HelpContext help = getHelpContext();
+                    PatientIdentityEditor editor = PatientIdentityEditor.create(patient, shortName, context, help);
+                    if (editor != null) {
+                        EditorQueue queue = getEditorQueue();
+                        EditDialog dialog = editor.edit(true);
+                        queue.queue(dialog);
+                    }
+                }
+            }
+        }
+    }
+
+    /**
+     * Returns the value of the cost node of a price.
+     *
+     * @param price the product price
+     * @return the cost
+     */
+    private BigDecimal getCost(ProductPrice price) {
+        IMObjectBean bean = new IMObjectBean(price);
+        return bean.getBigDecimal("cost", ZERO);
+    }
+
+    /**
+     * Returns a node filter for the specified product reference.
+     * <p/>
+     * This excludes:
+     * <ul>
+     * <li>the dispensing node if the product isn't a <em>product.medication</em>
+     * <li>the investigations node if the product isn't a <em>product.medication</em>, <em>product.merchandise</em>,
+     * or <em>product.service</em>
+     * <li>the reminders node is excluded if there are no reminders present.
+     * <li>the alerts node is excluded if there are no alerts present.
+     * <li>the discount node, if discounts are disabled</li>
+     * </ul>
+     *
+     * @param product   the product. May be {@code null}
+     * @param showPrint if {@code true} show the print node
+     * @return a node filter for the product. If {@code null}, no nodes require filtering
+     */
+    private ArchetypeNodes getFilterForProduct(Product product, boolean showPrint) {
+        ArchetypeNodes result = null;
+        if (TypeHelper.isA(product, ProductArchetypes.TEMPLATE)) {
+            result = TEMPLATE_NODES;
+        } else {
+            List<String> filter = new ArrayList<>();
+            filter.add(DISPENSING);
+            filter.add(INVESTIGATIONS);
+            filter.add(REMINDERS);
+            filter.add(ALERTS);
+            if (disableDiscounts()) {
+                filter.add(DISCOUNT);
+            }
+            boolean medication = TypeHelper.isA(product, MEDICATION);
+            if (medication) {
+                filter.remove(DISPENSING);
+            }
+            if (medication || TypeHelper.isA(product, MERCHANDISE, SERVICE)) {
+                filter.remove(INVESTIGATIONS);
+            }
+            if (reminders != null && !reminders.getCollection().isEmpty()) {
+                filter.remove(REMINDERS);
+            }
+            if (alerts != null && alerts.getCollection().isEmpty()) {
+                filter.remove(ALERTS);
+            }
+            if (!filter.isEmpty()) {
+                result = new ArchetypeNodes().exclude(filter);
+            }
+            if (showPrint) {
+                if (result == null) {
+                    result = new ArchetypeNodes();
+                }
+                result.simple(PRINT).order(PRINT, TAX);
+            }
+            if (isOrdered() && hasReceivedOrReturnedQuantity()) {
+                if (result == null) {
+                    result = new ArchetypeNodes();
+                }
+                result.simple(ORDER_NODES);
+            }
+        }
+        return result;
+    }
+
+    /**
+     * Determines if there is a received or returned quantity set.
+     *
+     * @return {@code true} if there is a received or returned quantity set
+     */
+    private boolean hasReceivedOrReturnedQuantity() {
+        Property received = getProperty(RECEIVED_QUANTITY);
+        Property returned = getProperty(RETURNED_QUANTITY);
+        return (received != null && received.getBigDecimal() != null)
+               || (returned != null && returned.getBigDecimal() != null);
+    }
+
+    /**
+     * Updates the print flag when the product or total changes.
+     *
+     * @param product the product. May be {@code null}
+     * @return {@code true} if the print flag should be shown
+     */
+    private boolean updatePrint(Product product) {
+        boolean result = false;
+        if (product != null) {
+            BigDecimal total = getTotal();
+            result = MathRules.equals(total, ZERO);
+            if (result) {
+                Product template = getTemplate();
+                if (template != null) {
+                    IMObjectBean bean = new IMObjectBean(template);
+                    result = !bean.getBoolean(PRINT_AGGREGATE);
+                }
+            } else {
+                setPrint(true);
+            }
+        }
+        return result;
+    }
+
+    /**
+     * Helper to create a collection editor for an act relationship node, if the node exists.
+     * <p/>
+     * The returned editor is configured to not exclude default value objects.
+     *
+     * @param name the collection node name
+     * @param act  the act
+     * @return the collection editor, or {@code null} if the node doesn't exist
+     */
+    private ActRelationshipCollectionEditor createCollectionEditor(String name, Act act) {
+        ActRelationshipCollectionEditor editor = null;
+        CollectionProperty collection = (CollectionProperty) getProperty(name);
+        if (collection != null && !collection.isHidden()) {
+            editor = (ActRelationshipCollectionEditor) IMObjectCollectionEditorFactory.create(
+                    collection, act, new DefaultLayoutContext(getLayoutContext())); // wrap to increase depth
+            editor.setExcludeDefaultValueObject(false);
+            getEditors().add(editor);
+        }
+        return editor;
+    }
+
+    /**
+     * Creates an editor for the "dispensing" node.
+     *
+     * @return a new editor
+     */
+    private DispensingActRelationshipCollectionEditor createDispensingCollectionEditor() {
+        DispensingActRelationshipCollectionEditor editor = null;
+        CollectionProperty collection = (CollectionProperty) getProperty("dispensing");
+        if (collection != null && !collection.isHidden()) {
+            editor = new DispensingActRelationshipCollectionEditor(collection, getObject(), getLayoutContext());
+            getEditors().add(editor);
+        }
+        return editor;
+    }
+
+    /**
+     * Creates an editor for the "alerts" node.
+     *
+     * @return a new editor
+     */
+    private ActRelationshipCollectionEditor createAlertsCollectionEditor() {
+        AlertActRelationshipCollectionEditor editor = null;
+        CollectionProperty collection = (CollectionProperty) getProperty(ALERTS);
+        if (collection != null && !collection.isHidden()) {
+            editor = new AlertActRelationshipCollectionEditor(collection, getObject(), getLayoutContext());
+            editor.setAlerts(getEditContext().getAlerts());
+            getEditors().add(editor);
+        }
+        return editor;
+    }
+
+    /**
+     * Returns the product batch participation editor.
+     *
+     * @return the product batch participation, or {@code null}  if none exists
+     */
+    protected BatchParticipationEditor getBatchEditor() {
+        return getBatchEditor(true);
+    }
+
+    /**
+     * Returns the product batch participation editor.
+     *
+     * @param create if {@code true} force creation of the edit components if it hasn't already been done
+     * @return the product batch participation, or {@code null} if none exists
+     */
+    protected BatchParticipationEditor getBatchEditor(boolean create) {
+        ParticipationEditor<Entity> editor = getParticipationEditor("batch", create);
+        return (BatchParticipationEditor) editor;
+    }
+
+    /**
+     * Determines if the product is read-only.
+     *
+     * @return {@code true} if the item has been ordered via an HL7 service, or its a service product with a
+     * minimum quantity
+     */
+    @Override
+    protected boolean isProductReadOnly() {
+        return isOrdered() || super.isProductReadOnly();
+    }
+
+    protected class CustomerChargeItemLayoutStrategy extends PriceItemLayoutStrategy {
+
+        public CustomerChargeItemLayoutStrategy(FixedPriceEditor fixedPrice) {
+            super(fixedPrice);
+        }
+
+        /**
+         * Apply the layout strategy.
+         * <p/>
+         * This renders an object in a {@code Component}, using a factory to create the child components.
+         *
+         * @param object     the object to apply
+         * @param properties the object's properties
+         * @param parent     the parent object. May be {@code null}
+         * @param context    the layout context
+         * @return the component containing the rendered {@code object}
+         */
+        @Override
+        public ComponentState apply(IMObject object, PropertySet properties, IMObject parent, LayoutContext context) {
+            Row onHand = RowFactory.create(CELL_SPACING, RowFactory.rightAlign(),
+                                           stockQuantity.getComponent().getLabel(),
+                                           stockQuantity.getComponent().getComponent());
+            Row row = RowFactory.create(WIDE_CELL_SPACING,
+                                        RowFactory.create(CELL_SPACING, quantity.getComponent(), sellingUnits), onHand);
+            addComponent(new ComponentState(productCollectionEditor));
+            addComponent(new ComponentState(row, quantity.getProperty()));
+            if (dispensing != null) {
+                addComponent(new ComponentState(dispensing));
+            }
+            if (investigations != null) {
+                addComponent(new ComponentState(investigations));
+            }
+            if (reminders != null) {
+                addComponent(new ComponentState(reminders));
+            }
+            if (alerts != null) {
+                addComponent(new ComponentState(alerts));
+            }
+            if (isOrdered()) {
+                // the item has been ordered via an HL7 service, the patient cannot be changed
+                addComponent(createComponent(createReadOnly(properties.get(PATIENT)), parent, context));
+            }
+            return super.apply(object, properties, parent, context);
+        }
+    }
+
+    /**
+     * Returns a string containing the current state, for debugging purposes.
+     *
+     * @return a debug string
+     */
+    private String debugString() {
+        return debugString(false, null, null);
+    }
+
+    /**
+     * Returns a string containing the current state, for debugging purposes.
+     *
+     * @param includePrices     if {@code true}, include the fixed and unit product price details
+     * @param fixedProductPrice the fixed product price. May be {@code null}
+     * @param unitProductPrice  the unit product price. May be {@code null}
+     * @return a debug string
+     */
+    private String debugString(boolean includePrices, ProductPrice fixedProductPrice, ProductPrice unitProductPrice) {
+        String priceStr = null;
+        if (includePrices) {
+            String fixedStr = fixedProductPrice != null ? "id=" + fixedProductPrice.getId()
+                                                          + ", price=" + fixedProductPrice.getPrice() : null;
+            String unitStr = unitProductPrice != null ? "id=" + unitProductPrice.getId()
+                                                        + ", price=" + unitProductPrice.getPrice() : null;
+            priceStr = ", fixedProductPrice=[" + fixedStr + "]"
+                       + ", unitProductPrice=[" + unitStr + "]";
+        }
+
+        Product product = getProduct();
+        Party patient = getPatient();
+        String productStr = product != null ? "id=" + product.getId() + ", name=" + product.getName() : null;
+        User user = getLayoutContext().getContext().getUser();
+        String patientStr = (patient != null) ? "id=" + patient.getId() + ", name=" + patient.getName() : null;
+        User clinician = getClinician();
+        return "product=[" + productStr + "]"
+               + ((includePrices) ? priceStr : "")
+               + ", fixedCost=" + getFixedCost() + ", fixedPrice=" + getFixedPrice()
+               + ", unitCost=" + getUnitCost() + ", unitPrice=" + getUnitPrice()
+               + ", quantity=" + getQuantity() + ", discount=" + getProperty(DISCOUNT).getBigDecimal()
+               + ", tax=" + getProperty(TAX).getBigDecimal() + ", total=" + getTotal()
+               + ", clinician=" + (clinician != null ? clinician.getUsername() : null)
+               + ", patient=[" + patientStr + "]"
+               + ", user=" + (user != null ? user.getUsername() : null)
+               + ", act=" + getObject().getObjectReference()
+               + ", parent=" + ((getParent() != null) ? getParent().getObjectReference() : null);
+    }
+
+}