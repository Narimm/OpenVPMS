/*
 * Version: 1.0
 *
 * The contents of this file are subject to the OpenVPMS License Version
 * 1.0 (the 'License'); you may not use this file except in compliance with
 * the License. You may obtain a copy of the License at
 * http://www.openvpms.org/license/
 *
 * Software distributed under the License is distributed on an 'AS IS' basis,
 * WITHOUT WARRANTY OF ANY KIND, either express or implied. See the License
 * for the specific language governing rights and limitations under the
 * License.
 *
 * Copyright 2018 (C) OpenVPMS Ltd. All Rights Reserved.
 */

package org.openvpms.web.workspace.customer.charge;

import nextapp.echo2.app.Component;
import nextapp.echo2.app.Label;
import nextapp.echo2.app.Row;
import org.apache.commons.lang.ObjectUtils;
import org.apache.commons.logging.Log;
import org.apache.commons.logging.LogFactory;
import org.openvpms.archetype.rules.finance.account.CustomerAccountArchetypes;
import org.openvpms.archetype.rules.finance.tax.TaxRuleException;
import org.openvpms.archetype.rules.math.MathRules;
import org.openvpms.archetype.rules.product.ProductArchetypes;
import org.openvpms.component.business.domain.im.act.Act;
import org.openvpms.component.business.domain.im.act.FinancialAct;
import org.openvpms.component.business.domain.im.common.Entity;
import org.openvpms.component.business.domain.im.common.EntityRelationship;
import org.openvpms.component.business.domain.im.common.IMObject;
import org.openvpms.component.business.domain.im.common.IMObjectReference;
import org.openvpms.component.business.domain.im.common.Participation;
import org.openvpms.component.business.domain.im.party.Party;
import org.openvpms.component.business.domain.im.product.Product;
import org.openvpms.component.business.domain.im.product.ProductPrice;
import org.openvpms.component.business.domain.im.security.User;
import org.openvpms.component.business.service.archetype.ArchetypeServiceException;
import org.openvpms.component.business.service.archetype.helper.ActBean;
import org.openvpms.component.business.service.archetype.helper.EntityBean;
import org.openvpms.component.business.service.archetype.helper.TypeHelper;
import org.openvpms.component.exception.OpenVPMSException;
import org.openvpms.component.model.bean.IMObjectBean;
import org.openvpms.web.component.app.Context;
import org.openvpms.web.component.bound.BoundProperty;
import org.openvpms.web.component.im.clinician.ClinicianParticipationEditor;
import org.openvpms.web.component.im.edit.EditDialog;
import org.openvpms.web.component.im.edit.IMObjectCollectionEditorFactory;
import org.openvpms.web.component.im.edit.IMObjectEditor;
import org.openvpms.web.component.im.edit.act.ActRelationshipCollectionEditor;
import org.openvpms.web.component.im.edit.act.ParticipationCollectionEditor;
import org.openvpms.web.component.im.edit.act.ParticipationEditor;
import org.openvpms.web.component.im.edit.act.TemplateProduct;
import org.openvpms.web.component.im.edit.reminder.ReminderEditor;
import org.openvpms.web.component.im.layout.ArchetypeNodes;
import org.openvpms.web.component.im.layout.DefaultLayoutContext;
import org.openvpms.web.component.im.layout.IMObjectLayoutStrategy;
import org.openvpms.web.component.im.layout.LayoutContext;
import org.openvpms.web.component.im.patient.PatientActEditor;
import org.openvpms.web.component.im.patient.PatientParticipationEditor;
import org.openvpms.web.component.im.product.BatchParticipationEditor;
import org.openvpms.web.component.im.product.FixedPriceEditor;
import org.openvpms.web.component.im.product.ProductParticipationEditor;
import org.openvpms.web.component.im.util.IMObjectSorter;
import org.openvpms.web.component.im.util.LookupNameHelper;
import org.openvpms.web.component.im.view.ComponentState;
import org.openvpms.web.component.property.CollectionProperty;
import org.openvpms.web.component.property.Modifiable;
import org.openvpms.web.component.property.ModifiableListener;
import org.openvpms.web.component.property.Property;
import org.openvpms.web.component.property.PropertySet;
import org.openvpms.web.component.property.Validator;
import org.openvpms.web.component.util.ErrorHelper;
import org.openvpms.web.echo.dialog.ConfirmationDialog;
import org.openvpms.web.echo.dialog.PopupDialogListener;
import org.openvpms.web.echo.factory.LabelFactory;
import org.openvpms.web.echo.factory.RowFactory;
import org.openvpms.web.echo.focus.FocusHelper;
import org.openvpms.web.echo.help.HelpContext;
import org.openvpms.web.resource.i18n.Messages;
import org.openvpms.web.workspace.customer.PriceActItemEditor;
import org.openvpms.web.workspace.patient.PatientIdentityEditor;
import org.openvpms.web.workspace.patient.mr.PatientAlertEditor;
import org.openvpms.web.workspace.patient.mr.PatientInvestigationActEditor;
import org.openvpms.web.workspace.patient.mr.PatientMedicationActEditor;
import org.openvpms.web.workspace.patient.mr.PrescriptionMedicationActEditor;
import org.openvpms.web.workspace.patient.mr.Prescriptions;

import java.math.BigDecimal;
import java.util.ArrayList;
import java.util.Collections;
import java.util.Date;
import java.util.HashSet;
import java.util.List;
import java.util.Map;
import java.util.Set;

import static java.math.BigDecimal.ZERO;
import static org.openvpms.archetype.rules.math.MathRules.ONE_HUNDRED;
import static org.openvpms.archetype.rules.product.ProductArchetypes.MEDICATION;
import static org.openvpms.archetype.rules.product.ProductArchetypes.MERCHANDISE;
import static org.openvpms.archetype.rules.product.ProductArchetypes.SERVICE;
import static org.openvpms.archetype.rules.stock.StockArchetypes.STOCK_LOCATION_PARTICIPATION;
import static org.openvpms.web.echo.style.Styles.CELL_SPACING;
import static org.openvpms.web.echo.style.Styles.WIDE_CELL_SPACING;


/**
 * An editor for {@link org.openvpms.component.business.domain.im.act.Act}s which have an archetype of
 * <em>act.customerAccountInvoiceItem</em>,
 * <em>act.customerAccountCreditItem</em>
 * or <em>act.customerAccountCounterItem</em>.
 *
 * @author Tim Anderson
 */
public abstract class CustomerChargeActItemEditor extends PriceActItemEditor {

    /**
     * The product participation editor.
     * <p>
     * This needs to be created outside of the automatic layout, in order to ensure events
     * aren't lost when the layout changes.
     */
    private final ParticipationCollectionEditor productCollectionEditor;

    /**
     * Listener for changes to the quantity.
     */
    private final ModifiableListener quantityListener;

    /**
     * Listener for changes to the medication act.
     */
    private final ModifiableListener dispensingListener;

    /**
     * Listener for changes to the start time.
     */
    private final ModifiableListener startTimeListener;

    /**
     * Listener for changes to the fixed price, quantity and unit price, to update the discount.
     */
    private final ModifiableListener discountListener;

    /**
     * Listener for changes to the total, so the tax amount can be recalculated, and print flag enabled/disabled.
     */
    private final ModifiableListener totalListener;

    /**
     * Listener for changes to the batch.
     */
    private final ModifiableListener batchListener;

    /**
     * The quantity.
     */
    private final Quantity quantity;

    /**
     * The stock on hand.
     */
    private final StockQuantity stockQuantity;

    /**
     * Dispensing act editor. May be {@code null}
     */
    private DispensingActRelationshipCollectionEditor dispensing;

    /**
     * Investigation act editor. May be {@code null}
     */
    private ActRelationshipCollectionEditor investigations;

    /**
     * Reminders act editor. May be {@code null}
     */
    private ActRelationshipCollectionEditor reminders;

    /**
     * Alerts act editor. May be {@code null}
     */
    private ActRelationshipCollectionEditor alerts;

    /**
     * Documents manager. May be {@code null}
     */
    private ChargeItemDocumentManager documents;

    /**
     * Selling units label.
     */
    private Label sellingUnits;

    /**
     * If {@code true}, prompt to use prescriptions.
     */
    private boolean promptForPrescription = true;

    /**
     * If {@code true}, enable medication editing to be cancelled when it is being dispensed from a prescription.
     */
    private boolean cancelPrescription;

    /**
     * The logger.
     */
    private static final Log log = LogFactory.getLog(CustomerChargeActItemEditor.class);

    /**
     * Dispensing node name.
     */
    private static final String DISPENSING = "dispensing";

    /**
     * Reminders node name.
     */
    private static final String REMINDERS = "reminders";

    /**
     * Alerts node name.
     */
    private static final String ALERTS = "alerts";

    /**
     * Returned quantity node name.
     */
    private static final String RETURNED_QUANTITY = "returnedQuantity";

    /**
     * Received quantity node name.
     */
    private static final String RECEIVED_QUANTITY = "receivedQuantity";

    /**
     * Pharmacy order nodes.
     */
    private static final String[] ORDER_NODES = {RECEIVED_QUANTITY, RETURNED_QUANTITY};

    /**
     * Investigations node name.
     */
    private static final String INVESTIGATIONS = "investigations";

    /**
     * The documents node name.
     */
    private static final String DOCUMENTS = "documents";

    /**
     * Fixed cost node name.
     */
    private static final String FIXED_COST = "fixedCost";

    /**
     * Unit cost node name.
     */
    private static final String UNIT_COST = "unitCost";

    /**
     * Tax node name.
     */
    private static final String TAX = "tax";

    /**
     * Total node name.
     */
    private static final String TOTAL = "total";

    /**
     * The print aggregate node name.
     */
    private static final String PRINT_AGGREGATE = "printAggregate";

    /**
     * The stock location node name.
     */
    private static final String STOCK_LOCATION = "stockLocation";

    /**
     * Nodes to use when a product template is selected.
     */
    private static final ArchetypeNodes TEMPLATE_NODES = new ArchetypeNodes().exclude(
            QUANTITY, FIXED_PRICE, UNIT_PRICE, DISCOUNT, CLINICIAN, TOTAL, DISPENSING, INVESTIGATIONS,
            REMINDERS, ALERTS, "batch");

    /**
     * Patient identity node name.
     */
    private static final String PATIENT_IDENTITY = "patientIdentity";


    /**
     * Constructs a {@link CustomerChargeActItemEditor}.
     * <p>
     * This recalculates the tax amount.
     *
     * @param act           the act to edit
     * @param parent        the parent act
     * @param context       the edit context
     * @param layoutContext the layout context
     */
    public CustomerChargeActItemEditor(FinancialAct act, Act parent, CustomerChargeEditContext context,
                                       LayoutContext layoutContext) {
        super(act, parent, context, layoutContext);
        if (!act.isA(CustomerAccountArchetypes.INVOICE_ITEM, CustomerAccountArchetypes.CREDIT_ITEM,
                     CustomerAccountArchetypes.COUNTER_ITEM)) {
            throw new IllegalArgumentException("Invalid act type:" + act.getArchetype());
        }

        Property quantityProperty = getProperty(QUANTITY);
        LayoutContext layout = getLayoutContext();
        quantity = new Quantity(quantityProperty, act, layout);
        stockQuantity = new StockQuantity(act, context.getStock(), layout);
        productCollectionEditor = new ParticipationCollectionEditor(getCollectionProperty(PRODUCT), act, layout);
        addEditor(productCollectionEditor);

        dispensing = createDispensingCollectionEditor();
        investigations = createCollectionEditor(INVESTIGATIONS, act);
        reminders = createCollectionEditor(REMINDERS, act);
        alerts = createAlertsCollectionEditor();
        documents = createDocumentsManager(context.getSaveContext());

        quantityListener = modifiable -> onQuantityChanged();
        dispensingListener = modifiable -> {
            updateQuantity();
            updateBatch();
        };
        if (dispensing != null) {
            dispensing.addModifiableListener(dispensingListener);
            dispensing.setPrescriptions(context.getPrescriptions());
        }

        // register the context to delete acts after everything else has been saved to avoid Hibernate errors.
        ChargeSaveContext saveContext = context.getSaveContext();
        if (dispensing != null) {
            dispensing.getEditor().setRemoveHandler(saveContext);
        }
        if (investigations != null) {
            investigations.getEditor().setRemoveHandler(saveContext);
        }
        if (reminders != null) {
            reminders.getEditor().setRemoveHandler(saveContext);
        }
        if (alerts != null) {
            alerts.getEditor().setRemoveHandler(saveContext);
        }

        sellingUnits = LabelFactory.create();

        if (act.isNew()) {
            // default the act start time to today
            act.setActivityStartTime(new Date());
        }

        calculateTax();

        Product product = getProduct();
        if (product != null) {
            initStockLocation(product);
        }
        ArchetypeNodes nodes = getFilterForProduct(product, updatePrint(product));
        setArchetypeNodes(nodes);

        // add a listener to update the tax amount when the total changes
        totalListener = modifiable -> onTotalChanged();
        getProperty(TOTAL).addModifiableListener(totalListener);

        // add a listener to update the discount amount when the quantity, fixed or unit price changes
        discountListener = this::updateDiscount;
        getProperty(FIXED_PRICE).addModifiableListener(discountListener);
        quantityProperty.addModifiableListener(discountListener);
        getProperty(UNIT_PRICE).addModifiableListener(discountListener);
        quantityProperty.addModifiableListener(quantityListener);

        startTimeListener = modifiable -> updatePatientActsStartTime();
        getProperty(START_TIME).addModifiableListener(startTimeListener);

        batchListener = modifiable -> updateMedicationBatch(getStockLocationRef());
        updateOnHandQuantity();
    }

    /**
     * Sets a product included from a template.
     *
     * @param product  the product. May be {@code null}
     * @param template the template that included the product. May be {@code null}
     */
    @Override
    public void setProduct(TemplateProduct product, Product template) {
        super.setProduct(product, template);
        if (product != null) {
            if (!product.getPrint() && MathRules.isZero(getTotal())) {
                setPrint(false);
            }
        }
    }

    /**
     * Determines if the quantity is a default for a product based on the patient's weight.
     *
     * @return {@code true} if the quantity is a default
     */
    public boolean isDefaultQuantity() {
        return quantity.isDefault();
    }

    /**
     * Returns the total.
     *
     * @return the total
     */
    public BigDecimal getTotal() {
        return getProperty(TOTAL).getBigDecimal(ZERO);
    }

    /**
     * Determines if an order has been placed for the item.
     *
     * @return {@code true} if an order has been placed
     */
    public boolean isOrdered() {
        Property ordered = getProperty("ordered");
        return ordered != null && ordered.getBoolean();
    }

    /**
     * Returns the received quantity.
     *
     * @return the received quantity
     */
    public BigDecimal getReceivedQuantity() {
        Property property = getProperty(RECEIVED_QUANTITY);
        return property != null ? property.getBigDecimal(ZERO) : ZERO;
    }

    /**
     * Sets the received quantity.
     *
     * @param quantity the received quantity
     */
    public void setReceivedQuantity(BigDecimal quantity) {
        Property property = getProperty(RECEIVED_QUANTITY);
        if (property != null) {
            property.setValue(quantity);
        }
    }

    /**
     * Returns the returned quantity.
     *
     * @return the returned quantity
     */
    public BigDecimal getReturnedQuantity() {
        Property property = getProperty(RETURNED_QUANTITY);
        return property != null ? property.getBigDecimal(ZERO) : ZERO;
    }

    /**
     * Sets the returned quantity.
     *
     * @param quantity the returned quantity
     */
    public void setReturnedQuantity(BigDecimal quantity) {
        Property property = getProperty(RETURNED_QUANTITY);
        if (property != null) {
            property.setValue(quantity);
        }
    }

    /**
     * Return any investigations associated with the charge item.
     *
     * @return the investigations
     */
    public List<Act> getInvestigations() {
        return (investigations != null) ? investigations.getActs() : Collections.<Act>emptyList();
    }

    /**
     * Returns the investigation editor given the investigation reference.
     *
     * @param investigationRef the investigation reference
     * @return the corresponding editor, or {@code null} if none is found
     */
    public PatientInvestigationActEditor getInvestigation(IMObjectReference investigationRef) {
        if (investigations != null) {
            for (PatientInvestigationActEditor editor : getInvestigationActEditors()) {
                if (editor.getObject().getObjectReference().equals(investigationRef)) {
                    return editor;
                }
            }
        }
        return null;
    }

    /**
     * Returns the available stock for the product and stock location.
     *
     * @return the available stock, or {@code null} if stock is not being tracked or the product or stock location are
     * unset
     */
    public BigDecimal getStock() {
        return getEditContext().getStock().getAvailableStock((FinancialAct) getObject());
    }

    /**
     * Disposes of the editor.
     * <br/>
     * Once disposed, the behaviour of invoking any method is undefined.
     */
    @Override
    public void dispose() {
        super.dispose();
        if (dispensing != null) {
            dispensing.removeModifiableListener(dispensingListener);
        }

        getProperty(TOTAL).removeModifiableListener(totalListener);
        getProperty(FIXED_PRICE).removeModifiableListener(discountListener);
        getProperty(QUANTITY).removeModifiableListener(discountListener);
        getProperty(UNIT_PRICE).removeModifiableListener(discountListener);
        getProperty(QUANTITY).removeModifiableListener(quantityListener);
        getProperty(START_TIME).removeModifiableListener(startTimeListener);
    }

    /**
     * Validates the object.
     *
     * @param validator the validator
     * @return {@code true} if the object and its descendants are valid otherwise {@code false}
     */
    @Override
    public boolean validate(Validator validator) {
        EditorQueue queue = getEditorQueue();
        return (queue == null || queue.isComplete()) && super.validate(validator);
    }

    /**
     * Sets the popup editor manager.
     *
     * @param queue the popup editor manager
     */
    public void setEditorQueue(EditorQueue queue) {
        getEditContext().setEditorQueue(queue);
    }

    /**
     * Returns the popup editor manager.
     *
     * @return the popup editor manager
     */
    public EditorQueue getEditorQueue() {
        return getEditContext().getEditorQueue();
    }

    /**
     * Returns the prescriptions.
     *
     * @return the prescriptions. May be {@code null}
     */
    public Prescriptions getPrescriptions() {
        return getEditContext().getPrescriptions();
    }

    /**
     * Determines if prescriptions should be prompted for.
     *
     * @param prompt if {@code true}, prompt for prescriptions, otherwise use them automatically
     */
    public void setPromptForPrescriptions(boolean prompt) {
        promptForPrescription = prompt;
    }

    /**
     * Determines if prescription editing may be cancelled.
     *
     * @param cancel if {@code true}, prescription editing may be cancelled
     */
    public void setCancelPrescription(boolean cancel) {
        cancelPrescription = cancel;
    }

    /**
     * Returns the reminders.
     *
     * @return the reminders
     */
    public List<Act> getReminders() {
        return (reminders != null) ? reminders.getCurrentActs() : Collections.<Act>emptyList();
    }

    /**
     * Returns a reference to the stock location.
     *
     * @return the stock location reference, or {@code null} if there is none
     */
    public IMObjectReference getStockLocationRef() {
        return getParticipantRef(STOCK_LOCATION);
    }

    /**
     * Notifies the editor that the product has been ordered via a pharmacy.
     * <p>
     * This refreshes the display to make the patient and product read-only, and display the received and returned
     * nodes if required.
     */
    public void ordered() {
        Product product = getProduct();
        ProductParticipationEditor productEditor = getProductEditor();
        if (productEditor != null) {
            productEditor.setReadOnly(true);
        }
        updateLayout(product, updatePrint(product), true); // need to force redisplay in order to make patient read-only
    }

    /**
     * Returns the edit context.
     *
     * @return the edit context
     */
    @Override
    public CustomerChargeEditContext getEditContext() {
        return (CustomerChargeEditContext) super.getEditContext();
    }

    /**
     * Returns the save context.
     *
     * @return the save context
     */
    public ChargeSaveContext getSaveContext() {
        return getEditContext().getSaveContext();
    }

    /**
     * Updates the on-hand quantity.
     */
    public void updateOnHandQuantity() {
        stockQuantity.refresh();
    }

    /**
     * Updates the discount and checks that it isn't less than the total cost.
     * <p>
     * If so, gives the user the opportunity to remove the discount.
     *
     * @return {@code true} if the discount was updated
     */
    @Override
    protected boolean updateDiscount() {
        boolean updated = super.updateDiscount();
        BigDecimal discount = getProperty(DISCOUNT).getBigDecimal(ZERO);
        if (updated && discount.compareTo(ZERO) != 0) {
            BigDecimal fixedPriceMaxDiscount = getFixedPriceMaxDiscount(null);
            BigDecimal unitPriceMaxDiscount = getUnitPriceMaxDiscount(null);
            if ((fixedPriceMaxDiscount != null && !MathRules.equals(fixedPriceMaxDiscount, ONE_HUNDRED))
                || (unitPriceMaxDiscount != null && !MathRules.equals(unitPriceMaxDiscount, ONE_HUNDRED))) {
                // if there is a fixed and/or unit price maximum discount present, and it is not 100%, check if the
                // sale price is less than the cost price

                BigDecimal quantity = getQuantity();
                BigDecimal fixedCost = getFixedCost();
                BigDecimal fixedPrice = getFixedPrice();
                BigDecimal unitCost = getUnitCost();
                BigDecimal unitPrice = getUnitPrice();
                BigDecimal costPrice = fixedCost.add(unitCost.multiply(quantity));
                BigDecimal salePrice = fixedPrice.add(unitPrice.multiply(quantity));
                if (costPrice.compareTo(salePrice.subtract(discount)) > 0) {
                    ConfirmationDialog dialog = new ConfirmationDialog(Messages.get("customer.charge.discount.title"),
                                                                       Messages.get("customer.charge.discount.message"),
                                                                       ConfirmationDialog.YES_NO);
                    dialog.addWindowPaneListener(new PopupDialogListener() {
                        @Override
                        public void onYes() {
                            getProperty(DISCOUNT).setValue(ZERO);
                            super.onYes();
                        }
                    });
                    getEditorQueue().queue(dialog);
                }
            }
        }
        return updated;
    }

    /**
     * Save any edits.
     * <p>
     * This implementation saves the current object before children, to ensure deletion of child acts
     * don't result in StaleObjectStateException exceptions.
     * <p>
     * This implementation will throw an exception if the product is an <em>product.template</em>.
     * Ideally, the act would be flagged invalid if this is the case, but template expansion only works for valid
     * acts. TODO
     *
     * @throws OpenVPMSException     if the save fails
     * @throws IllegalStateException if the product is a template
     */
    @Override
    protected void doSave() {
        if (log.isDebugEnabled()) {
            log.debug("doSave: state=" + debugString());
        }
        if (getObject().isA(CustomerAccountArchetypes.INVOICE_ITEM)) {
            ChargeSaveContext saveContext = getSaveContext();
            if (saveContext.getHistoryChanges() == null) {
                throw new IllegalStateException("PatientHistoryChanges haven't been registered");
            }
        }
        super.doSave();
        getEditContext().getStock().remove((FinancialAct) getObject());
    }

    /**
     * Returns the dispensing node editor.
     *
     * @return the editor. May be {@code null}
     */
    protected ActRelationshipCollectionEditor getDispensingEditor() {
        return dispensing;
    }

    /**
     * Creates the layout strategy.
     *
     * @param fixedPrice         the fixed price editor
     * @param serviceRatioEditor the service ratio editor
     * @return a new layout strategy
     */
    @Override
    protected IMObjectLayoutStrategy createLayoutStrategy(FixedPriceEditor fixedPrice,
                                                          ServiceRatioEditor serviceRatioEditor) {
        return new CustomerChargeItemLayoutStrategy(fixedPrice, serviceRatioEditor);
    }

    /**
     * Determines if an editor should be disposed on layout change.
     *
     * @param editor the editor
     * @return {@code true} if the editor isn't for dispensing, investigations, or reminders
     */
//    @Override
//    protected boolean disposeOnChangeLayout(Editor editor) {
//        return editor != productCollectionEditor && editor != dispensing && editor != investigations
//               && editor != reminders && editor != alerts && editor != documents
//               && super.disposeOnChangeLayout(editor);
//    }

    /**
     * Invoked when layout has completed.
     */
    @Override
    protected void onLayoutCompleted() {
        super.onLayoutCompleted();
        PatientParticipationEditor patient = getPatientEditor();
        if (patient != null) {
            // add a listener to update the dispensing, investigation and reminder acts when the patient changes
            patient.addModifiableListener(modifiable -> updatePatientActsPatient());
        }

        ClinicianParticipationEditor clinician = getClinicianEditor();
        if (clinician != null) {
            // add a listener to update the dispensing, investigation and reminder acts when the clinician changes
            clinician.addModifiableListener(modifiable -> updatePatientActsClinician());
        }
        updateBatch(getProduct(), getStockLocationRef());

        Prescriptions prescriptions = getPrescriptions();
        PatientMedicationActEditor medicationEditor = getMedicationActEditor();
        if (prescriptions != null && medicationEditor != null) {
            medicationEditor.setPrescriptions(prescriptions);
        }
    }

    /**
     * Invoked when the product is changed, to update prices, dispensing and reminder acts.
     *
     * @param product the product. May be {@code null}
     */
    @Override
    protected void productModified(Product product) {
        getProperty(FIXED_PRICE).removeModifiableListener(discountListener);
        getProperty(QUANTITY).removeModifiableListener(discountListener);
        getProperty(UNIT_PRICE).removeModifiableListener(discountListener);
        getProperty(TOTAL).removeModifiableListener(totalListener);
        super.productModified(product);

        boolean clearDefault = true;
        if (TypeHelper.isA(product, ProductArchetypes.MEDICATION)) {
            Party patient = getPatient();
            if (patient != null) {
                BigDecimal dose = getDose(product, patient);
                if (!MathRules.isZero(dose)) {
                    quantity.setValue(dose, true);
                    clearDefault = false;
                }
            }
        }
        if (clearDefault) {
            // the quantity is not a default for the product, so turn off any highlighting
            quantity.clearDefault();
        }
        Property discount = getProperty(DISCOUNT);
        discount.setValue(ZERO);
        updatePrices(product);

        if (product != null && product.isA(ProductArchetypes.TEMPLATE)) {
            updateSellingUnits(null);
        } else {
            IMObjectReference stockLocation = updateStockLocation(product);
            updateSellingUnits(product);
            updateBatch(product, stockLocation);
        }

        if (log.isDebugEnabled()) {
            log.debug("productModified: " + debugString());
        }

        getProperty(FIXED_PRICE).addModifiableListener(discountListener);
        getProperty(QUANTITY).addModifiableListener(discountListener);
        getProperty(UNIT_PRICE).addModifiableListener(discountListener);
        getProperty(TOTAL).addModifiableListener(totalListener);

        updatePatientMedication(product);
        // NOTE this can update the quantity, if the product is dispensed from a prescription

        updateInvestigations(product);
        updateReminders(product);
        updateAlerts(product);
        updateOnHandQuantity();
        if (product != null) {
            addPatientIdentity(product);
        }
        updateDocuments();

        ProductParticipationEditor productEditor = getProductEditor();
        if (productEditor != null) {
            boolean readOnly = needsReadOnlyProduct();
            productEditor.setReadOnly(readOnly);
        }

        boolean showPrint = updatePrint(product);

        // update the layout if nodes require filtering
        updateLayout(product, showPrint, false);

        notifyProductListener(product);
    }

    /**
     * Invoked when the service ratio is modified.
     */
    @Override
    protected void serviceRatioModified() {
        super.serviceRatioModified();
        updatePrices(getProduct());
    }

    /**
     * Updates prices.
     *
     * @param product the product. May be {@code null}
     */
    protected void updatePrices(Product product) {
        Property fixedPrice = getProperty(FIXED_PRICE);
        Property unitPrice = getProperty(UNIT_PRICE);
        Property fixedCost = getProperty(FIXED_COST);
        Property unitCost = getProperty(UNIT_COST);
        ProductPrice fixedProductPrice = null;
        ProductPrice unitProductPrice = null;
        BigDecimal fixedPriceValue = BigDecimal.ZERO;
        BigDecimal fixedCostValue = BigDecimal.ZERO;
        BigDecimal unitPriceValue = BigDecimal.ZERO;
        BigDecimal unitCostValue = BigDecimal.ZERO;
        if (TypeHelper.isA(product, ProductArchetypes.TEMPLATE)) {
            fixedPrice.setValue(fixedPriceValue);
            unitPrice.setValue(unitPriceValue);
            fixedCost.setValue(fixedCostValue);
            unitCost.setValue(unitCostValue);
        } else {
            if (product != null) {
                fixedProductPrice = getDefaultFixedProductPrice(product);
                unitProductPrice = getDefaultUnitProductPrice(product);
            }

            BigDecimal serviceRatio = getServiceRatio();
            if (fixedProductPrice != null) {
                fixedPriceValue = getPrice(product, fixedProductPrice, serviceRatio);
                fixedCostValue = getCost(fixedProductPrice);
            }
            fixedPrice.setValue(fixedPriceValue);
            fixedCost.setValue(fixedCostValue);

            if (unitProductPrice != null) {
                unitPriceValue = getPrice(product, unitProductPrice, serviceRatio);
                unitCostValue = getCost(unitProductPrice);
            }
            unitPrice.setValue(unitPriceValue);
            unitCost.setValue(unitCostValue);
            updateDiscount();
        }
        updateTaxAmount();

        if (log.isDebugEnabled()) {
            String fixedStr = fixedProductPrice != null ? "id=" + fixedProductPrice.getId()
                                                          + ", price=" + fixedProductPrice.getPrice() : null;
            String unitStr = unitProductPrice != null ? "id=" + unitProductPrice.getId()
                                                        + ", price=" + unitProductPrice.getPrice() : null;
            log.debug("fixedProductPrice=[" + fixedStr + "]" + ", unitProductPrice=[" + unitStr + "]");
        }

    }

    /**
     * Calculates the tax amount.
     *
     * @throws ArchetypeServiceException for any archetype service error
     * @throws TaxRuleException          for any tax error
     */
    protected void calculateTax() {
        Party customer = getCustomer();
        if (customer != null && getProductRef() != null) {
            FinancialAct act = (FinancialAct) getObject();
            BigDecimal previousTax = act.getTaxAmount();
            BigDecimal tax = calculateTax(customer);
            if (tax.compareTo(previousTax) != 0) {
                Property property = getProperty("tax");
                property.refresh();
            }
        }
    }

    /**
     * Returns the product batch participation editor.
     *
     * @return the product batch participation, or {@code null}  if none exists
     */
    protected BatchParticipationEditor getBatchEditor() {
        return getBatchEditor(true);
    }

    /**
     * Returns the product batch participation editor.
     *
     * @param create if {@code true} force creation of the edit components if it hasn't already been done
     * @return the product batch participation, or {@code null} if none exists
     */
    protected BatchParticipationEditor getBatchEditor(boolean create) {
        ParticipationEditor<Entity> editor = getParticipationEditor("batch", create);
        return (BatchParticipationEditor) editor;
    }

    /**
     * Determines if the product is read-only.
     *
     * @return {@code true} if the item has been ordered via an HL7 service, or its a service product with a
     * minimum quantity
     */
    @Override
    protected boolean isProductReadOnly() {
        return isOrdered() || super.isProductReadOnly();
    }

    /**
     * Updates the discount when a property changes.
     *
     * @param modifiable the property
     */
    private void updateDiscount(Modifiable modifiable) {
        if (log.isDebugEnabled() && modifiable instanceof Property) {
            Property property = (Property) modifiable;
            Object value = property.getValue();
            updateDiscount();
            log.debug("Property updated, name=" + property.getName() + ", value=" + value + ", state=" + debugString());
        } else {
            updateDiscount();
        }
    }

    /**
     * Invoked when the total changes.
     */
    private void onTotalChanged() {
        updateTaxAmount();
        Product product = getProduct();
        boolean showPrint = updatePrint(product);
        updateLayout(product, showPrint, false);
    }

    /**
     * Calculates the tax amount.
     */
    private void updateTaxAmount() {
        try {
            calculateTax();
        } catch (OpenVPMSException exception) {
            ErrorHelper.show(exception);
        }
    }

    /**
     * Updates any patient acts with the start time.
     */
    private void updatePatientActsStartTime() {
        Act parent = getObject();
        for (PatientActEditor editor : getMedicationActEditors()) {
            editor.setStartTime(parent.getActivityStartTime());
        }
        for (PatientInvestigationActEditor editor : getInvestigationActEditors()) {
            editor.setStartTime(parent.getActivityStartTime());
        }
        for (ReminderEditor editor : getReminderEditors()) {
            // the reminder due date is mapped to the startTime node, for performance reasons.
            // The due date is calculated relative to the createdTime node (TODO)
            editor.setCreatedTime(parent.getActivityStartTime());
        }
        if (dispensing != null) {
            dispensing.refresh();
        }
        if (investigations != null) {
            investigations.refresh();
        }
        if (reminders != null) {
            reminders.refresh();
        }
        if (alerts != null) {
            alerts.refresh();
        }
    }

    /**
     * Invoked when the product changes to update patient medications.
     * <p>
     * If the new product is a medication and there is:
     * <ul>
     * <li>an existing act, the existing act will be updated.
     * <li>no existing act, a new medication will be created
     * </ul>
     * <p>
     * If the product is null, any existing act will be removed
     *
     * @param product the product. May be {@code null}
     */
    private void updatePatientMedication(Product product) {
        if (dispensing != null) {
            if (TypeHelper.isA(product, ProductArchetypes.MEDICATION)) {
                Set<PrescriptionMedicationActEditor> medicationEditors = getMedicationActEditors();
                if (!medicationEditors.isEmpty()) {
                    // set the product on the existing acts
                    for (PrescriptionMedicationActEditor editor : medicationEditors) {
                        editor.setProduct(product);
                        changePrescription(editor);
                    }
                    dispensing.refresh();
                } else {
                    // add a new medication act
                    Act act = (Act) dispensing.create();
                    if (act != null) {
                        Act prescription = getPrescription();
                        if (prescription != null) {
                            checkUsePrescription(prescription, product, act);
                        } else {
                            createMedicationEditor(product, act);
                        }
                    }
                }
            } else {
                // product is not a medication or is null. Remove any existing act
                for (Act act : dispensing.getCurrentActs()) {
                    dispensing.remove(act);
                }
            }
        }
    }

    /**
     * Returns the prescription for the current patient and product, if one exists.
     *
     * @return the prescription, or {@code null} if none exists
     */
    private Act getPrescription() {
        Party patient = getPatient();
        Product product = getProduct();
        Prescriptions prescriptions = getPrescriptions();
        return prescriptions != null && patient != null && product != null ?
               prescriptions.getPrescription(patient, product) : null;
    }

    /**
     * Determines if a prescription should be dispensed.
     *
     * @param prescription the prescription
     * @param product      the product being dispensed
     * @param medication   the medication act
     */
    private void checkUsePrescription(final Act prescription, final Product product, final Act medication) {
        if (promptForPrescription) {
            ConfirmationDialog dialog = new ConfirmationDialog(Messages.get("customer.charge.prescription.title"),
                                                               Messages.format("customer.charge.prescription.message",
                                                                               product.getName()));
            dialog.addWindowPaneListener(new PopupDialogListener() {
                @Override
                public void onOK() {
                    createPrescriptionMedicationEditor(medication, prescription);
                }

                @Override
                public void onCancel() {
                    createMedicationEditor(product, medication);
                }
            });
            getEditorQueue().queue(dialog);
        } else {
            createPrescriptionMedicationEditor(medication, prescription);
        }
    }

    /**
     * Creates an editor for an <em>act.patientMedication</em> that dispenses a prescription.
     *
     * @param medication   the medication
     * @param prescription the prescription
     */
    private void createPrescriptionMedicationEditor(Act medication, Act prescription) {
        PrescriptionMedicationActEditor editor = dispensing.createEditor(medication, createLayoutContext(medication));
        editor.setPrescription(prescription);
        dispensing.addEdited(editor);
        queuePatientActEditor(editor, false, cancelPrescription, dispensing); // queue editing of the act
    }

    /**
     * Creates an editor for an <em>act.patientMedication</em>.
     *
     * @param product the product
     * @param act     the medication act
     */
    private void createMedicationEditor(Product product, Act act) {
        boolean dispensingLabel = hasDispensingLabel(product);
        IMObjectEditor editor = createEditor(act, dispensing);
        if (editor instanceof PatientMedicationActEditor) {
            PatientMedicationActEditor medicationEditor = (PatientMedicationActEditor) editor;
            medicationEditor.setQuantity(quantity);
            medicationEditor.setPrescriptions(getPrescriptions());
        }
        dispensing.addEdited(editor);
        if (dispensingLabel) {
            // queue editing of the act
            queuePatientActEditor(editor, false, false, dispensing);
        }
    }

    /**
     * Invoked when the product changes to update investigation acts.
     * <p>
     * This removes any existing investigations, and creates new ones, if required.
     *
     * @param product the product. May be {@code null}
     */
    private void updateInvestigations(Product product) {
        if (investigations != null) {
            for (Act act : investigations.getCurrentActs()) {
                investigations.remove(act);
            }
            if (product != null) {
                // add a new investigation act for each investigation type (if any)
                for (Entity investigationType : getInvestigationTypes(product)) {
                    Act act = (Act) investigations.create();
                    if (act != null) {
                        IMObjectEditor editor = createEditor(act, investigations);
                        if (editor instanceof PatientInvestigationActEditor) {
                            PatientInvestigationActEditor investigationEditor = (PatientInvestigationActEditor) editor;
                            investigationEditor.setInvestigationType(investigationType);
                            investigationEditor.setProduct(product);
                        }
                        investigations.addEdited(editor);

                        // queue editing of the act
                        queuePatientActEditor(editor, true, false, investigations);
                    }
                }
            }
        }
    }

    /**
     * Invoked when the product changes, to update reminders acts.
     * <p>
     * This removes any existing reminders, and creates new ones, if required.
     *
     * @param product the product. May be {@code null}
     */
    private void updateReminders(Product product) {
        if (reminders != null) {
            for (Act act : reminders.getCurrentActs()) {
                reminders.remove(act);
            }
            if (product != null) {
                Party patient = getPatient();
                Map<Entity, EntityRelationship> reminderTypes = getEditContext().getReminderTypes(product, patient);
                for (Map.Entry<Entity, EntityRelationship> entry : reminderTypes.entrySet()) {
                    Entity reminderType = entry.getKey();
                    EntityRelationship relationship = entry.getValue();
                    Act act = (Act) reminders.create();
                    if (act != null) {
                        IMObjectEditor editor = createEditor(act, reminders);
                        if (editor instanceof ReminderEditor) {
                            ReminderEditor reminder = (ReminderEditor) editor;
                            Date startTime = getStartTime();
                            reminder.setCreatedTime(startTime);
                            reminder.setReminderType(reminderType);
                            reminder.setPatient(patient);
                            reminder.setProduct(product);

                            // marking matching reminders completed are handled via CustomerChargeActEditor.
                            // Need to disable it here to avoid the rule updating other reminders in the invoice.
                            reminder.setMarkMatchingRemindersCompleted(false);

                            // override the due date calculated from the reminder type
                            Date dueDate = getEditContext().getReminderDueDate(startTime, relationship);
                            reminder.setEndTime(dueDate);
                        }
                        reminders.addEdited(editor);
                        IMObjectBean bean = getBean(relationship);
                        boolean interactive = bean.getBoolean("interactive");
                        if (interactive) {
                            // queue editing of the act
                            queuePatientActEditor(editor, true, false, reminders);
                        }
                    }
                }
            }
        }
    }

    /**
     * Invoked when the product changes, to update alert acts.
     * <p>
     * This removes any existing alerts, and creates new ones, if required.
     *
     * @param product the product. May be {@code null}
     */
    private void updateAlerts(Product product) {
        Alerts allAlerts = getEditContext().getAlerts();
        if (alerts != null) {
            for (Act act : alerts.getCurrentActs()) {
                alerts.remove(act);
                allAlerts.remove(act);
            }
            if (product != null) {
                List<Entity> alertTypes = allAlerts.getAlertTypes(product);
                for (Entity alertType : alertTypes) {
                    Party patient = getPatient();
                    if (patient != null && !allAlerts.hasAlert(patient, alertType)) {
                        Act act = (Act) alerts.create();
                        if (act != null) {
                            IMObjectEditor editor = createEditor(act, alerts);
                            if (editor instanceof PatientAlertEditor) {
                                PatientAlertEditor alert = (PatientAlertEditor) editor;
                                alert.getComponent();
                                Date startTime = getStartTime();
                                alert.setStartTime(startTime);
                                alert.setPatient(patient);
                                alert.setAlertType(alertType);
                                alert.setProduct(product);

                                // marking matching alerts completed are handled via CustomerChargeActEditor.
                                // Need to disable it here to avoid the rule updating other alerts in the invoice.
                                alert.setMarkMatchingAlertsCompleted(false);
                            }
                            alerts.addEdited(editor);
                            IMObjectBean bean = getBean(alertType);
                            boolean interactive = bean.getBoolean("interactive");
                            if (interactive) {
                                // queue editing of the act
                                queuePatientActEditor(editor, true, false, alerts);
                            }
                        }
                    }
                }
            }
        }
    }

    /**
     * Updates documents.
     */
    private void updateDocuments() {
        if (documents != null) {
            documents.update();
        }
    }

    /**
     * Creates an act editor, with a new help context.
     *
     * @param act     the act to editor
     * @param editors the editor collection
     * @return the editor
     */
    private IMObjectEditor createEditor(Act act, ActRelationshipCollectionEditor editors) {
        return editors.createEditor(act, createLayoutContext(act));
    }

    /**
     * Creates a layout context for editing an act.
     *
     * @param act the act being edited
     * @return a new layout context
     */
    private LayoutContext createLayoutContext(Act act) {
        LayoutContext context = getLayoutContext();
        return new DefaultLayoutContext(context, context.getHelpContext().topic(act, "edit"));
    }

    /**
     * Invoked when the product changes to update the layout, if required.
     *
     * @param product   the product. May be {@code null}
     * @param showPrint if {@code true}, show the print node
     * @param force     if {@code true}, force a refresh of the display
     */
    private void updateLayout(Product product, boolean showPrint, boolean force) {
        ArchetypeNodes currentNodes = getArchetypeNodes();
        ArchetypeNodes expectedFilter = getFilterForProduct(product, showPrint);
        if (force || !ObjectUtils.equals(currentNodes, expectedFilter)) {
            EditorQueue queue = getEditorQueue();
            Component popupFocus = null;
            Component focus = FocusHelper.getFocus();
            Property focusProperty = null;
            if (queue != null && !queue.isComplete()) {
                popupFocus = focus;
            } else if (focus instanceof BoundProperty) {
                focusProperty = ((BoundProperty) focus).getProperty();
            }
            changeLayout(expectedFilter);  // this can move the focus away from the popups, if any
            if (queue != null && queue.isComplete()) {
                // no current popups, so move focus to the original property if possible, otherwise move it to the
                // product
                if (focusProperty != null) {
                    if (!setFocus(focusProperty)) {
                        moveFocusToProduct();
                    }
                } else {
                    moveFocusToProduct();
                }
            } else {
                // move the focus back to the popup
                FocusHelper.setFocus(popupFocus);
            }
        }
    }

    /**
     * Updates the selling units label.
     *
     * @param product the product. May be {@code null}
     */
    private void updateSellingUnits(Product product) {
        String units = "";
        if (product != null) {
            IMObjectBean bean = getBean(product);
            String node = "sellingUnits";
            if (bean.hasNode(node)) {
                units = LookupNameHelper.getName(product, node);
            }
        }
        sellingUnits.setText(units);
    }

    /**
     * Updates the batch.
     *
     * @param product       the product. May be {@code null}
     * @param stockLocation the stock location. May be {@code null}
     */
    private void updateBatch(Product product, IMObjectReference stockLocation) {
        BatchParticipationEditor batchEditor = getBatchEditor();
        if (batchEditor != null) {
            try {
                batchEditor.removeModifiableListener(batchListener);
                batchEditor.setStockLocation(stockLocation);
                batchEditor.setProduct(product);
                updateMedicationBatch(stockLocation);
            } finally {
                batchEditor.addModifiableListener(batchListener);
            }
        }
    }

    /**
     * Helper to return the investigation types for a product.
     * <p>
     * If there are multiple investigation types, these will be sorted on name.
     *
     * @param product the product
     * @return a list of investigation types
     */
    private List<Entity> getInvestigationTypes(Product product) {
        List<Entity> result = Collections.emptyList();
        EntityBean bean = new EntityBean(product);
        final String node = "investigationTypes";
        if (bean.hasNode(node)) {
            result = bean.getNodeTargetEntities(node);
            Collections.sort(result, IMObjectSorter.getNameComparator(true));
        }
        return result;
    }

    /**
     * Queues an editor for display in a popup dialog.
     * Use this when there may be multiple editors requiring display.
     * <p>
     * NOTE: all objects should be added to the collection prior to them being edited. If they are skipped,
     * they will subsequently be removed. This is necessary as the layout excludes nodes based on elements being
     * present.
     *
     * @param editor     the editor to queue
     * @param skip       if {@code true}, indicates that the editor may be skipped
     * @param cancel     if {@code true}, indicates that the editor may be cancelled
     * @param collection the collection to remove the object from, if the editor is skipped
     */
    private void queuePatientActEditor(final IMObjectEditor editor, boolean skip, boolean cancel,
                                       final ActRelationshipCollectionEditor collection) {
        final EditorQueue queue = getEditorQueue();
        if (queue != null) {
            queue.queue(editor, skip, cancel, (skipped, cancelled) -> {
                if (skipped || cancelled) {
                    collection.remove(editor.getObject());
                }
                if (queue.isComplete()) {
                    moveFocusToProduct();

                    // force the parent collection editor to re-check the validation status of
                    // this editor, in order for the Add button to be enabled.
                    getListeners().notifyListeners(CustomerChargeActItemEditor.this);
                }
            });
        }
    }

    /**
     * Updates the medication quantity from the invoice.
     */
    private void onQuantityChanged() {
        if (dispensing != null && quantity.getValue() != null) {
            dispensing.removeModifiableListener(dispensingListener);
            try {
                PatientMedicationActEditor editor = (PatientMedicationActEditor) dispensing.getCurrentEditor();
                if (editor == null) {
                    List<Act> acts = dispensing.getActs();
                    if (!acts.isEmpty()) {
                        editor = (PatientMedicationActEditor) dispensing.getEditor(acts.get(0));
                    }
                }
                if (editor != null) {
                    editor.setQuantity(quantity);
                    dispensing.refresh();
                }
            } finally {
                dispensing.addModifiableListener(dispensingListener);
            }
        }
        if (quantity.getProperty().isValid()
            && getEditContext().useMinimumQuantities() && getEditContext().overrideMinimumQuantities()) {
            // when the quantity is valid, and minimum quantities are being used, and the user can override minimum
            // quantities, adjust the minimum quantity if required.
            // Setting the quantity to zero disables the minimum
            BigDecimal minimumQuantity = getMinimumQuantity();
            BigDecimal quantity = getQuantity();
            if (!MathRules.isZero(minimumQuantity)
                && (quantity.compareTo(minimumQuantity) < 0 || MathRules.isZero(quantity))) {
                setMinimumQuantity(quantity);
            }
        }
        updateOnHandQuantity();
    }

    /**
     * Updates the invoice quantity when a medication act changes.
     */
    private void updateQuantity() {
        Property property = getProperty(QUANTITY);
        property.removeModifiableListener(quantityListener);
        try {
            if (dispensing != null) {
                Set<Act> acts = new HashSet<>(dispensing.getActs());
                PatientMedicationActEditor current = (PatientMedicationActEditor) dispensing.getCurrentEditor();
                if (current != null) {
                    acts.add(current.getObject());
                }
                if (!acts.isEmpty()) {
                    BigDecimal total = ZERO;
                    for (Act act : acts) {
                        ActBean bean = new ActBean(act);
                        BigDecimal quantity = bean.getBigDecimal(QUANTITY, ZERO);
                        total = total.add(quantity);
                    }
                    setQuantity(total);
                }
                dispensing.refresh();
            }
        } finally {
            property.addModifiableListener(quantityListener);
        }
        updateOnHandQuantity();
    }

    /**
     * Updates the medication batch from the invoice.
     *
     * @param stockLocation the stock location. May be {@code null}
     */
    private void updateMedicationBatch(IMObjectReference stockLocation) {
        BatchParticipationEditor batchEditor = getBatchEditor();
        if (batchEditor != null && dispensing != null) {
            dispensing.removeModifiableListener(dispensingListener);
            try {
                for (PatientMedicationActEditor editor : getMedicationActEditors()) {
                    editor.setBatch(batchEditor.getEntity());
                    editor.setStockLocation(stockLocation);
                }
                dispensing.refresh();
            } finally {
                dispensing.addModifiableListener(dispensingListener);
            }
        }
    }

    /**
     * Updates the batch if the medication batch changes.
     */
    private void updateBatch() {
        BatchParticipationEditor batchEditor = getBatchEditor();
        if (batchEditor != null) {
            batchEditor.removeModifiableListener(batchListener);
            try {
                PatientMedicationActEditor editor = getMedicationActEditor();
                if (editor != null) {
                    batchEditor.setEntity(editor.getBatch());
                }
            } finally {
                batchEditor.addModifiableListener(batchListener);
            }
        }
    }

    /**
     * Updates any child patient acts with the patient.
     */
    private void updatePatientActsPatient() {
        IMObjectReference patient = getPatientRef();
        for (PrescriptionMedicationActEditor editor : getMedicationActEditors()) {
            editor.setPatient(patient);
            changePrescription(editor);
        }
        for (PatientInvestigationActEditor editor : getInvestigationActEditors()) {
            editor.setPatient(patient);
        }
<<<<<<< HEAD
        for (ReminderEditor editor : getReminderEditors()) {
            editor.setPatient(patient);
        }

        // force the documents to be recreated
        updateDocuments();
=======

        updateReminders(getProduct()); // need to recreate the reminders, as they may be for a different species
>>>>>>> b604c7fc
    }

    /**
     * Changes the prescription for an editor, if one is available.
     *
     * @param editor the editor
     */
    private void changePrescription(final PrescriptionMedicationActEditor editor) {
        Act prescription = getPrescription();
        if (prescription != null) {
            final EditorQueue queue = getEditorQueue();
            if (promptForPrescription) {
                Product product = getProduct();
                String title = Messages.get("customer.charge.prescription.title");
                String message = Messages.format("customer.charge.prescription.message", product.getName());
                ConfirmationDialog dialog = new ConfirmationDialog(title, message);
                dialog.addWindowPaneListener(new PopupDialogListener() {
                    @Override
                    public void onOK() {
                        queue.queue(editor, true, cancelPrescription, null);
                    }
                });
                queue.queue(dialog);
            } else {
                queue.queue(editor, true, cancelPrescription, null);
            }
        }
    }

    /**
     * Updates any child patient acts with the clinician.
     */
    private void updatePatientActsClinician() {
        IMObjectReference clinician = getClinicianRef();
        for (PatientActEditor editor : getMedicationActEditors()) {
            editor.setClinician(clinician);
        }
        for (PatientInvestigationActEditor editor : getInvestigationActEditors()) {
            editor.setClinician(clinician);
        }
        updateDocuments();
    }

    /**
     * Returns the medication editor.
     *
     * @return the medication editor, or {@code null} if none exists
     */
    private PrescriptionMedicationActEditor getMedicationActEditor() {
        Set<PrescriptionMedicationActEditor> editors = getMedicationActEditors();
        return !editors.isEmpty() ? editors.iterator().next() : null;
    }

    /**
     * Returns editors for each of the <em>act.patientMedication</em> acts.
     *
     * @return the editors
     */
    private Set<PrescriptionMedicationActEditor> getMedicationActEditors() {
        return getActEditors(dispensing);
    }

    /**
     * Returns the editors for each of the <em>act.patientInvestigation</em> acts.
     *
     * @return the editors
     */
    private Set<PatientInvestigationActEditor> getInvestigationActEditors() {
        return getActEditors(investigations);
    }

    /**
     * Returns the editors for each of the <em>act.patientReminder</em> acts.
     *
     * @return the editors
     */
    private Set<ReminderEditor> getReminderEditors() {
        return getActEditors(reminders);
    }

    /**
     * Returns the act editors for the specified collection editor.
     *
     * @param editors the collection editor. May be {@code null}
     * @return a set of editors
     */
    @SuppressWarnings("unchecked")
    private <T extends IMObjectEditor> Set<T> getActEditors(ActRelationshipCollectionEditor editors) {
        Set<T> result = new HashSet<>();
        if (editors != null) {
            for (Act act : editors.getCurrentActs()) {
                T editor = (T) editors.getEditor(act);
                result.add(editor);
            }
        }
        return result;
    }

    /**
     * Determines if a medication product requires a dispensing label.
     *
     * @param product the product
     * @return {@code true} if the product requires a dispensing label
     */
    private boolean hasDispensingLabel(Product product) {
        IMObjectBean bean = getBean(product);
        return bean.getBoolean("label");
    }

    /**
     * Initialises the stock location if one isn't present and there is a medication or merchandise product.
     * <p>
     * This is required due to a bug where charge quantities of zero would remove the stock location relationship,
     * and prevent subsequent quantity changes would not be reflected in the stock.
     *
     * @param product the product
     */
    private void initStockLocation(Product product) {
        if (TypeHelper.isA(product, MEDICATION, MERCHANDISE)) {
            ActBean bean = new ActBean(getObject());
            Participation participation = bean.getParticipation(STOCK_LOCATION_PARTICIPATION);
            if (participation == null) {
                updateStockLocation(product);
            }
        }
    }

    /**
     * Updates the stock location associated with the product.
     *
     * @param product the new product
     * @return the stock location. May be {@code null}
     */
    private IMObjectReference updateStockLocation(Product product) {
        Party stockLocation = null;
        if (TypeHelper.isA(product, MEDICATION, MERCHANDISE)) {
            stockLocation = getEditContext().getStockLocation(product);
        }
        IMObjectBean bean = getBean(getObject());
        if (stockLocation != null) {
            bean.setTarget(STOCK_LOCATION, stockLocation);
        } else {
            bean.removeValues(STOCK_LOCATION);
        }
        return stockLocation != null ? stockLocation.getObjectReference() : null;
    }

    /**
     * Adds a patient identity for a product, if one is configured.
     * <p>
     * Only one identity will be added, i.e. the quantity is ignored.
     *
     * @param product the product
     */
    private void addPatientIdentity(Product product) {
        Party patient = getPatient();
        if (patient != null && getObject().isA(CustomerAccountArchetypes.INVOICE_ITEM)) {
            IMObjectBean bean = getBean(product);
            if (bean.hasNode(PATIENT_IDENTITY)) {
                String shortName = bean.getString(PATIENT_IDENTITY);
                if (shortName != null) {
                    Context context = getLayoutContext().getContext();
                    HelpContext help = getHelpContext();
                    PatientIdentityEditor editor = PatientIdentityEditor.create(patient, shortName, context, help);
                    if (editor != null) {
                        EditorQueue queue = getEditorQueue();
                        EditDialog dialog = editor.edit(true);
                        queue.queue(dialog);
                    }
                }
            }
        }
    }

    /**
     * Returns the value of the cost node of a price.
     *
     * @param price the product price
     * @return the cost
     */
    private BigDecimal getCost(ProductPrice price) {
        IMObjectBean bean = getBean(price);
        return bean.getBigDecimal("cost", ZERO);
    }

    /**
     * Returns a node filter for the specified product reference.
     * <p>
     * This excludes:
     * <ul>
     * <li>the dispensing node if the product isn't a <em>product.medication</em>
     * <li>the investigations node if the product isn't a <em>product.medication</em>, <em>product.merchandise</em>,
     * or <em>product.service</em>
     * <li>the reminders node is excluded if there are no reminders present.
     * <li>the alerts node is excluded if there are no alerts present.
     * <li>the discount node, if discounts are disabled</li>
     * </ul>
     *
     * @param product   the product. May be {@code null}
     * @param showPrint if {@code true} show the print node
     * @return a node filter for the product. If {@code null}, no nodes require filtering
     */
    private ArchetypeNodes getFilterForProduct(Product product, boolean showPrint) {
        ArchetypeNodes result = null;
        if (TypeHelper.isA(product, ProductArchetypes.TEMPLATE)) {
            result = TEMPLATE_NODES;
        } else {
            List<String> filter = new ArrayList<>();
            filter.add(DISPENSING);
            filter.add(INVESTIGATIONS);
            filter.add(REMINDERS);
            filter.add(ALERTS);
            if (disableDiscounts()) {
                filter.add(DISCOUNT);
            }
            boolean medication = TypeHelper.isA(product, MEDICATION);
            if (medication) {
                filter.remove(DISPENSING);
            }
            if (medication || TypeHelper.isA(product, MERCHANDISE, SERVICE)) {
                filter.remove(INVESTIGATIONS);
            }
            if (reminders != null && !reminders.getCollection().isEmpty()) {
                filter.remove(REMINDERS);
            }
            if (alerts != null && alerts.getCollection().isEmpty()) {
                filter.remove(ALERTS);
            }
            if (!filter.isEmpty()) {
                result = new ArchetypeNodes().exclude(filter);
            }
            if (showPrint) {
                if (result == null) {
                    result = new ArchetypeNodes();
                }
                result.simple(PRINT).order(PRINT, TAX);
            }
            if (isOrdered() && hasReceivedOrReturnedQuantity()) {
                if (result == null) {
                    result = new ArchetypeNodes();
                }
                result.simple(ORDER_NODES);
            }
            if (showServiceRatio()) {
                if (result == null) {
                    result = new ArchetypeNodes();
                }
                result.hidden(true).simple(SERVICE_RATIO);
            }
        }
        return result;
    }

    /**
     * Determines if there is a received or returned quantity set.
     *
     * @return {@code true} if there is a received or returned quantity set
     */
    private boolean hasReceivedOrReturnedQuantity() {
        Property received = getProperty(RECEIVED_QUANTITY);
        Property returned = getProperty(RETURNED_QUANTITY);
        return (received != null && received.getBigDecimal() != null)
               || (returned != null && returned.getBigDecimal() != null);
    }

    /**
     * Updates the print flag when the product or total changes.
     *
     * @param product the product. May be {@code null}
     * @return {@code true} if the print flag should be shown
     */
    private boolean updatePrint(Product product) {
        boolean result = false;
        if (product != null) {
            BigDecimal total = getTotal();
            result = MathRules.equals(total, ZERO);
            if (result) {
                Product template = getTemplate();
                if (template != null) {
                    IMObjectBean bean = getBean(template);
                    result = !bean.getBoolean(PRINT_AGGREGATE);
                }
            } else {
                setPrint(true);
            }
        }
        return result;
    }

    /**
     * Helper to create a collection editor for an act relationship node, if the node exists.
     * <p>
     * The returned editor is configured to not exclude default value objects.
     *
     * @param name the collection node name
     * @param act  the act
     * @return the collection editor, or {@code null} if the node doesn't exist
     */
    private ActRelationshipCollectionEditor createCollectionEditor(String name, Act act) {
        ActRelationshipCollectionEditor editor = null;
        CollectionProperty collection = (CollectionProperty) getProperty(name);
        if (collection != null && !collection.isHidden()) {
            editor = (ActRelationshipCollectionEditor) IMObjectCollectionEditorFactory.create(
                    collection, act, new DefaultLayoutContext(getLayoutContext())); // wrap to increase depth
            editor.setExcludeDefaultValueObject(false);
            addEditor(editor);
        }
        return editor;
    }

    /**
     * Creates an editor for the "dispensing" node.
     *
     * @return a new editor
     */
    private DispensingActRelationshipCollectionEditor createDispensingCollectionEditor() {
        DispensingActRelationshipCollectionEditor editor = null;
        CollectionProperty collection = (CollectionProperty) getProperty("dispensing");
        if (collection != null && !collection.isHidden()) {
            editor = new DispensingActRelationshipCollectionEditor(collection, getObject(),
                                                                   new DefaultLayoutContext(getLayoutContext()));
            addEditor(editor);
        }
        return editor;
    }

    /**
     * Creates an editor for the "alerts" node.
     *
     * @return a new editor
     */
    private ActRelationshipCollectionEditor createAlertsCollectionEditor() {
        AlertActRelationshipCollectionEditor editor = null;
        CollectionProperty collection = (CollectionProperty) getProperty(ALERTS);
        if (collection != null && !collection.isHidden()) {
            editor = new AlertActRelationshipCollectionEditor(collection, getObject(),
                                                              new DefaultLayoutContext(getLayoutContext()));
            editor.setAlerts(getEditContext().getAlerts());
            addEditor(editor);
        }
        return editor;
    }

    /**
     * Creates a documents manager.
     *
     * @param saveContext the save context
     * @return a new documents manager
     */
    private ChargeItemDocumentManager createDocumentsManager(ChargeSaveContext saveContext) {
        ChargeItemDocumentManager result = null;
        CollectionProperty property = getCollectionProperty(DOCUMENTS);
        if (property != null) {
            result = new ChargeItemDocumentManager(this, property, saveContext, getLayoutContext());
            addEditor(result);
        }
        return result;
    }

    /**
     * Returns a string containing the current state, for debugging purposes.
     *
     * @return a debug string
     */
    private String debugString() {
        Product product = getProduct();
        Party patient = getPatient();
        String productStr = product != null ? "id=" + product.getId() + ", name=" + product.getName() : null;
        User user = getLayoutContext().getContext().getUser();
        String patientStr = (patient != null) ? "id=" + patient.getId() + ", name=" + patient.getName() : null;
        User clinician = getClinician();
        return "product=[" + productStr + "]"
               + ", fixedCost=" + getFixedCost() + ", fixedPrice=" + getFixedPrice()
               + ", unitCost=" + getUnitCost() + ", unitPrice=" + getUnitPrice()
               + ", serviceRatio=" + getServiceRatio() + ", quantity=" + getQuantity()
               + ", discount=" + getProperty(DISCOUNT).getBigDecimal()
               + ", tax=" + getProperty(TAX).getBigDecimal() + ", total=" + getTotal()
               + ", clinician=" + (clinician != null ? clinician.getUsername() : null)
               + ", patient=[" + patientStr + "]"
               + ", user=" + (user != null ? user.getUsername() : null)
               + ", act=" + getObject().getObjectReference()
               + ", parent=" + ((getParent() != null) ? getParent().getObjectReference() : null);
    }

    protected class CustomerChargeItemLayoutStrategy extends PriceItemLayoutStrategy {

        public CustomerChargeItemLayoutStrategy(FixedPriceEditor fixedPrice, ServiceRatioEditor serviceRatio) {
            super(fixedPrice, serviceRatio);
        }

        /**
         * Apply the layout strategy.
         * <p>
         * This renders an object in a {@code Component}, using a factory to create the child components.
         *
         * @param object     the object to apply
         * @param properties the object's properties
         * @param parent     the parent object. May be {@code null}
         * @param context    the layout context
         * @return the component containing the rendered {@code object}
         */
        @Override
        public ComponentState apply(IMObject object, PropertySet properties, IMObject parent, LayoutContext context) {
            Row onHand = RowFactory.create(CELL_SPACING, RowFactory.rightAlign(),
                                           stockQuantity.getComponent().getLabel(),
                                           stockQuantity.getComponent().getComponent());
            Row row = RowFactory.create(WIDE_CELL_SPACING,
                                        RowFactory.create(CELL_SPACING, quantity.getComponent(), sellingUnits), onHand);
            addComponent(new ComponentState(productCollectionEditor));
            addComponent(new ComponentState(row, quantity.getProperty()));
            if (dispensing != null) {
                addComponent(new ComponentState(dispensing));
            }
            if (investigations != null) {
                addComponent(new ComponentState(investigations));
            }
            if (reminders != null) {
                addComponent(new ComponentState(reminders));
            }
            if (alerts != null) {
                addComponent(new ComponentState(alerts));
            }
            if (isOrdered()) {
                // the item has been ordered via an HL7 service, the patient cannot be changed
                addComponent(createComponent(createReadOnly(properties.get(PATIENT)), parent, context));
            }
            return super.apply(object, properties, parent, context);
        }
    }

}
<|MERGE_RESOLUTION|>--- conflicted
+++ resolved
@@ -1560,17 +1560,14 @@
         for (PatientInvestigationActEditor editor : getInvestigationActEditors()) {
             editor.setPatient(patient);
         }
-<<<<<<< HEAD
         for (ReminderEditor editor : getReminderEditors()) {
             editor.setPatient(patient);
         }
 
         // force the documents to be recreated
         updateDocuments();
-=======
 
         updateReminders(getProduct()); // need to recreate the reminders, as they may be for a different species
->>>>>>> b604c7fc
     }
 
     /**
@@ -2001,4 +1998,4 @@
         }
     }
 
-}
+}