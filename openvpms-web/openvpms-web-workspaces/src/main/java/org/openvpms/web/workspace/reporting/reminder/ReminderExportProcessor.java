--- conflicted
+++ resolved
@@ -1,142 +1,139 @@
-/*
- * Version: 1.0
- *
- * The contents of this file are subject to the OpenVPMS License Version
- * 1.0 (the 'License'); you may not use this file except in compliance with
- * the License. You may obtain a copy of the License at
- * http://www.openvpms.org/license/
- *
- * Software distributed under the License is distributed on an 'AS IS' basis,
- * WITHOUT WARRANTY OF ANY KIND, either express or implied. See the License
- * for the specific language governing rights and limitations under the
- * License.
- *
- * Copyright 2016 (C) OpenVPMS Ltd. All Rights Reserved.
- */
-
-package org.openvpms.web.workspace.reporting.reminder;
-
-import org.openvpms.archetype.rules.patient.reminder.ReminderEvent;
-import org.openvpms.archetype.rules.patient.reminder.ReminderExporter;
-import org.openvpms.component.business.domain.im.document.Document;
-import org.openvpms.component.system.common.exception.OpenVPMSException;
-import org.openvpms.web.component.app.Context;
-import org.openvpms.web.echo.servlet.DownloadServlet;
-import org.openvpms.web.resource.i18n.Messages;
-import org.openvpms.web.system.ServiceHelper;
-
-import java.util.Date;
-import java.util.List;
-
-
-/**
- * Processor that exports reminders to CSV.
- *
- * @author Tim Anderson
- */
-public class ReminderExportProcessor extends AbstractReminderBatchProcessor {
-<<<<<<< HEAD
-=======
-
-    /**
-     * The context.
-     */
-    private final Context context;
-
-    /**
-     * The logger.
-     */
-    private final ReminderCommunicationLogger logger;
-
->>>>>>> 5b449415
-
-    /**
-     * Constructs a {@link ReminderExportProcessor}.
-     *
-     * @param reminders  the reminders
-     * @param statistics the reminder statistics
-     * @param context    the context
-     * @param logger     if specified, log exported reminders
-     */
-    public ReminderExportProcessor(List<List<ReminderEvent>> reminders, Statistics statistics, Context context,
-                                   ReminderCommunicationLogger logger) {
-        super(reminders, statistics);
-        this.context = context;
-        this.logger = logger;
-    }
-
-    /**
-     * The processor title.
-     *
-     * @return the processor title
-     */
-    public String getTitle() {
-        return Messages.get("reporting.reminder.run.export");
-    }
-
-    /**
-     * Processes the batch.
-     */
-    public void process() {
-        List<ReminderEvent> reminders = getReminders();
-        if (!reminders.isEmpty()) {
-            try {
-                ReminderExporter exporter = ServiceHelper.getBean(ReminderExporter.class);
-                Document document = exporter.export(reminders);
-                DownloadServlet.startDownload(document);
-                updateReminders();
-                notifyCompleted();
-            } catch (OpenVPMSException exception) {
-                notifyError(exception);
-            }
-        } else {
-            notifyCompleted();
-        }
-    }
-
-    /**
-     * Restarts processing.
-     */
-    public void restart() {
-        // no-op
-    }
-
-    /**
-     * Updates a reminder.
-     *
-     * @param reminder the reminder to update
-     * @param date     the last-sent date
-     * @return {@code true} if the reminder was updated
-     */
-    @Override
-    protected boolean updateReminder(ReminderEvent reminder, Date date) {
-        boolean updated = super.updateReminder(reminder, date);
-        if (updated && logger != null) {
-            logger.logExport(reminder, context.getLocation());
-        }
-        return updated;
-    }
-
-    /**
-     * Notifies the listener (if any) of processing completion.
-     */
-    @Override
-    protected void notifyCompleted() {
-        setStatus(Messages.get("reporting.reminder.export.status.end"));
-        super.notifyCompleted();
-    }
-
-    /**
-     * Invoked if an error occurs processing the batch.
-     * <p/>
-     * Sets the error message on each reminder, and notifies any listener.
-     *
-     * @param exception the cause
-     */
-    @Override
-    protected void notifyError(Throwable exception) {
-        setStatus(Messages.get("reporting.reminder.export.status.failed"));
-        super.notifyError(exception);
-    }
-
-}
+/*
+ * Version: 1.0
+ *
+ * The contents of this file are subject to the OpenVPMS License Version
+ * 1.0 (the 'License'); you may not use this file except in compliance with
+ * the License. You may obtain a copy of the License at
+ * http://www.openvpms.org/license/
+ *
+ * Software distributed under the License is distributed on an 'AS IS' basis,
+ * WITHOUT WARRANTY OF ANY KIND, either express or implied. See the License
+ * for the specific language governing rights and limitations under the
+ * License.
+ *
+ * Copyright 2016 (C) OpenVPMS Ltd. All Rights Reserved.
+ */
+
+package org.openvpms.web.workspace.reporting.reminder;
+
+import org.openvpms.archetype.rules.patient.reminder.ReminderEvent;
+import org.openvpms.archetype.rules.patient.reminder.ReminderExporter;
+import org.openvpms.component.business.domain.im.document.Document;
+import org.openvpms.component.system.common.exception.OpenVPMSException;
+import org.openvpms.web.component.app.Context;
+import org.openvpms.web.echo.servlet.DownloadServlet;
+import org.openvpms.web.resource.i18n.Messages;
+import org.openvpms.web.system.ServiceHelper;
+
+import java.util.Date;
+import java.util.List;
+
+
+/**
+ * Processor that exports reminders to CSV.
+ *
+ * @author Tim Anderson
+ */
+public class ReminderExportProcessor extends AbstractReminderBatchProcessor {
+
+    /**
+     * The context.
+     */
+    private final Context context;
+
+    /**
+     * The logger.
+     */
+    private final ReminderCommunicationLogger logger;
+
+
+    /**
+     * Constructs a {@link ReminderExportProcessor}.
+     *
+     * @param reminders  the reminders
+     * @param statistics the reminder statistics
+     * @param context    the context
+     * @param logger     if specified, log exported reminders
+     */
+    public ReminderExportProcessor(List<List<ReminderEvent>> reminders, Statistics statistics, Context context,
+                                   ReminderCommunicationLogger logger) {
+        super(reminders, statistics);
+        this.context = context;
+        this.logger = logger;
+    }
+
+    /**
+     * The processor title.
+     *
+     * @return the processor title
+     */
+    public String getTitle() {
+        return Messages.get("reporting.reminder.run.export");
+    }
+
+    /**
+     * Processes the batch.
+     */
+    public void process() {
+        List<ReminderEvent> reminders = getReminders();
+        if (!reminders.isEmpty()) {
+            try {
+                ReminderExporter exporter = ServiceHelper.getBean(ReminderExporter.class);
+                Document document = exporter.export(reminders);
+                DownloadServlet.startDownload(document);
+                updateReminders();
+                notifyCompleted();
+            } catch (OpenVPMSException exception) {
+                notifyError(exception);
+            }
+        } else {
+            notifyCompleted();
+        }
+    }
+
+    /**
+     * Restarts processing.
+     */
+    public void restart() {
+        // no-op
+    }
+
+    /**
+     * Updates a reminder.
+     *
+     * @param reminder the reminder to update
+     * @param date     the last-sent date
+     * @return {@code true} if the reminder was updated
+     */
+    @Override
+    protected boolean updateReminder(ReminderEvent reminder, Date date) {
+        boolean updated = super.updateReminder(reminder, date);
+        if (updated && logger != null) {
+            logger.logExport(reminder, context.getLocation());
+        }
+        return updated;
+    }
+
+    /**
+     * Notifies the listener (if any) of processing completion.
+     */
+    @Override
+    protected void notifyCompleted() {
+        setStatus(Messages.get("reporting.reminder.export.status.end"));
+        super.notifyCompleted();
+    }
+
+    /**
+     * Invoked if an error occurs processing the batch.
+     * <p/>
+     * Sets the error message on each reminder, and notifies any listener.
+     *
+     * @param exception the cause
+     */
+    @Override
+    protected void notifyError(Throwable exception) {
+        setStatus(Messages.get("reporting.reminder.export.status.failed"));
+        super.notifyError(exception);
+    }
+
+}