/*
 * Version: 1.0
 *
 * The contents of this file are subject to the OpenVPMS License Version
 * 1.0 (the 'License'); you may not use this file except in compliance with
 * the License. You may obtain a copy of the License at
 * http://www.openvpms.org/license/
 *
 * Software distributed under the License is distributed on an 'AS IS' basis,
 * WITHOUT WARRANTY OF ANY KIND, either express or implied. See the License
 * for the specific language governing rights and limitations under the
 * License.
 *
 * Copyright 2016 (C) OpenVPMS Ltd. All Rights Reserved.
 */

package org.openvpms.web.workspace.workflow.checkout;

import org.openvpms.archetype.rules.workflow.ScheduleArchetypes;
import org.openvpms.component.business.domain.im.act.Act;
import org.openvpms.component.business.domain.im.common.Entity;
import org.openvpms.component.business.domain.im.common.IMObject;
import org.openvpms.web.component.app.LocalContext;
import org.openvpms.web.component.im.edit.IMObjectEditor;
import org.openvpms.web.component.im.layout.DefaultLayoutContext;
import org.openvpms.web.component.im.layout.LayoutContext;
import org.openvpms.web.component.workflow.DefaultTaskContext;
import org.openvpms.web.component.workflow.EditIMObjectTask;
import org.openvpms.web.component.workflow.TaskContext;
import org.openvpms.web.component.workflow.Tasks;
import org.openvpms.web.echo.help.HelpContext;
import org.openvpms.web.workspace.workflow.worklist.FollowUpTaskEditor;

import java.util.List;

/**
 * Displays a dialog to create a follow-up task, if follow-up work lists are configured.
 *
 * @author Tim Anderson
 */
public class FollowUpTask extends Tasks {

    /**
     * The work lists.
     */
    private List<Entity> workLists;

    /**
     * Constructs a {@link FollowUpTask}.
     *
     * @param help the help context
     */
    public FollowUpTask(HelpContext help) {
        super(help);
    }

    /**
     * Initialise any tasks.
     *
     * @param context the task context
     */
    @Override
    protected void initialise(TaskContext context) {
        workLists = FollowUpTaskEditor.getWorkLists(context);
        if (!workLists.isEmpty()) {
            addTask(new AddFollowUpTask());
        }
    }

    private class AddFollowUpTask extends EditIMObjectTask {

        public AddFollowUpTask() {
            super(ScheduleArchetypes.TASK, true);
            setRequired(false);
            setSkip(true);
        }

        /**
         * Starts the task.
         *
         * @param context the task context
         */
        @Override
        public void start(TaskContext context) {
<<<<<<< HEAD
            // copy the context so that the follow-up act isn't added to the global task context
=======
            // copy the context so that the follow-up act isn't added to the global task context, interfering with
            // the check-out task act
>>>>>>> 97d625a8
            TaskContext copy = new DefaultTaskContext(new LocalContext(context), context.getHelpContext());
            super.start(copy);
        }

        /**
         * Creates a new editor for an object.
         *
         * @param object  the object to edit
         * @param context the task context
         * @return a new editor
         */
        @Override
        protected IMObjectEditor createEditor(IMObject object, TaskContext context) {
            LayoutContext layout = new DefaultLayoutContext(true, context, context.getHelpContext());
            return new FollowUpTaskEditor((Act) object, workLists, layout);
        }
    }
}
<|MERGE_RESOLUTION|>--- conflicted
+++ resolved
@@ -1,108 +1,104 @@
-/*
- * Version: 1.0
- *
- * The contents of this file are subject to the OpenVPMS License Version
- * 1.0 (the 'License'); you may not use this file except in compliance with
- * the License. You may obtain a copy of the License at
- * http://www.openvpms.org/license/
- *
- * Software distributed under the License is distributed on an 'AS IS' basis,
- * WITHOUT WARRANTY OF ANY KIND, either express or implied. See the License
- * for the specific language governing rights and limitations under the
- * License.
- *
- * Copyright 2016 (C) OpenVPMS Ltd. All Rights Reserved.
- */
-
-package org.openvpms.web.workspace.workflow.checkout;
-
-import org.openvpms.archetype.rules.workflow.ScheduleArchetypes;
-import org.openvpms.component.business.domain.im.act.Act;
-import org.openvpms.component.business.domain.im.common.Entity;
-import org.openvpms.component.business.domain.im.common.IMObject;
-import org.openvpms.web.component.app.LocalContext;
-import org.openvpms.web.component.im.edit.IMObjectEditor;
-import org.openvpms.web.component.im.layout.DefaultLayoutContext;
-import org.openvpms.web.component.im.layout.LayoutContext;
-import org.openvpms.web.component.workflow.DefaultTaskContext;
-import org.openvpms.web.component.workflow.EditIMObjectTask;
-import org.openvpms.web.component.workflow.TaskContext;
-import org.openvpms.web.component.workflow.Tasks;
-import org.openvpms.web.echo.help.HelpContext;
-import org.openvpms.web.workspace.workflow.worklist.FollowUpTaskEditor;
-
-import java.util.List;
-
-/**
- * Displays a dialog to create a follow-up task, if follow-up work lists are configured.
- *
- * @author Tim Anderson
- */
-public class FollowUpTask extends Tasks {
-
-    /**
-     * The work lists.
-     */
-    private List<Entity> workLists;
-
-    /**
-     * Constructs a {@link FollowUpTask}.
-     *
-     * @param help the help context
-     */
-    public FollowUpTask(HelpContext help) {
-        super(help);
-    }
-
-    /**
-     * Initialise any tasks.
-     *
-     * @param context the task context
-     */
-    @Override
-    protected void initialise(TaskContext context) {
-        workLists = FollowUpTaskEditor.getWorkLists(context);
-        if (!workLists.isEmpty()) {
-            addTask(new AddFollowUpTask());
-        }
-    }
-
-    private class AddFollowUpTask extends EditIMObjectTask {
-
-        public AddFollowUpTask() {
-            super(ScheduleArchetypes.TASK, true);
-            setRequired(false);
-            setSkip(true);
-        }
-
-        /**
-         * Starts the task.
-         *
-         * @param context the task context
-         */
-        @Override
-        public void start(TaskContext context) {
-<<<<<<< HEAD
-            // copy the context so that the follow-up act isn't added to the global task context
-=======
-            // copy the context so that the follow-up act isn't added to the global task context, interfering with
-            // the check-out task act
->>>>>>> 97d625a8
-            TaskContext copy = new DefaultTaskContext(new LocalContext(context), context.getHelpContext());
-            super.start(copy);
-        }
-
-        /**
-         * Creates a new editor for an object.
-         *
-         * @param object  the object to edit
-         * @param context the task context
-         * @return a new editor
-         */
-        @Override
-        protected IMObjectEditor createEditor(IMObject object, TaskContext context) {
-            LayoutContext layout = new DefaultLayoutContext(true, context, context.getHelpContext());
-            return new FollowUpTaskEditor((Act) object, workLists, layout);
-        }
-    }
-}
+/*
+ * Version: 1.0
+ *
+ * The contents of this file are subject to the OpenVPMS License Version
+ * 1.0 (the 'License'); you may not use this file except in compliance with
+ * the License. You may obtain a copy of the License at
+ * http://www.openvpms.org/license/
+ *
+ * Software distributed under the License is distributed on an 'AS IS' basis,
+ * WITHOUT WARRANTY OF ANY KIND, either express or implied. See the License
+ * for the specific language governing rights and limitations under the
+ * License.
+ *
+ * Copyright 2016 (C) OpenVPMS Ltd. All Rights Reserved.
+ */
+
+package org.openvpms.web.workspace.workflow.checkout;
+
+import org.openvpms.archetype.rules.workflow.ScheduleArchetypes;
+import org.openvpms.component.business.domain.im.act.Act;
+import org.openvpms.component.business.domain.im.common.Entity;
+import org.openvpms.component.business.domain.im.common.IMObject;
+import org.openvpms.web.component.app.LocalContext;
+import org.openvpms.web.component.im.edit.IMObjectEditor;
+import org.openvpms.web.component.im.layout.DefaultLayoutContext;
+import org.openvpms.web.component.im.layout.LayoutContext;
+import org.openvpms.web.component.workflow.DefaultTaskContext;
+import org.openvpms.web.component.workflow.EditIMObjectTask;
+import org.openvpms.web.component.workflow.TaskContext;
+import org.openvpms.web.component.workflow.Tasks;
+import org.openvpms.web.echo.help.HelpContext;
+import org.openvpms.web.workspace.workflow.worklist.FollowUpTaskEditor;
+
+import java.util.List;
+
+/**
+ * Displays a dialog to create a follow-up task, if follow-up work lists are configured.
+ *
+ * @author Tim Anderson
+ */
+public class FollowUpTask extends Tasks {
+
+    /**
+     * The work lists.
+     */
+    private List<Entity> workLists;
+
+    /**
+     * Constructs a {@link FollowUpTask}.
+     *
+     * @param help the help context
+     */
+    public FollowUpTask(HelpContext help) {
+        super(help);
+    }
+
+    /**
+     * Initialise any tasks.
+     *
+     * @param context the task context
+     */
+    @Override
+    protected void initialise(TaskContext context) {
+        workLists = FollowUpTaskEditor.getWorkLists(context);
+        if (!workLists.isEmpty()) {
+            addTask(new AddFollowUpTask());
+        }
+    }
+
+    private class AddFollowUpTask extends EditIMObjectTask {
+
+        public AddFollowUpTask() {
+            super(ScheduleArchetypes.TASK, true);
+            setRequired(false);
+            setSkip(true);
+        }
+
+        /**
+         * Starts the task.
+         *
+         * @param context the task context
+         */
+        @Override
+        public void start(TaskContext context) {
+            // copy the context so that the follow-up act isn't added to the global task context, interfering with
+            // the check-out task act
+            TaskContext copy = new DefaultTaskContext(new LocalContext(context), context.getHelpContext());
+            super.start(copy);
+        }
+
+        /**
+         * Creates a new editor for an object.
+         *
+         * @param object  the object to edit
+         * @param context the task context
+         * @return a new editor
+         */
+        @Override
+        protected IMObjectEditor createEditor(IMObject object, TaskContext context) {
+            LayoutContext layout = new DefaultLayoutContext(true, context, context.getHelpContext());
+            return new FollowUpTaskEditor((Act) object, workLists, layout);
+        }
+    }
+}