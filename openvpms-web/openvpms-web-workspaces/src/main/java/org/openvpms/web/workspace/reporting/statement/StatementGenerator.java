--- conflicted
+++ resolved
@@ -1,211 +1,207 @@
-/*
- * Version: 1.0
- *
- * The contents of this file are subject to the OpenVPMS License Version
- * 1.0 (the 'License'); you may not use this file except in compliance with
- * the License. You may obtain a copy of the License at
- * http://www.openvpms.org/license/
- *
- * Software distributed under the License is distributed on an 'AS IS' basis,
- * WITHOUT WARRANTY OF ANY KIND, either express or implied. See the License
- * for the specific language governing rights and limitations under the
- * License.
- *
- * Copyright 2014 (C) OpenVPMS Ltd. All Rights Reserved.
- */
-
-package org.openvpms.web.workspace.reporting.statement;
-
-import org.openvpms.archetype.component.processor.ProcessorListener;
-import org.openvpms.archetype.rules.finance.account.CustomerAccountRules;
-import org.openvpms.archetype.rules.finance.account.CustomerBalanceSummaryQuery;
-import org.openvpms.archetype.rules.finance.statement.Statement;
-import org.openvpms.archetype.rules.finance.statement.StatementProcessor;
-import org.openvpms.archetype.rules.finance.statement.StatementProcessorException;
-import org.openvpms.archetype.rules.party.ContactArchetypes;
-import org.openvpms.component.business.domain.im.common.IMObjectReference;
-import org.openvpms.component.business.domain.im.party.Contact;
-import org.openvpms.component.business.domain.im.party.Party;
-import org.openvpms.component.business.service.archetype.ArchetypeServiceException;
-import org.openvpms.component.business.service.archetype.helper.TypeHelper;
-import org.openvpms.component.system.common.exception.OpenVPMSException;
-import org.openvpms.component.system.common.query.ObjectSet;
-import org.openvpms.web.component.app.Context;
-import org.openvpms.web.component.im.util.IMObjectHelper;
-import org.openvpms.web.component.mail.MailContext;
-import org.openvpms.web.echo.help.HelpContext;
-import org.openvpms.web.resource.i18n.Messages;
-import org.openvpms.web.system.ServiceHelper;
-
-import java.math.BigDecimal;
-import java.util.ArrayList;
-import java.util.Date;
-import java.util.List;
-
-
-/**
- * Statement generator.
- *
- * @author Tim Anderson
- */
-class StatementGenerator extends AbstractStatementGenerator {
-
-    /**
-     * The statement processor progress bar.
-     */
-    private StatementProgressBarProcessor progressBarProcessor;
-
-    /**
-     * The processor.
-     */
-    private StatementProcessor processor;
-
-    /**
-     * Constructs a new {@code StatementGenerator} for a single customer.
-     *
-     * @param customer    the customer reference
-     * @param date        the statement date
-     * @param printOnly   if {@code true} only print statements
-     * @param context     the context
-     * @param mailContext the mail context
-     * @param help        the help context
-     */
-    public StatementGenerator(IMObjectReference customer, Date date, boolean printOnly, Context context,
-                              MailContext mailContext, HelpContext help) {
-        super(Messages.get("reporting.statements.run.title"),
-              Messages.get("reporting.statements.run.cancel.title"),
-              Messages.get("reporting.statements.run.cancel.message"),
-              Messages.get("reporting.statements.run.retry.title"), help);
-        List<Party> customers = new ArrayList<Party>();
-        Party party = (Party) IMObjectHelper.getObject(customer, context);
-        if (party != null) {
-            customers.add(party);
-        }
-        init(customers, date, printOnly, context, mailContext, help);
-    }
-
-    /**
-     * Constructs a new {@code StatementGenerator} for statements returned by a query.
-     *
-     * @param query       the query
-     * @param context     the context
-     * @param mailContext the mail context
-     * @param help        the help context
-     */
-    public StatementGenerator(CustomerBalanceQuery query, Context context, MailContext mailContext, HelpContext help) {
-        super(Messages.get("reporting.statements.run.title"),
-              Messages.get("reporting.statements.run.cancel.title"),
-              Messages.get("reporting.statements.run.cancel.message"),
-              Messages.get("reporting.statements.run.retry.title"), help);
-        List<ObjectSet> balances = query.getObjects();
-        List<Party> customers = new ArrayList<Party>();
-        for (ObjectSet set : balances) {
-            BigDecimal balance
-                    = set.getBigDecimal(CustomerBalanceSummaryQuery.BALANCE);
-            if (BigDecimal.ZERO.compareTo(balance) != 0) {
-                // only include customers with non-zero balances
-                IMObjectReference ref = set.getReference(
-                        CustomerBalanceSummaryQuery.CUSTOMER_REFERENCE);
-                Party customer = (Party) IMObjectHelper.getObject(ref, context);
-                if (customer != null) {
-                    customers.add(customer);
-                }
-            }
-        }
-        init(customers, query.getDate(), false, context, mailContext, help);
-    }
-
-    /**
-     * Determines if statements that have been printed should be reprinted.
-     * A statement is printed if the printed flag of its
-     * <em>act.customerAccountOpeningBalance</em> is {@code true}.
-     * Defaults to {@code false}.
-     *
-     * @param reprint if {@code true}, process statements that have been
-     *                printed.
-     */
-    public void setReprint(boolean reprint) {
-        processor.setReprint(reprint);
-    }
-
-    /**
-     * Returns the processor.
-     *
-     * @return the processor
-     */
-    protected StatementProgressBarProcessor getProcessor() {
-        return progressBarProcessor;
-    }
-
-    /**
-     * Initialises this.
-     *
-     * @param customers   the customers to generate statements for
-     * @param date        the statement date
-     * @param printOnly   if {@code true}, only print statements
-     * @param context     the context
-     * @param mailContext the mail context
-     * @param help        the help context
-     * @throws ArchetypeServiceException   for any archetype service error
-     * @throws StatementProcessorException for any statement processor exception
-     */
-    private void init(List<Party> customers, Date date, boolean printOnly, Context context, MailContext mailContext,
-                      HelpContext help) {
-        Party practice = context.getPractice();
-        if (practice == null) {
-            throw new StatementProcessorException(StatementProcessorException.ErrorCode.InvalidConfiguration,
-                                                  "Context has no practice");
-        }
-
-        processor = new StatementProcessor(date, practice, ServiceHelper.getArchetypeService(),
-                                           ServiceHelper.getLookupService(),
-                                           ServiceHelper.getBean(CustomerAccountRules.class));
-        progressBarProcessor = new StatementProgressBarProcessor(processor, customers);
-
-        StatementPrintProcessor printer = new StatementPrintProcessor(progressBarProcessor, getCancelListener(),
-                                                                      practice, context, mailContext, help);
-        if (printOnly) {
-            processor.addListener(printer);
-            printer.setUpdatePrinted(false);
-        } else {
-<<<<<<< HEAD
-            StatementEmailProcessor mailer = new StatementEmailProcessor(ServiceHelper.getMailSender(), practice);
-=======
-            StatementEmailProcessor mailer = new StatementEmailProcessor(ServiceHelper.getMailSender(), address, name,
-                                                                         practice, context);
->>>>>>> f5b6de38
-            processor.addListener(new StatementDelegator(printer, mailer));
-        }
-    }
-
-    private class StatementDelegator implements ProcessorListener<Statement> {
-
-        private ProcessorListener<Statement> printer;
-        private ProcessorListener<Statement> mailer;
-
-        public StatementDelegator(ProcessorListener<Statement> printer,
-                                  ProcessorListener<Statement> mailer) {
-            this.printer = printer;
-            this.mailer = mailer;
-        }
-
-        /**
-         * Process a statement.
-         *
-         * @param statement the statement to process
-         * @throws OpenVPMSException for any error
-         */
-        public void process(Statement statement) {
-            ProcessorListener<Statement> listener = printer;
-            List<Contact> contacts = statement.getContacts();
-            if (contacts.size() >= 1) {
-                Contact contact = contacts.get(0);
-                if (TypeHelper.isA(contact, ContactArchetypes.EMAIL)) {
-                    listener = mailer;
-                }
-            }
-            listener.process(statement);
-        }
-    }
-
-}
+/*
+ * Version: 1.0
+ *
+ * The contents of this file are subject to the OpenVPMS License Version
+ * 1.0 (the 'License'); you may not use this file except in compliance with
+ * the License. You may obtain a copy of the License at
+ * http://www.openvpms.org/license/
+ *
+ * Software distributed under the License is distributed on an 'AS IS' basis,
+ * WITHOUT WARRANTY OF ANY KIND, either express or implied. See the License
+ * for the specific language governing rights and limitations under the
+ * License.
+ *
+ * Copyright 2014 (C) OpenVPMS Ltd. All Rights Reserved.
+ */
+
+package org.openvpms.web.workspace.reporting.statement;
+
+import org.openvpms.archetype.component.processor.ProcessorListener;
+import org.openvpms.archetype.rules.finance.account.CustomerAccountRules;
+import org.openvpms.archetype.rules.finance.account.CustomerBalanceSummaryQuery;
+import org.openvpms.archetype.rules.finance.statement.Statement;
+import org.openvpms.archetype.rules.finance.statement.StatementProcessor;
+import org.openvpms.archetype.rules.finance.statement.StatementProcessorException;
+import org.openvpms.archetype.rules.party.ContactArchetypes;
+import org.openvpms.component.business.domain.im.common.IMObjectReference;
+import org.openvpms.component.business.domain.im.party.Contact;
+import org.openvpms.component.business.domain.im.party.Party;
+import org.openvpms.component.business.service.archetype.ArchetypeServiceException;
+import org.openvpms.component.business.service.archetype.helper.TypeHelper;
+import org.openvpms.component.system.common.exception.OpenVPMSException;
+import org.openvpms.component.system.common.query.ObjectSet;
+import org.openvpms.web.component.app.Context;
+import org.openvpms.web.component.im.util.IMObjectHelper;
+import org.openvpms.web.component.mail.MailContext;
+import org.openvpms.web.echo.help.HelpContext;
+import org.openvpms.web.resource.i18n.Messages;
+import org.openvpms.web.system.ServiceHelper;
+
+import java.math.BigDecimal;
+import java.util.ArrayList;
+import java.util.Date;
+import java.util.List;
+
+
+/**
+ * Statement generator.
+ *
+ * @author Tim Anderson
+ */
+class StatementGenerator extends AbstractStatementGenerator {
+
+    /**
+     * The statement processor progress bar.
+     */
+    private StatementProgressBarProcessor progressBarProcessor;
+
+    /**
+     * The processor.
+     */
+    private StatementProcessor processor;
+
+    /**
+     * Constructs a new {@code StatementGenerator} for a single customer.
+     *
+     * @param customer    the customer reference
+     * @param date        the statement date
+     * @param printOnly   if {@code true} only print statements
+     * @param context     the context
+     * @param mailContext the mail context
+     * @param help        the help context
+     */
+    public StatementGenerator(IMObjectReference customer, Date date, boolean printOnly, Context context,
+                              MailContext mailContext, HelpContext help) {
+        super(Messages.get("reporting.statements.run.title"),
+              Messages.get("reporting.statements.run.cancel.title"),
+              Messages.get("reporting.statements.run.cancel.message"),
+              Messages.get("reporting.statements.run.retry.title"), help);
+        List<Party> customers = new ArrayList<Party>();
+        Party party = (Party) IMObjectHelper.getObject(customer, context);
+        if (party != null) {
+            customers.add(party);
+        }
+        init(customers, date, printOnly, context, mailContext, help);
+    }
+
+    /**
+     * Constructs a new {@code StatementGenerator} for statements returned by a query.
+     *
+     * @param query       the query
+     * @param context     the context
+     * @param mailContext the mail context
+     * @param help        the help context
+     */
+    public StatementGenerator(CustomerBalanceQuery query, Context context, MailContext mailContext, HelpContext help) {
+        super(Messages.get("reporting.statements.run.title"),
+              Messages.get("reporting.statements.run.cancel.title"),
+              Messages.get("reporting.statements.run.cancel.message"),
+              Messages.get("reporting.statements.run.retry.title"), help);
+        List<ObjectSet> balances = query.getObjects();
+        List<Party> customers = new ArrayList<Party>();
+        for (ObjectSet set : balances) {
+            BigDecimal balance
+                    = set.getBigDecimal(CustomerBalanceSummaryQuery.BALANCE);
+            if (BigDecimal.ZERO.compareTo(balance) != 0) {
+                // only include customers with non-zero balances
+                IMObjectReference ref = set.getReference(
+                        CustomerBalanceSummaryQuery.CUSTOMER_REFERENCE);
+                Party customer = (Party) IMObjectHelper.getObject(ref, context);
+                if (customer != null) {
+                    customers.add(customer);
+                }
+            }
+        }
+        init(customers, query.getDate(), false, context, mailContext, help);
+    }
+
+    /**
+     * Determines if statements that have been printed should be reprinted.
+     * A statement is printed if the printed flag of its
+     * <em>act.customerAccountOpeningBalance</em> is {@code true}.
+     * Defaults to {@code false}.
+     *
+     * @param reprint if {@code true}, process statements that have been
+     *                printed.
+     */
+    public void setReprint(boolean reprint) {
+        processor.setReprint(reprint);
+    }
+
+    /**
+     * Returns the processor.
+     *
+     * @return the processor
+     */
+    protected StatementProgressBarProcessor getProcessor() {
+        return progressBarProcessor;
+    }
+
+    /**
+     * Initialises this.
+     *
+     * @param customers   the customers to generate statements for
+     * @param date        the statement date
+     * @param printOnly   if {@code true}, only print statements
+     * @param context     the context
+     * @param mailContext the mail context
+     * @param help        the help context
+     * @throws ArchetypeServiceException   for any archetype service error
+     * @throws StatementProcessorException for any statement processor exception
+     */
+    private void init(List<Party> customers, Date date, boolean printOnly, Context context, MailContext mailContext,
+                      HelpContext help) {
+        Party practice = context.getPractice();
+        if (practice == null) {
+            throw new StatementProcessorException(StatementProcessorException.ErrorCode.InvalidConfiguration,
+                                                  "Context has no practice");
+        }
+
+        processor = new StatementProcessor(date, practice, ServiceHelper.getArchetypeService(),
+                                           ServiceHelper.getLookupService(),
+                                           ServiceHelper.getBean(CustomerAccountRules.class));
+        progressBarProcessor = new StatementProgressBarProcessor(processor, customers);
+
+        StatementPrintProcessor printer = new StatementPrintProcessor(progressBarProcessor, getCancelListener(),
+                                                                      practice, context, mailContext, help);
+        if (printOnly) {
+            processor.addListener(printer);
+            printer.setUpdatePrinted(false);
+        } else {
+            StatementEmailProcessor mailer = new StatementEmailProcessor(ServiceHelper.getMailSender(), practice,
+                                                                         context);
+            processor.addListener(new StatementDelegator(printer, mailer));
+        }
+    }
+
+    private class StatementDelegator implements ProcessorListener<Statement> {
+
+        private ProcessorListener<Statement> printer;
+        private ProcessorListener<Statement> mailer;
+
+        public StatementDelegator(ProcessorListener<Statement> printer,
+                                  ProcessorListener<Statement> mailer) {
+            this.printer = printer;
+            this.mailer = mailer;
+        }
+
+        /**
+         * Process a statement.
+         *
+         * @param statement the statement to process
+         * @throws OpenVPMSException for any error
+         */
+        public void process(Statement statement) {
+            ProcessorListener<Statement> listener = printer;
+            List<Contact> contacts = statement.getContacts();
+            if (contacts.size() >= 1) {
+                Contact contact = contacts.get(0);
+                if (TypeHelper.isA(contact, ContactArchetypes.EMAIL)) {
+                    listener = mailer;
+                }
+            }
+            listener.process(statement);
+        }
+    }
+
+}