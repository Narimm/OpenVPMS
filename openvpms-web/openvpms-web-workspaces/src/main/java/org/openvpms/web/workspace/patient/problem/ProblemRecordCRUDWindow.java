--- conflicted
+++ resolved
@@ -1,481 +1,477 @@
-/*
- * Version: 1.0
- *
- * The contents of this file are subject to the OpenVPMS License Version
- * 1.0 (the 'License'); you may not use this file except in compliance with
- * the License. You may obtain a copy of the License at
- * http://www.openvpms.org/license/
- *
- * Software distributed under the License is distributed on an 'AS IS' basis,
- * WITHOUT WARRANTY OF ANY KIND, either express or implied. See the License
- * for the specific language governing rights and limitations under the
- * License.
- *
- * Copyright 2016 (C) OpenVPMS Ltd. All Rights Reserved.
- */
-
-package org.openvpms.web.workspace.patient.problem;
-
-import nextapp.echo2.app.Column;
-import nextapp.echo2.app.Label;
-import nextapp.echo2.app.RadioButton;
-import nextapp.echo2.app.button.ButtonGroup;
-import nextapp.echo2.app.event.ActionEvent;
-import org.apache.commons.lang.StringUtils;
-import org.openvpms.archetype.rules.patient.PatientArchetypes;
-import org.openvpms.component.business.domain.im.act.Act;
-import org.openvpms.component.business.domain.im.act.ActRelationship;
-import org.openvpms.component.business.domain.im.document.Document;
-import org.openvpms.component.business.domain.im.party.Party;
-import org.openvpms.component.business.service.archetype.helper.TypeHelper;
-import org.openvpms.component.system.common.exception.OpenVPMSException;
-import org.openvpms.component.system.common.query.ArchetypeQuery;
-import org.openvpms.component.system.common.query.Constraints;
-import org.openvpms.component.system.common.query.IMObjectQueryIterator;
-import org.openvpms.web.component.app.Context;
-import org.openvpms.web.component.im.archetype.Archetypes;
-import org.openvpms.web.component.im.print.IMObjectReportPrinter;
-import org.openvpms.web.component.im.print.InteractiveIMPrinter;
-import org.openvpms.web.component.im.report.ContextDocumentTemplateLocator;
-import org.openvpms.web.component.im.report.DocumentTemplateLocator;
-import org.openvpms.web.component.im.util.IMObjectHelper;
-import org.openvpms.web.component.im.util.LookupNameHelper;
-import org.openvpms.web.component.retry.Retryer;
-import org.openvpms.web.component.util.ErrorHelper;
-import org.openvpms.web.echo.button.ButtonSet;
-import org.openvpms.web.echo.dialog.ConfirmationDialog;
-import org.openvpms.web.echo.dialog.PopupDialog;
-import org.openvpms.web.echo.dialog.PopupDialogListener;
-import org.openvpms.web.echo.event.ActionListener;
-import org.openvpms.web.echo.factory.ButtonFactory;
-import org.openvpms.web.echo.factory.ColumnFactory;
-import org.openvpms.web.echo.factory.LabelFactory;
-import org.openvpms.web.echo.help.HelpContext;
-import org.openvpms.web.echo.servlet.DownloadServlet;
-import org.openvpms.web.echo.style.Styles;
-import org.openvpms.web.resource.i18n.Messages;
-import org.openvpms.web.resource.i18n.format.DateFormatter;
-import org.openvpms.web.workspace.patient.PatientMedicalRecordLinker;
-import org.openvpms.web.workspace.patient.history.AbstractPatientHistoryCRUDWindow;
-import org.openvpms.web.workspace.patient.history.PatientHistoryActions;
-
-import static org.openvpms.component.system.common.query.Constraints.eq;
-import static org.openvpms.component.system.common.query.Constraints.join;
-import static org.openvpms.component.system.common.query.Constraints.shortName;
-
-
-/**
- * CRUD Window for patient record acts in 'problem' view.
- *
- * @author Tim Anderson
- */
-public class ProblemRecordCRUDWindow extends AbstractPatientHistoryCRUDWindow {
-
-    /**
-     * The current problem.
-     */
-    private Act problem;
-
-    /**
-     * The query, for printing.
-     */
-    private ProblemQuery query;
-
-
-    /**
-     * Constructs a {@link ProblemRecordCRUDWindow}.
-     *
-     * @param context the context
-     * @param help    the help context
-     */
-    public ProblemRecordCRUDWindow(Context context, HelpContext help) {
-        super(Archetypes.create(PatientArchetypes.CLINICAL_PROBLEM, Act.class,
-                                Messages.get("patient.record.createtype")),
-              PatientHistoryActions.INSTANCE, context, help);
-    }
-
-    /**
-     * Sets the object.
-     *
-     * @param object the object. May be {@code null}
-     */
-    @Override
-    public void setObject(Act object) {
-        super.setObject(object);
-        if (object != null) {
-            if (TypeHelper.isA(object, PatientArchetypes.CLINICAL_PROBLEM)) {
-                setProblem(object);
-            } else if (TypeHelper.isA(object, PatientArchetypes.CLINICAL_EVENT)) {
-                setProblem(null); // can't determine which problem to use.
-            } else {
-                setProblem(getSource(object, PatientArchetypes.CLINICAL_PROBLEM));
-            }
-        }
-    }
-
-    /**
-     * Sets the current patient clinical problem.
-     *
-     * @param problem the current problem. May be {@code null}
-     */
-    public void setProblem(Act problem) {
-        this.problem = problem;
-    }
-
-    /**
-     * Returns the current patient clinical problem.
-     *
-     * @return the current problem. May be {@code null}
-     */
-    public Act getProblem() {
-        return problem;
-    }
-
-    /**
-     * Sets the current query, for printing.
-     *
-     * @param query the query
-     */
-    public void setQuery(ProblemQuery query) {
-        this.query = query;
-    }
-
-    /**
-     * Determines the actions that may be performed on the selected object.
-     *
-     * @return the actions
-     */
-    @Override
-    protected ProblemActions getActions() {
-        return (ProblemActions) super.getActions();
-    }
-
-    /**
-     * Invoked when the 'print' button is pressed.
-     * This implementation prints the current summary list, rather than
-     * the selected item.
-     */
-    @Override
-    protected void onPrint() {
-        if (query != null) {
-            try {
-                Context context = getContext();
-                IMObjectReportPrinter<Act> printer = createPrinter(context);
-                String title = Messages.get("patient.record.problem.print");
-                HelpContext help = getHelpContext().topic(PatientArchetypes.CLINICAL_PROBLEM + "/print");
-                InteractiveIMPrinter<Act> iPrinter = new InteractiveIMPrinter<>(title, printer, context, help);
-                iPrinter.setMailContext(getMailContext());
-                iPrinter.print();
-            } catch (OpenVPMSException exception) {
-                ErrorHelper.show(exception);
-            }
-        }
-    }
-
-    /**
-     * Invoked to preview the problem history.
-     */
-    @Override
-    protected void onPreview() {
-        if (query != null) {
-            try {
-                Context context = getContext();
-                IMObjectReportPrinter<Act> printer = createPrinter(context);
-                Document document = printer.getDocument();
-                DownloadServlet.startDownload(document);
-            } catch (OpenVPMSException exception) {
-                ErrorHelper.show(exception);
-            }
-        }
-    }
-
-    /**
-     * Lays out the buttons.
-     *
-     * @param buttons the button row
-     */
-    @Override
-    protected void layoutButtons(ButtonSet buttons) {
-        super.layoutButtons(buttons);
-        buttons.add(createPrintButton());
-        buttons.add(createExternalEditButton());
-    }
-
-    /**
-     * Enables/disables the buttons that require an object to be selected.
-     *
-     * @param buttons the button set
-     * @param enable  determines if buttons should be enabled
-     */
-    @Override
-    protected void enableButtons(ButtonSet buttons, boolean enable) {
-        super.enableButtons(buttons, enable);
-        enablePrintPreview(buttons, enable);
-    }
-
-    /**
-     * Invoked when the 'new' button is pressed.
-     *
-     * @param archetypes the archetypes
-     */
-    @Override
-    protected void onCreate(Archetypes<Act> archetypes) {
-        if (problem != null) {
-            boolean includeAddendum = false;
-            String defaultShortName = PatientArchetypes.CLINICAL_NOTE;
-            Act selected = getObject();
-            if (TypeHelper.isA(selected, PatientArchetypes.CLINICAL_NOTE, PatientArchetypes.PATIENT_MEDICATION)) {
-                includeAddendum = true;
-                if (getActions().isLocked(selected)) {
-                    defaultShortName = PatientArchetypes.CLINICAL_ADDENDUM;
-                }
-            }
-            // problem is selected, so display all of the possible event item archetypes
-            String[] shortNames = getShortNames(PatientArchetypes.CLINICAL_PROBLEM_ITEM,
-                                                includeAddendum, PatientArchetypes.CLINICAL_PROBLEM);
-            archetypes = new Archetypes<>(shortNames, archetypes.getType(), defaultShortName,
-                                          archetypes.getDisplayName());
-        }
-        super.onCreate(archetypes);
-    }
-
-    /**
-     * Invoked when a new object has been created.
-     * <p/>
-     * If the object is an <em>act.patientClinicalProblem</em>, a dialog will be displayed prompting for the visit
-     * to link it to.
-     *
-     * @param object the new object
-     */
-    @Override
-    protected void onCreated(final Act object) {
-        if (TypeHelper.isA(object, PatientArchetypes.CLINICAL_PROBLEM)) {
-            final Act event = getLatestEvent(getContext().getPatient());
-            if (event != null) {
-                // there is an existing event for the patient. Prompt to add the problem to this visit, or a new one.
-                final VisitSelectionDialog dialog = new VisitSelectionDialog(event, getHelpContext());
-                dialog.addWindowPaneListener(new PopupDialogListener() {
-                    @Override
-                    public void onOK() {
-                        if (dialog.createVisit()) {
-                            createEvent();
-                        } else {
-                            setEvent(event);
-                        }
-                        ProblemRecordCRUDWindow.super.onCreated(object);
-                    }
-                });
-                dialog.show();
-            } else {
-                // there is an no event for the patient. Prompt to create a new one.
-                ConfirmationDialog dialog = new ConfirmationDialog(
-                        Messages.get("patient.record.problem.createVisit.title"),
-                        Messages.get("patient.record.problem.createVisit.message"));
-                dialog.addWindowPaneListener(new PopupDialogListener() {
-                    @Override
-                    public void onOK() {
-                        createEvent();
-                        ProblemRecordCRUDWindow.super.onCreated(object);
-                    }
-                });
-                dialog.show();
-            }
-        } else {
-            super.onCreated(object);
-        }
-    }
-
-    /**
-     * Invoked when the object has been saved.
-     *
-     * @param act   the act
-     * @param isNew determines if the object is a new instance
-     */
-    @Override
-    protected void onSaved(Act act, boolean isNew) {
-        Act problem;
-        if (!TypeHelper.isA(act, PatientArchetypes.CLINICAL_EVENT)) {
-            if (!TypeHelper.isA(act, PatientArchetypes.CLINICAL_PROBLEM)) {
-                problem = getProblem(act);
-            } else {
-                problem = act;
-                act = null;
-            }
-            Act event = getEvent();
-            PatientMedicalRecordLinker linker;
-            Act selected = getObject();
-            if (TypeHelper.isA(act, PatientArchetypes.CLINICAL_ADDENDUM)) {
-                if (!TypeHelper.isA(selected, PatientArchetypes.CLINICAL_ADDENDUM)) {
-                    linker = createMedicalRecordLinker(event, problem, selected, act);
-                } else {
-                    linker = createMedicalRecordLinker(event, problem, null, act);
-                }
-            } else {
-                linker = createMedicalRecordLinker(event, problem, act, null);
-            }
-            Retryer.run(linker);
-        }
-        super.onSaved(act, isNew);
-    }
-
-    /**
-     * Invoked when the object has been deleted.
-     *
-     * @param object the object
-     */
-    @Override
-    protected void onDeleted(Act object) {
-        if (TypeHelper.isA(object, PatientArchetypes.CLINICAL_PROBLEM)) {
-            setProblem(null);
-        }
-        super.onDeleted(object);
-    }
-
-    /**
-     * Creates a printer to print/preview problems.
-     *
-     * @param context the context
-     * @return a new printer
-     */
-    private IMObjectReportPrinter<Act> createPrinter(Context context) {
-        ProblemFilter filter = new ProblemFilter(query.getActItemShortNames(), query.isSortAscending());
-        Iterable<Act> summary = new ProblemHierarchyIterator(query, filter);
-        DocumentTemplateLocator locator = new ContextDocumentTemplateLocator(PatientArchetypes.CLINICAL_PROBLEM,
-                                                                             context);
-        return new IMObjectReportPrinter<>(summary, locator, context);
-    }
-
-    /**
-     * Returns the latest event for a patient.
-     *
-     * @param patient the patient
-     * @return the latest event, or {@code null} if none is found
-     */
-    private Act getLatestEvent(Party patient) {
-        ArchetypeQuery query = new ArchetypeQuery(shortName("e", PatientArchetypes.CLINICAL_EVENT));
-        query.add(join("patient").add(eq("entity", patient)));
-        query.add(Constraints.sort("startTime", false));
-        query.setMaxResults(1);
-        IMObjectQueryIterator<Act> iterator = new IMObjectQueryIterator<>(query);
-        return (iterator.hasNext()) ? iterator.next() : null;
-    }
-
-    /**
-     * Returns the problem associated with an act.
-     * <p/>
-     * If the act has an associated problem, this will be returned, otherwise the current {@link #problem} will
-     * be returned.
-     *
-     * @param act the act
-     * @return the associated event, or {@code null} if none is found and there is no current event
-     */
-    private Act getProblem(Act act) {
-        Act result = getSource(act, PatientArchetypes.CLINICAL_PROBLEM);
-        return result != null ? result : problem;
-    }
-
-    /**
-     * Returns the source of an act with the specified short name.
-     *
-     * @param act       the act
-     * @param shortName the archetype short name
-     * @return the source, or {@code null} if none exists
-     */
-    private Act getSource(Act act, String shortName) {
-        for (ActRelationship relationship : act.getTargetActRelationships()) {
-            if (TypeHelper.isA(relationship.getSource(), shortName)) {
-                return (Act) IMObjectHelper.getObject(relationship.getSource(), getContext());
-            }
-        }
-        return null;
-    }
-
-<<<<<<< HEAD
-    private static class ProblemActions extends PatientHistoryActions {
-
-        public static final ProblemActions INSTANCE = new ProblemActions();
-
-        /**
-         * Determines if an act can be deleted.
-         *
-         * @param act the act to check
-         * @return {@code true} if the act can be deleted
-         */
-        @Override
-        public boolean canDelete(Act act) {
-            return !TypeHelper.isA(act, PatientArchetypes.CLINICAL_EVENT) && super.canDelete(act)
-                   && act.getSourceActRelationships().isEmpty();
-        }
-    }
-
-=======
->>>>>>> 97912f48
-    private static class VisitSelectionDialog extends PopupDialog {
-
-        /**
-         * If selected, indicates to create a new visit.
-         */
-        private final RadioButton newVisit;
-
-        /**
-         * Constructs a {@link VisitSelectionDialog}.
-         *
-         * @param event the existing event
-         * @param help  the help context
-         */
-        public VisitSelectionDialog(Act event, HelpContext help) {
-            super(Messages.get("patient.record.problem.selectVisit.title"), OK_CANCEL, help.subtopic("selectVisit"));
-            setModal(true);
-            ButtonGroup group = new ButtonGroup();
-            ActionListener listener = new ActionListener() {
-                @Override
-                public void onAction(ActionEvent event) {
-                }
-            };
-            RadioButton existingVisit = ButtonFactory.create(null, group, listener);
-            existingVisit.setText(getEventDescription(event));
-            existingVisit.setSelected(true);
-            newVisit = ButtonFactory.create("patient.record.problem.selectVisit.new", group, listener);
-            existingVisit.setGroup(group);
-            newVisit.setGroup(group);
-            existingVisit.addActionListener(listener);
-            newVisit.addActionListener(listener);
-            Label label = LabelFactory.create("patient.record.problem.selectVisit.message");
-            Column column = ColumnFactory.create(Styles.CELL_SPACING, label, existingVisit, newVisit);
-            getLayout().add(ColumnFactory.create(Styles.LARGE_INSET, column));
-        }
-
-        /**
-         * Determines if a new visit should be created.
-         *
-         * @return if {@code true}, create a new visit, otherwise use the existing one
-         */
-        public boolean createVisit() {
-            return newVisit.isSelected();
-        }
-
-        /**
-         * Formats a clinical event description.
-         *
-         * @param act the event
-         * @return the description
-         */
-        private String getEventDescription(Act act) {
-            String result;
-            String title = act.getTitle();
-            String reason = LookupNameHelper.getName(act, "reason");
-            String date = DateFormatter.formatDate(act.getActivityStartTime(), false);
-            if (!StringUtils.isEmpty(reason) && !StringUtils.isEmpty(title)) {
-                result = Messages.format("patient.record.problem.selectVisit.datedReasonAndSummary", date, reason,
-                                         title);
-            } else if (!StringUtils.isEmpty(reason)) {
-                result = Messages.format("patient.record.problem.selectVisit.datedReason", date, reason);
-            } else if (!StringUtils.isEmpty(title)) {
-                result = Messages.format("patient.record.problem.selectVisit.datedReason", date, title);
-            } else {
-                result = date;
-            }
-            return result;
-        }
-    }
-}
+/*
+ * Version: 1.0
+ *
+ * The contents of this file are subject to the OpenVPMS License Version
+ * 1.0 (the 'License'); you may not use this file except in compliance with
+ * the License. You may obtain a copy of the License at
+ * http://www.openvpms.org/license/
+ *
+ * Software distributed under the License is distributed on an 'AS IS' basis,
+ * WITHOUT WARRANTY OF ANY KIND, either express or implied. See the License
+ * for the specific language governing rights and limitations under the
+ * License.
+ *
+ * Copyright 2016 (C) OpenVPMS Ltd. All Rights Reserved.
+ */
+
+package org.openvpms.web.workspace.patient.problem;
+
+import nextapp.echo2.app.Column;
+import nextapp.echo2.app.Label;
+import nextapp.echo2.app.RadioButton;
+import nextapp.echo2.app.button.ButtonGroup;
+import nextapp.echo2.app.event.ActionEvent;
+import org.apache.commons.lang.StringUtils;
+import org.openvpms.archetype.rules.patient.PatientArchetypes;
+import org.openvpms.component.business.domain.im.act.Act;
+import org.openvpms.component.business.domain.im.act.ActRelationship;
+import org.openvpms.component.business.domain.im.document.Document;
+import org.openvpms.component.business.domain.im.party.Party;
+import org.openvpms.component.business.service.archetype.helper.TypeHelper;
+import org.openvpms.component.system.common.exception.OpenVPMSException;
+import org.openvpms.component.system.common.query.ArchetypeQuery;
+import org.openvpms.component.system.common.query.Constraints;
+import org.openvpms.component.system.common.query.IMObjectQueryIterator;
+import org.openvpms.web.component.app.Context;
+import org.openvpms.web.component.im.archetype.Archetypes;
+import org.openvpms.web.component.im.print.IMObjectReportPrinter;
+import org.openvpms.web.component.im.print.InteractiveIMPrinter;
+import org.openvpms.web.component.im.report.ContextDocumentTemplateLocator;
+import org.openvpms.web.component.im.report.DocumentTemplateLocator;
+import org.openvpms.web.component.im.util.IMObjectHelper;
+import org.openvpms.web.component.im.util.LookupNameHelper;
+import org.openvpms.web.component.retry.Retryer;
+import org.openvpms.web.component.util.ErrorHelper;
+import org.openvpms.web.echo.button.ButtonSet;
+import org.openvpms.web.echo.dialog.ConfirmationDialog;
+import org.openvpms.web.echo.dialog.PopupDialog;
+import org.openvpms.web.echo.dialog.PopupDialogListener;
+import org.openvpms.web.echo.event.ActionListener;
+import org.openvpms.web.echo.factory.ButtonFactory;
+import org.openvpms.web.echo.factory.ColumnFactory;
+import org.openvpms.web.echo.factory.LabelFactory;
+import org.openvpms.web.echo.help.HelpContext;
+import org.openvpms.web.echo.servlet.DownloadServlet;
+import org.openvpms.web.echo.style.Styles;
+import org.openvpms.web.resource.i18n.Messages;
+import org.openvpms.web.resource.i18n.format.DateFormatter;
+import org.openvpms.web.workspace.patient.PatientMedicalRecordLinker;
+import org.openvpms.web.workspace.patient.history.AbstractPatientHistoryCRUDWindow;
+import org.openvpms.web.workspace.patient.history.PatientHistoryActions;
+
+import static org.openvpms.component.system.common.query.Constraints.eq;
+import static org.openvpms.component.system.common.query.Constraints.join;
+import static org.openvpms.component.system.common.query.Constraints.shortName;
+
+
+/**
+ * CRUD Window for patient record acts in 'problem' view.
+ *
+ * @author Tim Anderson
+ */
+public class ProblemRecordCRUDWindow extends AbstractPatientHistoryCRUDWindow {
+
+    /**
+     * The current problem.
+     */
+    private Act problem;
+
+    /**
+     * The query, for printing.
+     */
+    private ProblemQuery query;
+
+
+    /**
+     * Constructs a {@link ProblemRecordCRUDWindow}.
+     *
+     * @param context the context
+     * @param help    the help context
+     */
+    public ProblemRecordCRUDWindow(Context context, HelpContext help) {
+        super(Archetypes.create(PatientArchetypes.CLINICAL_PROBLEM, Act.class,
+                                Messages.get("patient.record.createtype")),
+              ProblemActions.INSTANCE, context, help);
+    }
+
+    /**
+     * Sets the object.
+     *
+     * @param object the object. May be {@code null}
+     */
+    @Override
+    public void setObject(Act object) {
+        super.setObject(object);
+        if (object != null) {
+            if (TypeHelper.isA(object, PatientArchetypes.CLINICAL_PROBLEM)) {
+                setProblem(object);
+            } else if (TypeHelper.isA(object, PatientArchetypes.CLINICAL_EVENT)) {
+                setProblem(null); // can't determine which problem to use.
+            } else {
+                setProblem(getSource(object, PatientArchetypes.CLINICAL_PROBLEM));
+            }
+        }
+    }
+
+    /**
+     * Sets the current patient clinical problem.
+     *
+     * @param problem the current problem. May be {@code null}
+     */
+    public void setProblem(Act problem) {
+        this.problem = problem;
+    }
+
+    /**
+     * Returns the current patient clinical problem.
+     *
+     * @return the current problem. May be {@code null}
+     */
+    public Act getProblem() {
+        return problem;
+    }
+
+    /**
+     * Sets the current query, for printing.
+     *
+     * @param query the query
+     */
+    public void setQuery(ProblemQuery query) {
+        this.query = query;
+    }
+
+    /**
+     * Determines the actions that may be performed on the selected object.
+     *
+     * @return the actions
+     */
+    @Override
+    protected ProblemActions getActions() {
+        return (ProblemActions) super.getActions();
+    }
+
+    /**
+     * Invoked when the 'print' button is pressed.
+     * This implementation prints the current summary list, rather than
+     * the selected item.
+     */
+    @Override
+    protected void onPrint() {
+        if (query != null) {
+            try {
+                Context context = getContext();
+                IMObjectReportPrinter<Act> printer = createPrinter(context);
+                String title = Messages.get("patient.record.problem.print");
+                HelpContext help = getHelpContext().topic(PatientArchetypes.CLINICAL_PROBLEM + "/print");
+                InteractiveIMPrinter<Act> iPrinter = new InteractiveIMPrinter<>(title, printer, context, help);
+                iPrinter.setMailContext(getMailContext());
+                iPrinter.print();
+            } catch (OpenVPMSException exception) {
+                ErrorHelper.show(exception);
+            }
+        }
+    }
+
+    /**
+     * Invoked to preview the problem history.
+     */
+    @Override
+    protected void onPreview() {
+        if (query != null) {
+            try {
+                Context context = getContext();
+                IMObjectReportPrinter<Act> printer = createPrinter(context);
+                Document document = printer.getDocument();
+                DownloadServlet.startDownload(document);
+            } catch (OpenVPMSException exception) {
+                ErrorHelper.show(exception);
+            }
+        }
+    }
+
+    /**
+     * Lays out the buttons.
+     *
+     * @param buttons the button row
+     */
+    @Override
+    protected void layoutButtons(ButtonSet buttons) {
+        super.layoutButtons(buttons);
+        buttons.add(createPrintButton());
+        buttons.add(createExternalEditButton());
+    }
+
+    /**
+     * Enables/disables the buttons that require an object to be selected.
+     *
+     * @param buttons the button set
+     * @param enable  determines if buttons should be enabled
+     */
+    @Override
+    protected void enableButtons(ButtonSet buttons, boolean enable) {
+        super.enableButtons(buttons, enable);
+        enablePrintPreview(buttons, enable);
+    }
+
+    /**
+     * Invoked when the 'new' button is pressed.
+     *
+     * @param archetypes the archetypes
+     */
+    @Override
+    protected void onCreate(Archetypes<Act> archetypes) {
+        if (problem != null) {
+            boolean includeAddendum = false;
+            String defaultShortName = PatientArchetypes.CLINICAL_NOTE;
+            Act selected = getObject();
+            if (TypeHelper.isA(selected, PatientArchetypes.CLINICAL_NOTE, PatientArchetypes.PATIENT_MEDICATION)) {
+                includeAddendum = true;
+                if (getActions().isLocked(selected)) {
+                    defaultShortName = PatientArchetypes.CLINICAL_ADDENDUM;
+                }
+            }
+            // problem is selected, so display all of the possible event item archetypes
+            String[] shortNames = getShortNames(PatientArchetypes.CLINICAL_PROBLEM_ITEM,
+                                                includeAddendum, PatientArchetypes.CLINICAL_PROBLEM);
+            archetypes = new Archetypes<>(shortNames, archetypes.getType(), defaultShortName,
+                                          archetypes.getDisplayName());
+        }
+        super.onCreate(archetypes);
+    }
+
+    /**
+     * Invoked when a new object has been created.
+     * <p/>
+     * If the object is an <em>act.patientClinicalProblem</em>, a dialog will be displayed prompting for the visit
+     * to link it to.
+     *
+     * @param object the new object
+     */
+    @Override
+    protected void onCreated(final Act object) {
+        if (TypeHelper.isA(object, PatientArchetypes.CLINICAL_PROBLEM)) {
+            final Act event = getLatestEvent(getContext().getPatient());
+            if (event != null) {
+                // there is an existing event for the patient. Prompt to add the problem to this visit, or a new one.
+                final VisitSelectionDialog dialog = new VisitSelectionDialog(event, getHelpContext());
+                dialog.addWindowPaneListener(new PopupDialogListener() {
+                    @Override
+                    public void onOK() {
+                        if (dialog.createVisit()) {
+                            createEvent();
+                        } else {
+                            setEvent(event);
+                        }
+                        ProblemRecordCRUDWindow.super.onCreated(object);
+                    }
+                });
+                dialog.show();
+            } else {
+                // there is an no event for the patient. Prompt to create a new one.
+                ConfirmationDialog dialog = new ConfirmationDialog(
+                        Messages.get("patient.record.problem.createVisit.title"),
+                        Messages.get("patient.record.problem.createVisit.message"));
+                dialog.addWindowPaneListener(new PopupDialogListener() {
+                    @Override
+                    public void onOK() {
+                        createEvent();
+                        ProblemRecordCRUDWindow.super.onCreated(object);
+                    }
+                });
+                dialog.show();
+            }
+        } else {
+            super.onCreated(object);
+        }
+    }
+
+    /**
+     * Invoked when the object has been saved.
+     *
+     * @param act   the act
+     * @param isNew determines if the object is a new instance
+     */
+    @Override
+    protected void onSaved(Act act, boolean isNew) {
+        Act problem;
+        if (!TypeHelper.isA(act, PatientArchetypes.CLINICAL_EVENT)) {
+            if (!TypeHelper.isA(act, PatientArchetypes.CLINICAL_PROBLEM)) {
+                problem = getProblem(act);
+            } else {
+                problem = act;
+                act = null;
+            }
+            Act event = getEvent();
+            PatientMedicalRecordLinker linker;
+            Act selected = getObject();
+            if (TypeHelper.isA(act, PatientArchetypes.CLINICAL_ADDENDUM)) {
+                if (!TypeHelper.isA(selected, PatientArchetypes.CLINICAL_ADDENDUM)) {
+                    linker = createMedicalRecordLinker(event, problem, selected, act);
+                } else {
+                    linker = createMedicalRecordLinker(event, problem, null, act);
+                }
+            } else {
+                linker = createMedicalRecordLinker(event, problem, act, null);
+            }
+            Retryer.run(linker);
+        }
+        super.onSaved(act, isNew);
+    }
+
+    /**
+     * Invoked when the object has been deleted.
+     *
+     * @param object the object
+     */
+    @Override
+    protected void onDeleted(Act object) {
+        if (TypeHelper.isA(object, PatientArchetypes.CLINICAL_PROBLEM)) {
+            setProblem(null);
+        }
+        super.onDeleted(object);
+    }
+
+    /**
+     * Creates a printer to print/preview problems.
+     *
+     * @param context the context
+     * @return a new printer
+     */
+    private IMObjectReportPrinter<Act> createPrinter(Context context) {
+        ProblemFilter filter = new ProblemFilter(query.getActItemShortNames(), query.isSortAscending());
+        Iterable<Act> summary = new ProblemHierarchyIterator(query, filter);
+        DocumentTemplateLocator locator = new ContextDocumentTemplateLocator(PatientArchetypes.CLINICAL_PROBLEM,
+                                                                             context);
+        return new IMObjectReportPrinter<>(summary, locator, context);
+    }
+
+    /**
+     * Returns the latest event for a patient.
+     *
+     * @param patient the patient
+     * @return the latest event, or {@code null} if none is found
+     */
+    private Act getLatestEvent(Party patient) {
+        ArchetypeQuery query = new ArchetypeQuery(shortName("e", PatientArchetypes.CLINICAL_EVENT));
+        query.add(join("patient").add(eq("entity", patient)));
+        query.add(Constraints.sort("startTime", false));
+        query.setMaxResults(1);
+        IMObjectQueryIterator<Act> iterator = new IMObjectQueryIterator<>(query);
+        return (iterator.hasNext()) ? iterator.next() : null;
+    }
+
+    /**
+     * Returns the problem associated with an act.
+     * <p/>
+     * If the act has an associated problem, this will be returned, otherwise the current {@link #problem} will
+     * be returned.
+     *
+     * @param act the act
+     * @return the associated event, or {@code null} if none is found and there is no current event
+     */
+    private Act getProblem(Act act) {
+        Act result = getSource(act, PatientArchetypes.CLINICAL_PROBLEM);
+        return result != null ? result : problem;
+    }
+
+    /**
+     * Returns the source of an act with the specified short name.
+     *
+     * @param act       the act
+     * @param shortName the archetype short name
+     * @return the source, or {@code null} if none exists
+     */
+    private Act getSource(Act act, String shortName) {
+        for (ActRelationship relationship : act.getTargetActRelationships()) {
+            if (TypeHelper.isA(relationship.getSource(), shortName)) {
+                return (Act) IMObjectHelper.getObject(relationship.getSource(), getContext());
+            }
+        }
+        return null;
+    }
+
+    private static class ProblemActions extends PatientHistoryActions {
+
+        public static final ProblemActions INSTANCE = new ProblemActions();
+
+        /**
+         * Determines if an act can be deleted.
+         *
+         * @param act the act to check
+         * @return {@code true} if the act can be deleted
+         */
+        @Override
+        public boolean canDelete(Act act) {
+            return !TypeHelper.isA(act, PatientArchetypes.CLINICAL_EVENT) && super.canDelete(act);
+        }
+    }
+
+    private static class VisitSelectionDialog extends PopupDialog {
+
+        /**
+         * If selected, indicates to create a new visit.
+         */
+        private final RadioButton newVisit;
+
+        /**
+         * Constructs a {@link VisitSelectionDialog}.
+         *
+         * @param event the existing event
+         * @param help  the help context
+         */
+        public VisitSelectionDialog(Act event, HelpContext help) {
+            super(Messages.get("patient.record.problem.selectVisit.title"), OK_CANCEL, help.subtopic("selectVisit"));
+            setModal(true);
+            ButtonGroup group = new ButtonGroup();
+            ActionListener listener = new ActionListener() {
+                @Override
+                public void onAction(ActionEvent event) {
+                }
+            };
+            RadioButton existingVisit = ButtonFactory.create(null, group, listener);
+            existingVisit.setText(getEventDescription(event));
+            existingVisit.setSelected(true);
+            newVisit = ButtonFactory.create("patient.record.problem.selectVisit.new", group, listener);
+            existingVisit.setGroup(group);
+            newVisit.setGroup(group);
+            existingVisit.addActionListener(listener);
+            newVisit.addActionListener(listener);
+            Label label = LabelFactory.create("patient.record.problem.selectVisit.message");
+            Column column = ColumnFactory.create(Styles.CELL_SPACING, label, existingVisit, newVisit);
+            getLayout().add(ColumnFactory.create(Styles.LARGE_INSET, column));
+        }
+
+        /**
+         * Determines if a new visit should be created.
+         *
+         * @return if {@code true}, create a new visit, otherwise use the existing one
+         */
+        public boolean createVisit() {
+            return newVisit.isSelected();
+        }
+
+        /**
+         * Formats a clinical event description.
+         *
+         * @param act the event
+         * @return the description
+         */
+        private String getEventDescription(Act act) {
+            String result;
+            String title = act.getTitle();
+            String reason = LookupNameHelper.getName(act, "reason");
+            String date = DateFormatter.formatDate(act.getActivityStartTime(), false);
+            if (!StringUtils.isEmpty(reason) && !StringUtils.isEmpty(title)) {
+                result = Messages.format("patient.record.problem.selectVisit.datedReasonAndSummary", date, reason,
+                                         title);
+            } else if (!StringUtils.isEmpty(reason)) {
+                result = Messages.format("patient.record.problem.selectVisit.datedReason", date, reason);
+            } else if (!StringUtils.isEmpty(title)) {
+                result = Messages.format("patient.record.problem.selectVisit.datedReason", date, title);
+            } else {
+                result = date;
+            }
+            return result;
+        }
+    }
+}