--- conflicted
+++ resolved
@@ -1,197 +1,3 @@
-<<<<<<< HEAD
-/*
- * Version: 1.0
- *
- * The contents of this file are subject to the OpenVPMS License Version
- * 1.0 (the 'License'); you may not use this file except in compliance with
- * the License. You may obtain a copy of the License at
- * http://www.openvpms.org/license/
- *
- * Software distributed under the License is distributed on an 'AS IS' basis,
- * WITHOUT WARRANTY OF ANY KIND, either express or implied. See the License
- * for the specific language governing rights and limitations under the
- * License.
- *
- * Copyright 2018 (C) OpenVPMS Ltd. All Rights Reserved.
- */
-
-package org.openvpms.web.workspace.patient.mr;
-
-import nextapp.echo2.app.Component;
-import nextapp.echo2.app.Extent;
-import nextapp.echo2.app.Grid;
-import nextapp.echo2.app.text.TextComponent;
-import org.openvpms.archetype.rules.act.ActStatus;
-import org.openvpms.archetype.rules.patient.PatientArchetypes;
-import org.openvpms.component.business.domain.im.act.Act;
-import org.openvpms.component.business.domain.im.common.IMObject;
-import org.openvpms.web.component.bound.BoundTextArea;
-import org.openvpms.web.component.im.edit.act.ActRelationshipCollectionEditor;
-import org.openvpms.web.component.im.edit.act.ParticipationCollectionEditor;
-import org.openvpms.web.component.im.layout.ArchetypeNodes;
-import org.openvpms.web.component.im.layout.ComponentGrid;
-import org.openvpms.web.component.im.layout.ComponentSet;
-import org.openvpms.web.component.im.layout.IMObjectLayoutStrategy;
-import org.openvpms.web.component.im.layout.LayoutContext;
-import org.openvpms.web.component.im.patient.PatientActEditor;
-import org.openvpms.web.component.im.view.ComponentState;
-import org.openvpms.web.component.im.view.act.ActLayoutStrategy;
-import org.openvpms.web.component.property.Property;
-import org.openvpms.web.component.property.PropertySet;
-import org.openvpms.web.echo.factory.ColumnFactory;
-import org.openvpms.web.echo.style.Styles;
-import org.openvpms.web.resource.i18n.Messages;
-import org.openvpms.web.system.ServiceHelper;
-import org.openvpms.web.workspace.patient.history.PatientHistoryDatingPolicy;
-
-import java.util.List;
-
-
-/**
- * And editor that combines parts of an <em>act.patientClinicalEvent</em> and an <em>act.patientClinicalNote</em>
- *
- * @author Tim Anderson
- */
-public class PatientVisitNoteEditor extends AbstractPatientClinicalActEditor {
-
-    /**
-     * The note editor.
-     */
-    private PatientActEditor noteEditor;
-
-    /**
-     * The clinician editor.
-     */
-    private ParticipationCollectionEditor clinicianEditor;
-
-    /**
-     * Constructs a new {@link PatientVisitNoteEditor}.
-     *
-     * @param event   the event to edit
-     * @param context the layout context
-     */
-    public PatientVisitNoteEditor(Act event, LayoutContext context) {
-        super(event, null, ActStatus.COMPLETED, context);
-        initParticipant("location", context.getContext().getLocation());
-
-        // create an editor for the clinical note
-        ActRelationshipCollectionEditor items = createItemsEditor(event, getCollectionProperty("items"));
-        IMObject object = items.create(PatientArchetypes.CLINICAL_NOTE);
-        if (object == null) {
-            throw new IllegalStateException("Failed to create " + PatientArchetypes.CLINICAL_NOTE);
-        }
-        items.add(object);
-        noteEditor = (PatientActEditor) items.getEditor(object);
-        addEditor(noteEditor);
-
-        // update the event clinician when the note clinician changes
-        clinicianEditor = new ParticipationCollectionEditor(noteEditor.getCollectionProperty("clinician"),
-                                                            noteEditor.getObject(), context);
-        clinicianEditor.addModifiableListener(modifiable -> setParticipant("clinician", noteEditor.getClinicianRef()));
-
-        // update the event start time when the note start time changes
-        Property noteStartTime = noteEditor.getProperty("startTime");
-        noteStartTime.addModifiableListener(modifiable -> setStartTime(noteEditor.getStartTime()));
-    }
-
-    /**
-     * Returns a display name for the object being edited.
-     *
-     * @return a display name for the object
-     */
-    @Override
-    public String getDisplayName() {
-        return Messages.get("patient.record.summary.visitandnote");
-    }
-
-    /**
-     * Creates the layout strategy.
-     *
-     * @return a new layout strategy
-     */
-    @Override
-    protected IMObjectLayoutStrategy createLayoutStrategy() {
-        return new LayoutStrategy();
-    }
-
-    private class LayoutStrategy extends ActLayoutStrategy {
-        public LayoutStrategy() {
-            super(false);
-        }
-
-        /**
-         * Apply the layout strategy.
-         * <p>
-         * This renders an object in a {@code Component}, using a factory to create the child components.
-         *
-         * @param object     the object to apply
-         * @param properties the object's properties
-         * @param parent     the parent object. May be {@code null}
-         * @param context    the layout context
-         * @return the component containing the rendered {@code object}
-         */
-        @Override
-        public ComponentState apply(IMObject object, PropertySet properties, IMObject parent,
-                                    LayoutContext context) {
-            ArchetypeNodes nodes = ArchetypeNodes.none().simple("reason");
-            setArchetypeNodes(nodes);
-            return super.apply(object, properties, parent, context);
-        }
-
-        /**
-         * Lays out components in a grid.
-         *
-         * @param object     the object to lay out
-         * @param properties the properties
-         * @param context    the layout context
-         */
-        @Override
-        protected ComponentGrid createGrid(IMObject object, List<Property> properties, LayoutContext context) {
-            ComponentSet set = createComponentSet(object, properties, context);
-            if (noteEditor != null) {
-                Act act = noteEditor.getObject();
-                Property startTime = noteEditor.getProperty("startTime");
-                PatientHistoryDatingPolicy policy = ServiceHelper.getBean(PatientHistoryDatingPolicy.class);
-                if (!startTime.isReadOnly() && !policy.canEditStartTime(act)) {
-                    startTime = createReadOnly(startTime);
-                }
-                set.add(0, createComponent(startTime, act, context));
-                Property note = noteEditor.getProperty("note");
-                TextComponent textArea = new BoundTextArea(note);
-                if (note.getMaxLength() != -1) {
-                    textArea.setMaximumLength(note.getMaxLength());
-                }
-                textArea.setStyleName("PatientClinicalNote.note");
-                set.add(new ComponentState(ColumnFactory.create("PatientClinicalNote.inset", textArea), note));
-                set.add(new ComponentState(clinicianEditor));
-            }
-
-            ComponentGrid grid = new ComponentGrid();
-            grid.add(set, 1);
-            return grid;
-        }
-
-        /**
-         * Lays out child components in a grid.
-         *
-         * @param object     the object to lay out
-         * @param parent     the parent object. May be {@code null}
-         * @param properties the properties
-         * @param container  the container to use
-         * @param context    the layout context
-         */
-        @Override
-        protected void doSimpleLayout(IMObject object, IMObject parent, List<Property> properties,
-                                      Component container, LayoutContext context) {
-            ComponentGrid grid = createGrid(object, properties, context);
-            Grid component = createGrid(grid);
-            component.setWidth(Styles.FULL_WIDTH);
-            component.setColumnWidth(1, new Extent(90, Extent.PERCENT));
-            container.add(ColumnFactory.create(Styles.INSET, component));
-        }
-    }
-}
-=======
 /*
  * Version: 1.0
  *
@@ -277,7 +83,7 @@
         }
         items.add(object);
         noteEditor = (PatientActEditor) items.getEditor(object);
-        getEditors().add(noteEditor);
+        addEditor(noteEditor);
 
         // update the event clinician when the note clinician changes
         clinicianEditor = new SingleParticipationCollectionEditor(noteEditor.getCollectionProperty("clinician"),
@@ -402,5 +208,4 @@
             container.add(ColumnFactory.create(Styles.INSET, component));
         }
     }
-}
->>>>>>> e9b364a2
+}