/*
 * Version: 1.0
 *
 * The contents of this file are subject to the OpenVPMS License Version
 * 1.0 (the 'License'); you may not use this file except in compliance with
 * the License. You may obtain a copy of the License at
 * http://www.openvpms.org/license/
 *
 * Software distributed under the License is distributed on an 'AS IS' basis,
 * WITHOUT WARRANTY OF ANY KIND, either express or implied. See the License
 * for the specific language governing rights and limitations under the
 * License.
 *
 * Copyright 2016 (C) OpenVPMS Ltd. All Rights Reserved.
 */

package org.openvpms.web.workspace.reporting.reminder;

import org.apache.commons.lang.StringUtils;
import org.openvpms.archetype.rules.doc.DocumentTemplate;
import org.openvpms.archetype.rules.patient.reminder.ReminderEvent;
import org.openvpms.archetype.rules.patient.reminder.ReminderProcessorException;
import org.openvpms.component.business.domain.im.act.Act;
import org.openvpms.component.business.domain.im.common.Entity;
import org.openvpms.component.business.domain.im.document.Document;
import org.openvpms.component.business.domain.im.party.Contact;
import org.openvpms.component.business.domain.im.party.Party;
import org.openvpms.component.business.service.archetype.ArchetypeServiceException;
import org.openvpms.component.business.service.archetype.helper.IMObjectBean;
import org.openvpms.component.system.common.query.ObjectSet;
import org.openvpms.report.DocFormats;
import org.openvpms.web.component.app.Context;
import org.openvpms.web.component.app.LocalContext;
import org.openvpms.web.component.im.report.ContextDocumentTemplateLocator;
import org.openvpms.web.component.im.report.DocumentTemplateLocator;
import org.openvpms.web.component.im.report.IMObjectReporter;
import org.openvpms.web.component.im.report.ObjectSetReporter;
import org.openvpms.web.component.im.report.ReportContextFactory;
import org.openvpms.web.component.im.report.Reporter;
import org.openvpms.web.component.mail.EmailAddress;
import org.openvpms.web.component.mail.EmailTemplateEvaluator;
import org.openvpms.web.component.mail.Mailer;
import org.openvpms.web.component.mail.MailerFactory;
import org.openvpms.web.system.ServiceHelper;
import org.openvpms.web.workspace.customer.CustomerMailContext;
import org.openvpms.web.workspace.reporting.ReportingException;
import org.openvpms.web.workspace.reporting.email.PracticeEmailAddresses;

import java.util.ArrayList;
import java.util.List;

import static org.openvpms.web.workspace.reporting.ReportingException.ErrorCode.FailedToProcessReminder;
import static org.openvpms.web.workspace.reporting.ReportingException.ErrorCode.ReminderMissingDocTemplate;
import static org.openvpms.web.workspace.reporting.ReportingException.ErrorCode.TemplateMissingEmailText;


/**
 * Sends reminder emails.
 *
 * @author Tim Anderson
 */
public class ReminderEmailProcessor extends AbstractReminderProcessor {

    /**
     * The mailer factory.
     */
    private final MailerFactory factory;

    /**
     * The practice email addresses.
     */
    private final PracticeEmailAddresses addresses;

    /**
     * The email template evaluator.
     */
<<<<<<< HEAD
    private final EmailTemplateEvaluator evaluator;
=======
    private Map<String, Object> fields;

    /**
     * The communication logger. May be {@code null}
     */
    private final ReminderCommunicationLogger logger;
>>>>>>> bd3a67d2

    /**
     * Constructs a {@link ReminderEmailProcessor}.
     *
     * @param factory       the mailer factory
     * @param practice      the practice
     * @param groupTemplate the template for grouped reminders
     * @param context       the context
     * @param logger        if specified, logs email reminders
     */
    public ReminderEmailProcessor(MailerFactory factory, Party practice, DocumentTemplate groupTemplate,
                                  Context context, ReminderCommunicationLogger logger) {
        super(groupTemplate, context);
        this.factory = factory;
        this.logger = logger;
        addresses = new PracticeEmailAddresses(practice, "REMINDER");
        evaluator = ServiceHelper.getBean(EmailTemplateEvaluator.class);
    }

    /**
     * Processes a list of reminder events.
     *
     * @param events           the events
     * @param shortName        the report archetype short name, used to select the document template if none specified
     * @param documentTemplate the document template to use. May be {@code null}
     */
    protected void process(List<ReminderEvent> events, String shortName, DocumentTemplate documentTemplate) {
        DocumentTemplateLocator locator = new ContextDocumentTemplateLocator(documentTemplate, shortName, getContext());
        documentTemplate = locator.getTemplate();
        if (documentTemplate == null) {
            throw new ReportingException(ReminderMissingDocTemplate);
        }
        Entity emailTemplate = documentTemplate.getEmailTemplate();
        if (emailTemplate == null) {
            throw new ReportingException(TemplateMissingEmailText, documentTemplate.getName());
        }
        ReminderEvent event = events.get(0);
        Party patient = event.getPatient();
        Party customer = event.getCustomer();
        Context context = new LocalContext(getContext());
        context.setPatient(patient);
        context.setCustomer(customer);
        Mailer mailer = factory.create(new CustomerMailContext(context));

        try {
            send(customer, event.getContact(), events, documentTemplate, emailTemplate, mailer, context);
        } catch (ArchetypeServiceException | ReportingException | ReminderProcessorException exception) {
            throw exception;
        } catch (Throwable exception) {
            throw new ReportingException(FailedToProcessReminder, exception, exception.getMessage());
        }
        if (logger != null) {
            logger.logEmail(events, getContext().getLocation(), mailer);
        }
    }

    /**
     * Emails reminders.
     *
     * @param customer         the customer
     * @param contact          the email contact
     * @param events           the events
     * @param reminderTemplate the reminder document template
     * @param emailTemplate    the email template
     * @param mailer           the mailer the mailer to user
     * @param context          the reporting context
     */
    protected void send(Party customer, Contact contact, List<ReminderEvent> events, DocumentTemplate reminderTemplate,
                        Entity emailTemplate, Mailer mailer, Context context) {
        String body = evaluator.getMessage(emailTemplate, context);
        if (StringUtils.isEmpty(body)) {
            throw new ReportingException(TemplateMissingEmailText, reminderTemplate.getName());
        }
        IMObjectBean bean = new IMObjectBean(contact);
        String to = bean.getString("emailAddress");

        EmailAddress from = addresses.getAddress(customer);
        mailer.setFrom(from.toString(true));
        mailer.setTo(new String[]{to});

        String subject = evaluator.getSubject(emailTemplate);
        if (StringUtils.isEmpty(subject)) {
            subject = reminderTemplate.getName();
        }
        mailer.setSubject(subject);
        mailer.setBody(body);

        Document document = createReport(events, reminderTemplate, context);
        mailer.addAttachment(document);

        mailer.send();
    }

    /**
     * Creates a new report.
     *
     * @param events           the reminder events
     * @param documentTemplate the document template
     * @param context          the reporting context
     * @return a new report
     */
    private Document createReport(List<ReminderEvent> events, DocumentTemplate documentTemplate, Context context) {
        Document result;
        if (events.size() > 1) {
            List<ObjectSet> sets = createObjectSets(events);
            result = getDocument(new ObjectSetReporter(sets, documentTemplate), context);
        } else {
            List<Act> acts = new ArrayList<>();
            for (ReminderEvent event : events) {
                acts.add(event.getReminder());
            }
            result = getDocument(new IMObjectReporter<>(acts, documentTemplate), context);
        }
        return result;
    }

    /**
     * Generates the reminder document to email.
     *
     * @param reporter the document generator
     * @return the generated document
     */
    private Document getDocument(Reporter<?> reporter, Context context) {
        reporter.setFields(ReportContextFactory.create(context));
        return reporter.getDocument(DocFormats.PDF_TYPE, true);
    }
}
<|MERGE_RESOLUTION|>--- conflicted
+++ resolved
@@ -1,213 +1,209 @@
-/*
- * Version: 1.0
- *
- * The contents of this file are subject to the OpenVPMS License Version
- * 1.0 (the 'License'); you may not use this file except in compliance with
- * the License. You may obtain a copy of the License at
- * http://www.openvpms.org/license/
- *
- * Software distributed under the License is distributed on an 'AS IS' basis,
- * WITHOUT WARRANTY OF ANY KIND, either express or implied. See the License
- * for the specific language governing rights and limitations under the
- * License.
- *
- * Copyright 2016 (C) OpenVPMS Ltd. All Rights Reserved.
- */
-
-package org.openvpms.web.workspace.reporting.reminder;
-
-import org.apache.commons.lang.StringUtils;
-import org.openvpms.archetype.rules.doc.DocumentTemplate;
-import org.openvpms.archetype.rules.patient.reminder.ReminderEvent;
-import org.openvpms.archetype.rules.patient.reminder.ReminderProcessorException;
-import org.openvpms.component.business.domain.im.act.Act;
-import org.openvpms.component.business.domain.im.common.Entity;
-import org.openvpms.component.business.domain.im.document.Document;
-import org.openvpms.component.business.domain.im.party.Contact;
-import org.openvpms.component.business.domain.im.party.Party;
-import org.openvpms.component.business.service.archetype.ArchetypeServiceException;
-import org.openvpms.component.business.service.archetype.helper.IMObjectBean;
-import org.openvpms.component.system.common.query.ObjectSet;
-import org.openvpms.report.DocFormats;
-import org.openvpms.web.component.app.Context;
-import org.openvpms.web.component.app.LocalContext;
-import org.openvpms.web.component.im.report.ContextDocumentTemplateLocator;
-import org.openvpms.web.component.im.report.DocumentTemplateLocator;
-import org.openvpms.web.component.im.report.IMObjectReporter;
-import org.openvpms.web.component.im.report.ObjectSetReporter;
-import org.openvpms.web.component.im.report.ReportContextFactory;
-import org.openvpms.web.component.im.report.Reporter;
-import org.openvpms.web.component.mail.EmailAddress;
-import org.openvpms.web.component.mail.EmailTemplateEvaluator;
-import org.openvpms.web.component.mail.Mailer;
-import org.openvpms.web.component.mail.MailerFactory;
-import org.openvpms.web.system.ServiceHelper;
-import org.openvpms.web.workspace.customer.CustomerMailContext;
-import org.openvpms.web.workspace.reporting.ReportingException;
-import org.openvpms.web.workspace.reporting.email.PracticeEmailAddresses;
-
-import java.util.ArrayList;
-import java.util.List;
-
-import static org.openvpms.web.workspace.reporting.ReportingException.ErrorCode.FailedToProcessReminder;
-import static org.openvpms.web.workspace.reporting.ReportingException.ErrorCode.ReminderMissingDocTemplate;
-import static org.openvpms.web.workspace.reporting.ReportingException.ErrorCode.TemplateMissingEmailText;
-
-
-/**
- * Sends reminder emails.
- *
- * @author Tim Anderson
- */
-public class ReminderEmailProcessor extends AbstractReminderProcessor {
-
-    /**
-     * The mailer factory.
-     */
-    private final MailerFactory factory;
-
-    /**
-     * The practice email addresses.
-     */
-    private final PracticeEmailAddresses addresses;
-
-    /**
-     * The email template evaluator.
-     */
-<<<<<<< HEAD
-    private final EmailTemplateEvaluator evaluator;
-=======
-    private Map<String, Object> fields;
-
-    /**
-     * The communication logger. May be {@code null}
-     */
-    private final ReminderCommunicationLogger logger;
->>>>>>> bd3a67d2
-
-    /**
-     * Constructs a {@link ReminderEmailProcessor}.
-     *
-     * @param factory       the mailer factory
-     * @param practice      the practice
-     * @param groupTemplate the template for grouped reminders
-     * @param context       the context
-     * @param logger        if specified, logs email reminders
-     */
-    public ReminderEmailProcessor(MailerFactory factory, Party practice, DocumentTemplate groupTemplate,
-                                  Context context, ReminderCommunicationLogger logger) {
-        super(groupTemplate, context);
-        this.factory = factory;
-        this.logger = logger;
-        addresses = new PracticeEmailAddresses(practice, "REMINDER");
-        evaluator = ServiceHelper.getBean(EmailTemplateEvaluator.class);
-    }
-
-    /**
-     * Processes a list of reminder events.
-     *
-     * @param events           the events
-     * @param shortName        the report archetype short name, used to select the document template if none specified
-     * @param documentTemplate the document template to use. May be {@code null}
-     */
-    protected void process(List<ReminderEvent> events, String shortName, DocumentTemplate documentTemplate) {
-        DocumentTemplateLocator locator = new ContextDocumentTemplateLocator(documentTemplate, shortName, getContext());
-        documentTemplate = locator.getTemplate();
-        if (documentTemplate == null) {
-            throw new ReportingException(ReminderMissingDocTemplate);
-        }
-        Entity emailTemplate = documentTemplate.getEmailTemplate();
-        if (emailTemplate == null) {
-            throw new ReportingException(TemplateMissingEmailText, documentTemplate.getName());
-        }
-        ReminderEvent event = events.get(0);
-        Party patient = event.getPatient();
-        Party customer = event.getCustomer();
-        Context context = new LocalContext(getContext());
-        context.setPatient(patient);
-        context.setCustomer(customer);
-        Mailer mailer = factory.create(new CustomerMailContext(context));
-
-        try {
-            send(customer, event.getContact(), events, documentTemplate, emailTemplate, mailer, context);
-        } catch (ArchetypeServiceException | ReportingException | ReminderProcessorException exception) {
-            throw exception;
-        } catch (Throwable exception) {
-            throw new ReportingException(FailedToProcessReminder, exception, exception.getMessage());
-        }
-        if (logger != null) {
-            logger.logEmail(events, getContext().getLocation(), mailer);
-        }
-    }
-
-    /**
-     * Emails reminders.
-     *
-     * @param customer         the customer
-     * @param contact          the email contact
-     * @param events           the events
-     * @param reminderTemplate the reminder document template
-     * @param emailTemplate    the email template
-     * @param mailer           the mailer the mailer to user
-     * @param context          the reporting context
-     */
-    protected void send(Party customer, Contact contact, List<ReminderEvent> events, DocumentTemplate reminderTemplate,
-                        Entity emailTemplate, Mailer mailer, Context context) {
-        String body = evaluator.getMessage(emailTemplate, context);
-        if (StringUtils.isEmpty(body)) {
-            throw new ReportingException(TemplateMissingEmailText, reminderTemplate.getName());
-        }
-        IMObjectBean bean = new IMObjectBean(contact);
-        String to = bean.getString("emailAddress");
-
-        EmailAddress from = addresses.getAddress(customer);
-        mailer.setFrom(from.toString(true));
-        mailer.setTo(new String[]{to});
-
-        String subject = evaluator.getSubject(emailTemplate);
-        if (StringUtils.isEmpty(subject)) {
-            subject = reminderTemplate.getName();
-        }
-        mailer.setSubject(subject);
-        mailer.setBody(body);
-
-        Document document = createReport(events, reminderTemplate, context);
-        mailer.addAttachment(document);
-
-        mailer.send();
-    }
-
-    /**
-     * Creates a new report.
-     *
-     * @param events           the reminder events
-     * @param documentTemplate the document template
-     * @param context          the reporting context
-     * @return a new report
-     */
-    private Document createReport(List<ReminderEvent> events, DocumentTemplate documentTemplate, Context context) {
-        Document result;
-        if (events.size() > 1) {
-            List<ObjectSet> sets = createObjectSets(events);
-            result = getDocument(new ObjectSetReporter(sets, documentTemplate), context);
-        } else {
-            List<Act> acts = new ArrayList<>();
-            for (ReminderEvent event : events) {
-                acts.add(event.getReminder());
-            }
-            result = getDocument(new IMObjectReporter<>(acts, documentTemplate), context);
-        }
-        return result;
-    }
-
-    /**
-     * Generates the reminder document to email.
-     *
-     * @param reporter the document generator
-     * @return the generated document
-     */
-    private Document getDocument(Reporter<?> reporter, Context context) {
-        reporter.setFields(ReportContextFactory.create(context));
-        return reporter.getDocument(DocFormats.PDF_TYPE, true);
-    }
-}
+/*
+ * Version: 1.0
+ *
+ * The contents of this file are subject to the OpenVPMS License Version
+ * 1.0 (the 'License'); you may not use this file except in compliance with
+ * the License. You may obtain a copy of the License at
+ * http://www.openvpms.org/license/
+ *
+ * Software distributed under the License is distributed on an 'AS IS' basis,
+ * WITHOUT WARRANTY OF ANY KIND, either express or implied. See the License
+ * for the specific language governing rights and limitations under the
+ * License.
+ *
+ * Copyright 2016 (C) OpenVPMS Ltd. All Rights Reserved.
+ */
+
+package org.openvpms.web.workspace.reporting.reminder;
+
+import org.apache.commons.lang.StringUtils;
+import org.openvpms.archetype.rules.doc.DocumentTemplate;
+import org.openvpms.archetype.rules.patient.reminder.ReminderEvent;
+import org.openvpms.archetype.rules.patient.reminder.ReminderProcessorException;
+import org.openvpms.component.business.domain.im.act.Act;
+import org.openvpms.component.business.domain.im.common.Entity;
+import org.openvpms.component.business.domain.im.document.Document;
+import org.openvpms.component.business.domain.im.party.Contact;
+import org.openvpms.component.business.domain.im.party.Party;
+import org.openvpms.component.business.service.archetype.ArchetypeServiceException;
+import org.openvpms.component.business.service.archetype.helper.IMObjectBean;
+import org.openvpms.component.system.common.query.ObjectSet;
+import org.openvpms.report.DocFormats;
+import org.openvpms.web.component.app.Context;
+import org.openvpms.web.component.app.LocalContext;
+import org.openvpms.web.component.im.report.ContextDocumentTemplateLocator;
+import org.openvpms.web.component.im.report.DocumentTemplateLocator;
+import org.openvpms.web.component.im.report.IMObjectReporter;
+import org.openvpms.web.component.im.report.ObjectSetReporter;
+import org.openvpms.web.component.im.report.ReportContextFactory;
+import org.openvpms.web.component.im.report.Reporter;
+import org.openvpms.web.component.mail.EmailAddress;
+import org.openvpms.web.component.mail.EmailTemplateEvaluator;
+import org.openvpms.web.component.mail.Mailer;
+import org.openvpms.web.component.mail.MailerFactory;
+import org.openvpms.web.system.ServiceHelper;
+import org.openvpms.web.workspace.customer.CustomerMailContext;
+import org.openvpms.web.workspace.reporting.ReportingException;
+import org.openvpms.web.workspace.reporting.email.PracticeEmailAddresses;
+
+import java.util.ArrayList;
+import java.util.List;
+
+import static org.openvpms.web.workspace.reporting.ReportingException.ErrorCode.FailedToProcessReminder;
+import static org.openvpms.web.workspace.reporting.ReportingException.ErrorCode.ReminderMissingDocTemplate;
+import static org.openvpms.web.workspace.reporting.ReportingException.ErrorCode.TemplateMissingEmailText;
+
+
+/**
+ * Sends reminder emails.
+ *
+ * @author Tim Anderson
+ */
+public class ReminderEmailProcessor extends AbstractReminderProcessor {
+
+    /**
+     * The mailer factory.
+     */
+    private final MailerFactory factory;
+
+    /**
+     * The practice email addresses.
+     */
+    private final PracticeEmailAddresses addresses;
+
+    /**
+     * The email template evaluator.
+     */
+    private final EmailTemplateEvaluator evaluator;
+
+    /**
+     * The communication logger. May be {@code null}
+     */
+    private final ReminderCommunicationLogger logger;
+
+    /**
+     * Constructs a {@link ReminderEmailProcessor}.
+     *
+     * @param factory       the mailer factory
+     * @param practice      the practice
+     * @param groupTemplate the template for grouped reminders
+     * @param context       the context
+     * @param logger        if specified, logs email reminders
+     */
+    public ReminderEmailProcessor(MailerFactory factory, Party practice, DocumentTemplate groupTemplate,
+                                  Context context, ReminderCommunicationLogger logger) {
+        super(groupTemplate, context);
+        this.factory = factory;
+        this.logger = logger;
+        addresses = new PracticeEmailAddresses(practice, "REMINDER");
+        evaluator = ServiceHelper.getBean(EmailTemplateEvaluator.class);
+    }
+
+    /**
+     * Processes a list of reminder events.
+     *
+     * @param events           the events
+     * @param shortName        the report archetype short name, used to select the document template if none specified
+     * @param documentTemplate the document template to use. May be {@code null}
+     */
+    protected void process(List<ReminderEvent> events, String shortName, DocumentTemplate documentTemplate) {
+        DocumentTemplateLocator locator = new ContextDocumentTemplateLocator(documentTemplate, shortName, getContext());
+        documentTemplate = locator.getTemplate();
+        if (documentTemplate == null) {
+            throw new ReportingException(ReminderMissingDocTemplate);
+        }
+        Entity emailTemplate = documentTemplate.getEmailTemplate();
+        if (emailTemplate == null) {
+            throw new ReportingException(TemplateMissingEmailText, documentTemplate.getName());
+        }
+        ReminderEvent event = events.get(0);
+        Party patient = event.getPatient();
+        Party customer = event.getCustomer();
+        Context context = new LocalContext(getContext());
+        context.setPatient(patient);
+        context.setCustomer(customer);
+        Mailer mailer = factory.create(new CustomerMailContext(context));
+
+        try {
+            send(customer, event.getContact(), events, documentTemplate, emailTemplate, mailer, context);
+        } catch (ArchetypeServiceException | ReportingException | ReminderProcessorException exception) {
+            throw exception;
+        } catch (Throwable exception) {
+            throw new ReportingException(FailedToProcessReminder, exception, exception.getMessage());
+        }
+        if (logger != null) {
+            logger.logEmail(events, getContext().getLocation(), mailer);
+        }
+    }
+
+    /**
+     * Emails reminders.
+     *
+     * @param customer         the customer
+     * @param contact          the email contact
+     * @param events           the events
+     * @param reminderTemplate the reminder document template
+     * @param emailTemplate    the email template
+     * @param mailer           the mailer the mailer to user
+     * @param context          the reporting context
+     */
+    protected void send(Party customer, Contact contact, List<ReminderEvent> events, DocumentTemplate reminderTemplate,
+                        Entity emailTemplate, Mailer mailer, Context context) {
+        String body = evaluator.getMessage(emailTemplate, context);
+        if (StringUtils.isEmpty(body)) {
+            throw new ReportingException(TemplateMissingEmailText, reminderTemplate.getName());
+        }
+        IMObjectBean bean = new IMObjectBean(contact);
+        String to = bean.getString("emailAddress");
+
+        EmailAddress from = addresses.getAddress(customer);
+        mailer.setFrom(from.toString(true));
+        mailer.setTo(new String[]{to});
+
+        String subject = evaluator.getSubject(emailTemplate);
+        if (StringUtils.isEmpty(subject)) {
+            subject = reminderTemplate.getName();
+        }
+        mailer.setSubject(subject);
+        mailer.setBody(body);
+
+        Document document = createReport(events, reminderTemplate, context);
+        mailer.addAttachment(document);
+
+        mailer.send();
+    }
+
+    /**
+     * Creates a new report.
+     *
+     * @param events           the reminder events
+     * @param documentTemplate the document template
+     * @param context          the reporting context
+     * @return a new report
+     */
+    private Document createReport(List<ReminderEvent> events, DocumentTemplate documentTemplate, Context context) {
+        Document result;
+        if (events.size() > 1) {
+            List<ObjectSet> sets = createObjectSets(events);
+            result = getDocument(new ObjectSetReporter(sets, documentTemplate), context);
+        } else {
+            List<Act> acts = new ArrayList<>();
+            for (ReminderEvent event : events) {
+                acts.add(event.getReminder());
+            }
+            result = getDocument(new IMObjectReporter<>(acts, documentTemplate), context);
+        }
+        return result;
+    }
+
+    /**
+     * Generates the reminder document to email.
+     *
+     * @param reporter the document generator
+     * @return the generated document
+     */
+    private Document getDocument(Reporter<?> reporter, Context context) {
+        reporter.setFields(ReportContextFactory.create(context));
+        return reporter.getDocument(DocFormats.PDF_TYPE, true);
+    }
+}