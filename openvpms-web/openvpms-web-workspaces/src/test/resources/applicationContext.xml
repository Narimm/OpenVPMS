<?xml version="1.0" encoding="UTF-8"?>
<!--
  ~ Version: 1.0
  ~
  ~ The contents of this file are subject to the OpenVPMS License Version
  ~ 1.0 (the 'License'); you may not use this file except in compliance with
  ~ the License. You may obtain a copy of the License at
  ~ http://www.openvpms.org/license/
  ~
  ~ Software distributed under the License is distributed on an 'AS IS' basis,
  ~ WITHOUT WARRANTY OF ANY KIND, either express or implied. See the License
  ~ for the specific language governing rights and limitations under the
  ~ License.
  ~
  ~ Copyright 2015 (C) OpenVPMS Ltd. All Rights Reserved.
  -->

<beans xmlns="http://www.springframework.org/schema/beans"
       xmlns:xsi="http://www.w3.org/2001/XMLSchema-instance"
       xsi:schemaLocation="http://www.springframework.org/schema/beans
                           http://www.springframework.org/schema/beans/spring-beans-3.0.xsd">

    <bean id="propertyPlaceholderConfigurer"
          class="org.springframework.beans.factory.config.PropertyPlaceholderConfigurer">

        <!-- allow system properties to override any other property source -->
        <property name="systemPropertiesModeName" value="SYSTEM_PROPERTIES_MODE_OVERRIDE"/>
    </bean>

    <!--  The DataSource -->
    <bean id="dataSource" class="org.apache.commons.dbcp2.BasicDataSource">
        <property name="driverClassName" value="${jdbc.driverClassName}"/>
        <property name="url" value="${jdbc.url}"/>
        <property name="username" value="${jdbc.username}"/>
        <property name="password" value="${jdbc.password}"/>
    </bean>

    <!--  Hibernate session factory -->
    <bean id="sessionFactory"
          class="org.springframework.orm.hibernate3.LocalSessionFactoryBean">
        <property name="dataSource">
            <ref local="dataSource"/>
        </property>
        <property name="hibernateProperties">
            <props>
                <prop key="hibernate.dialect">${hibernate.dialect}</prop>
                <prop key="hibernate.show_sql">false</prop>
                <prop key="hibernate.jdbc.use_scrollable_resultset">true</prop>
                <prop key="hibernate.cache.use_query_cache">true</prop>
                <prop key="hibernate.cache.provider_class">org.hibernate.cache.SingletonEhCacheProvider</prop>
                <prop key="hibernate.cache.use_second_level_cache">true</prop>
                <prop key="hibernate.cache.use_query_cache">true</prop>
                <prop key="hibernate.jdbc.batch_size">30</prop>
                <prop key="hibernate.query.factory_class">org.hibernate.hql.ast.ASTQueryTranslatorFactory</prop>
            </props>
        </property>
        <property name="mappingLocations">
            <list>
                <value>classpath*:org/openvpms/component/business/dao/**/*.hbm.xml</value>
                <value>classpath*:org/openvpms/archetype/rules/**/*.hbm.xml</value>
            </list>
        </property>
    </bean>

    <bean id="txnManager"
          class="org.springframework.orm.hibernate3.HibernateTransactionManager">
        <property name="sessionFactory" ref="sessionFactory"/>
    </bean>

    <!--  The IMObject DAO bean -->
    <bean id="imObjectDao"
          class="org.openvpms.component.business.dao.hibernate.im.IMObjectDAOHibernate">
        <constructor-arg ref="sessionFactory"/>
        <property name="transactionManager">
            <ref local="txnManager"/>
        </property>
    </bean>

    <bean id="archetypeDescriptorCache"
          class="org.openvpms.component.business.service.archetype.descriptor.cache.ArchetypeDescriptorCacheDB">
        <constructor-arg index="0" ref="imObjectDao"/>
    </bean>

    <!-- The Archetype service -->
    <bean id="defaultArchetypeService"
          class="org.openvpms.component.business.service.archetype.ArchetypeService" autowire-candidate="false">
        <!-- don't make this a candidate for autowiring as it doesn't support rules -->
        <constructor-arg ref="archetypeDescriptorCache"/>
        <property name="dao" ref="imObjectDao"/>
        <property name="ruleEngine" ref="ruleEngine"/>
    </bean>

    <!--  The Archetype Rule service -->
    <bean id="archetypeService"
          class="org.openvpms.component.business.service.archetype.rule.ArchetypeRuleService">
        <constructor-arg ref="defaultArchetypeService"/>
        <constructor-arg ref="ruleEngine"/>
        <constructor-arg ref="txnManager"/>
        <property name="facts">
            <!-- make currencies available to rules -->
            <list>
                <ref bean="currencies"/>
                <ref bean="lookupService"/>
            </list>
        </property>
    </bean>

    <bean id="archetypeServiceHelper"
          class="org.openvpms.component.business.service.archetype.ArchetypeServiceHelper">
        <constructor-arg index="0">
            <ref local="archetypeService"/>
        </constructor-arg>
    </bean>

    <!--  The Lookup Service -->
    <bean id="lookupService" class="org.openvpms.component.business.service.lookup.CachingLookupService">
        <constructor-arg index="0" ref="archetypeService"/>
        <constructor-arg index="1">
            <ref local="imObjectDao"/>
        </constructor-arg>
        <constructor-arg index="2">
            <bean class="org.springframework.cache.ehcache.EhCacheFactoryBean">
                <property name="diskPersistent" value="false"/>
                <property name="cacheName" value="lookupCache"/>
                <property name="maxElementsInMemory" value="40000"/>
                <property name="overflowToDisk" value="false"/>
                <property name="eternal" value="true"/>
            </bean>
        </constructor-arg>
    </bean>

    <bean id="lookupServiceHelper" class="org.openvpms.component.business.service.lookup.LookupServiceHelper">
        <constructor-arg>
            <ref local="lookupService"/>
        </constructor-arg>
    </bean>

    <bean id="archetypeServiceFunctions"
          class="org.openvpms.component.business.service.archetype.ArchetypeServiceFunctions">
        <constructor-arg ref="archetypeService"/>
        <constructor-arg ref="lookupService"/>
    </bean>

    <bean id="functionsFactory" class="org.openvpms.web.component.function.DefaultFunctionsFactory">
        <constructor-arg ref="archetypeService"/>
        <constructor-arg ref="lookupService"/>
        <constructor-arg ref="currencies"/>
        <constructor-arg>
            <null/>
        </constructor-arg>
        <property name="macros" ref="macros"/>
    </bean>

    <bean id="functions" class="org.apache.commons.jxpath.Functions" factory-bean="functionsFactory"
          factory-method="create"/>

    <!-- The JXPathHelper class, used to register extension functions -->
    <bean id="jxpathHelper" class="org.openvpms.component.system.common.jxpath.JXPathHelper">
        <constructor-arg ref="functions"/>
    </bean>

    <!-- ================================================================== -->
    <!--                 RULES ENGINE (DROOLS)                              -->
    <!-- ================================================================== -->

    <!-- The local ruleServiceProvider. We can have as many different ruleProviders as we want -->
    <bean id="ruleServiceProvider"
          class="org.springmodules.jsr94.factory.DefaultRuleServiceProviderFactoryBean">
        <property name="provider" value="http://drools.org"/>
        <property name="providerClass"
                  value="org.drools.jsr94.rules.RuleServiceProviderImpl"/>
    </bean>

    <!-- The local ruleRuntime. Usually, there is one ruleRuntime bean for each ruleServiceProvider bean. -->
    <bean id="ruleRuntime"
          class="org.springmodules.jsr94.factory.RuleRuntimeFactoryBean">
        <property name="serviceProvider" ref="ruleServiceProvider"/>
    </bean>

    <!-- the local ruleAdministrator. Usually, there is one ruleAdministrator bean for each ruleServiceProvider bean -->
    <bean id="ruleAdministrator"
          class="org.springmodules.jsr94.factory.RuleAdministratorFactoryBean">
        <property name="serviceProvider" ref="ruleServiceProvider"/>
    </bean>

    <!-- the ruleSource. There can be many ruleSource beans for each ruleAdministrator/ruleRuntime. -->
    <bean id="ruleSource"
          class="org.openvpms.component.business.service.ruleengine.RuleDescriptorRuleSource">
        <property name="ruleRuntime" ref="ruleRuntime"/>
        <property name="ruleAdministrator" ref="ruleAdministrator"/>
    </bean>

    <!--  The Rule engine -->
    <bean id="ruleEngine"
          class="org.openvpms.component.business.service.ruleengine.RuleEngine">
        <constructor-arg ref="ruleSource"/>
    </bean>

    <!-- ================================================================== -->
    <!-- Business rules                                                     -->
    <!-- ================================================================== -->

    <bean id="appointmentRules" class="org.openvpms.archetype.rules.workflow.AppointmentRules">
        <constructor-arg ref="archetypeService"/>
    </bean>

    <bean id="currencies" class="org.openvpms.archetype.rules.math.Currencies">
        <constructor-arg ref="defaultArchetypeService"/>
        <constructor-arg ref="lookupService"/>
    </bean>

    <bean id="customerAccountRules" class="org.openvpms.archetype.rules.finance.account.CustomerAccountRules">
        <constructor-arg ref="defaultArchetypeService"/>
        <constructor-arg ref="archetypeService"/>
        <constructor-arg ref="txnManager"/>
    </bean>

    <bean id="discountRules" class="org.openvpms.archetype.rules.finance.discount.DiscountRules">
        <constructor-arg ref="archetypeService"/>
        <constructor-arg ref="lookupService"/>
    </bean>

    <bean id="estimateRules" class="org.openvpms.archetype.rules.finance.estimate.EstimateRules">
        <constructor-arg ref="archetypeService"/>
    </bean>

    <bean id="locationRules" class="org.openvpms.archetype.rules.practice.LocationRules">
        <constructor-arg ref="archetypeService"/>
    </bean>

    <bean class="org.openvpms.archetype.rules.finance.order.OrderRules">
        <constructor-arg ref="archetypeService"/>
    </bean>

    <bean id="productPriceRules" class="org.openvpms.archetype.rules.product.ProductPriceRules">
        <constructor-arg ref="archetypeService"/>
        <constructor-arg ref="lookupService"/>
    </bean>

    <bean id="productRules" class="org.openvpms.archetype.rules.product.ProductRules">
        <constructor-arg ref="archetypeService"/>
    </bean>

    <bean id="medicalRecordRules" class="org.openvpms.archetype.rules.patient.MedicalRecordRules">
        <constructor-arg ref="archetypeService"/>
    </bean>

    <bean id="stockRules" class="org.openvpms.archetype.rules.stock.StockRules">
        <constructor-arg ref="archetypeService"/>
    </bean>

    <!-- ================================================================== -->
    <!--                        APPLICATION                                 -->
    <!-- ================================================================== -->

    <bean id="context" class="org.openvpms.web.component.app.GlobalContext" scope="prototype"/>


    <bean id="openVPMSApp" class="org.openvpms.web.workspace.OpenVPMSApp" scope="prototype">
        <constructor-arg ref="context"/>
        <constructor-arg>
            <bean class="org.openvpms.web.workspace.DefaultWorkspacesFactory"/>
        </constructor-arg>
        <constructor-arg ref="practiceRules"/>
        <constructor-arg ref="locationRules"/>
        <constructor-arg ref="userRules"/>
        <constructor-arg ref="sessionMonitor"/>
    </bean>

    <bean id="sessionMonitor" class="org.openvpms.web.echo.servlet.SessionMonitor"/>

    <bean id="styleSheetCache" class="org.openvpms.web.echo.style.StyleSheetCache">
        <constructor-arg index="0" value="style/default"/>
    </bean>

    <bean id="userStyleSheets" class="org.openvpms.web.echo.style.UserStyleSheets">
        <constructor-arg index="0" ref="styleSheetCache"/>
    </bean>

    <bean id="messageMonitor" class="org.openvpms.web.workspace.workflow.messaging.MessageMonitor">
        <constructor-arg ref="defaultArchetypeService"/>
    </bean>

    <bean id="browserStates" class="org.openvpms.web.component.im.query.BrowserStates"/>

    <!-- Defines the key stroke combination for accelerator keys.
          If mask not specified, defaults to 'Alt'.
       -->
    <bean id="keyStrokeMask"
          class="org.openvpms.web.echo.keyboard.KeyStrokeMask">
        <!--  The mask. May contain combinations of Ctrl, Alt, or Shift,
        separated by '-' -->
        <property name="mask" value="Ctrl-Shift"/>
    </bean>

    <bean id="customerRules" class="org.openvpms.archetype.rules.party.CustomerRules">
        <constructor-arg ref="archetypeService"/>
        <constructor-arg ref="lookupService"/>
    </bean>

    <bean id="patientRules" class="org.openvpms.archetype.rules.patient.PatientRules">
        <constructor-arg ref="practiceRules"/>
        <constructor-arg ref="archetypeService"/>
        <constructor-arg ref="lookupService"/>
    </bean>

    <bean id="reminderRules" class="org.openvpms.archetype.rules.patient.reminder.ReminderRules">
        <constructor-arg ref="archetypeService"/>
        <constructor-arg ref="patientRules"/>
    </bean>

    <bean id="prescriptionRules" class="org.openvpms.archetype.rules.patient.prescription.PrescriptionRules">
        <constructor-arg ref="archetypeService"/>
    </bean>

    <bean id="practiceRules" class="org.openvpms.archetype.rules.practice.PracticeRules">
        <constructor-arg ref="currencies"/>
        <constructor-arg ref="archetypeService"/>
    </bean>

    <bean id="userRules" class="org.openvpms.archetype.rules.user.UserRules">
        <constructor-arg ref="archetypeService"/>
    </bean>

    <bean id="hl7Connectors" class="org.mockito.Mockito" factory-method="mock">
        <constructor-arg value="org.openvpms.hl7.io.Connectors"/>
    </bean>

    <bean id="hl7PatientEventServices" class="org.openvpms.hl7.impl.PatientEventServicesImpl">
        <constructor-arg ref="archetypeService"/>
        <constructor-arg ref="hl7Connectors"/>
    </bean>

    <bean id="hl7Parmacies" class="org.openvpms.hl7.impl.PharmaciesImpl">
        <constructor-arg ref="archetypeService"/>
        <constructor-arg ref="hl7Connectors"/>
        <constructor-arg ref="hl7PatientEventServices"/>
    </bean>

    <bean id="hl7Laboratories" class="org.openvpms.hl7.impl.LaboratoriesImpl">
        <constructor-arg ref="archetypeService"/>
        <constructor-arg ref="hl7Connectors"/>
        <constructor-arg ref="hl7PatientEventServices"/>
    </bean>

    <bean id="hl7messageDispatcher" class="org.mockito.Mockito" factory-method="mock">
        <constructor-arg value="org.openvpms.hl7.io.MessageDispatcher"/>
    </bean>

    <bean class="org.openvpms.hl7.patient.PatientContextFactory">
        <constructor-arg ref="patientRules"/>
        <constructor-arg ref="customerRules"/>
        <constructor-arg ref="archetypeService"/>
        <constructor-arg ref="lookupService"/>
    </bean>

    <bean id="hl7PatientInformationService" class="org.mockito.Mockito" factory-method="mock">
        <constructor-arg value="org.openvpms.hl7.patient.PatientInformationService"/>
    </bean>

    <bean id="hl7PharmacyOrderService" class="org.mockito.Mockito" factory-method="mock">
        <constructor-arg value="org.openvpms.hl7.pharmacy.PharmacyOrderService"/>
    </bean>

    <bean id="hl7LaboratoryOrderService" class="org.mockito.Mockito" factory-method="mock">
        <constructor-arg value="org.openvpms.hl7.laboratory.LaboratoryOrderService"/>
    </bean>


    <!-- ================================================================== -->
    <!--                        REPORTING                                   -->
    <!-- ================================================================== -->

    <!-- the Document handlers -->
    <bean id="documentHandlers"
          class="org.openvpms.archetype.rules.doc.DocumentHandlers">
        <property name="documentHandlers">
            <list>
                <bean class="org.openvpms.report.jasper.JRXMLDocumentHandler">
                    <constructor-arg ref="archetypeService"/>
                </bean>
            </list>
        </property>
    </bean>

    <bean id="reportFactory" class="org.openvpms.report.ReportFactory">
        <constructor-arg ref="archetypeService"/>
        <constructor-arg ref="lookupService"/>
        <constructor-arg ref="documentHandlers"/>
        <constructor-arg ref="functionsFactory"/>
    </bean>

<<<<<<< HEAD
    <bean id="reportingDataSource" class="org.apache.commons.dbcp.BasicDataSource" autowire-candidate="false">
=======
    <bean id="reportingDataSource" class="org.apache.commons.dbcp2.BasicDataSource" autowire-candidate="false">
>>>>>>> e6e5e4e1
        <property name="driverClassName" value="${jdbc.driverClassName}"/>
        <property name="url" value="${jdbc.url}"/>
        <property name="username" value="${jdbc.username}"/>
        <property name="password" value="${jdbc.password}"/>
    </bean>

    <!-- ================================================================== -->
    <!--                        MACROS                                      -->
    <!-- ================================================================== -->

    <bean id="macros" class="org.openvpms.macro.impl.LookupMacros">
        <constructor-arg ref="lookupService"/>
        <constructor-arg ref="defaultArchetypeService"/>
        <constructor-arg ref="reportFactory"/>
    </bean>

    <!-- ================================================================== -->
    <!--                        FACTORIES                                   -->
    <!-- ================================================================== -->
    <bean id="editorFactory" class="org.openvpms.web.component.im.edit.IMObjectEditorFactory"/>
    <bean id="viewLayoutStrategyFactory" class="org.openvpms.web.component.im.view.layout.ViewLayoutStrategyFactory"/>

</beans>
<|MERGE_RESOLUTION|>--- conflicted
+++ resolved
@@ -1,420 +1,416 @@
-<?xml version="1.0" encoding="UTF-8"?>
-<!--
-  ~ Version: 1.0
-  ~
-  ~ The contents of this file are subject to the OpenVPMS License Version
-  ~ 1.0 (the 'License'); you may not use this file except in compliance with
-  ~ the License. You may obtain a copy of the License at
-  ~ http://www.openvpms.org/license/
-  ~
-  ~ Software distributed under the License is distributed on an 'AS IS' basis,
-  ~ WITHOUT WARRANTY OF ANY KIND, either express or implied. See the License
-  ~ for the specific language governing rights and limitations under the
-  ~ License.
-  ~
-  ~ Copyright 2015 (C) OpenVPMS Ltd. All Rights Reserved.
-  -->
-
-<beans xmlns="http://www.springframework.org/schema/beans"
-       xmlns:xsi="http://www.w3.org/2001/XMLSchema-instance"
-       xsi:schemaLocation="http://www.springframework.org/schema/beans
-                           http://www.springframework.org/schema/beans/spring-beans-3.0.xsd">
-
-    <bean id="propertyPlaceholderConfigurer"
-          class="org.springframework.beans.factory.config.PropertyPlaceholderConfigurer">
-
-        <!-- allow system properties to override any other property source -->
-        <property name="systemPropertiesModeName" value="SYSTEM_PROPERTIES_MODE_OVERRIDE"/>
-    </bean>
-
-    <!--  The DataSource -->
-    <bean id="dataSource" class="org.apache.commons.dbcp2.BasicDataSource">
-        <property name="driverClassName" value="${jdbc.driverClassName}"/>
-        <property name="url" value="${jdbc.url}"/>
-        <property name="username" value="${jdbc.username}"/>
-        <property name="password" value="${jdbc.password}"/>
-    </bean>
-
-    <!--  Hibernate session factory -->
-    <bean id="sessionFactory"
-          class="org.springframework.orm.hibernate3.LocalSessionFactoryBean">
-        <property name="dataSource">
-            <ref local="dataSource"/>
-        </property>
-        <property name="hibernateProperties">
-            <props>
-                <prop key="hibernate.dialect">${hibernate.dialect}</prop>
-                <prop key="hibernate.show_sql">false</prop>
-                <prop key="hibernate.jdbc.use_scrollable_resultset">true</prop>
-                <prop key="hibernate.cache.use_query_cache">true</prop>
-                <prop key="hibernate.cache.provider_class">org.hibernate.cache.SingletonEhCacheProvider</prop>
-                <prop key="hibernate.cache.use_second_level_cache">true</prop>
-                <prop key="hibernate.cache.use_query_cache">true</prop>
-                <prop key="hibernate.jdbc.batch_size">30</prop>
-                <prop key="hibernate.query.factory_class">org.hibernate.hql.ast.ASTQueryTranslatorFactory</prop>
-            </props>
-        </property>
-        <property name="mappingLocations">
-            <list>
-                <value>classpath*:org/openvpms/component/business/dao/**/*.hbm.xml</value>
-                <value>classpath*:org/openvpms/archetype/rules/**/*.hbm.xml</value>
-            </list>
-        </property>
-    </bean>
-
-    <bean id="txnManager"
-          class="org.springframework.orm.hibernate3.HibernateTransactionManager">
-        <property name="sessionFactory" ref="sessionFactory"/>
-    </bean>
-
-    <!--  The IMObject DAO bean -->
-    <bean id="imObjectDao"
-          class="org.openvpms.component.business.dao.hibernate.im.IMObjectDAOHibernate">
-        <constructor-arg ref="sessionFactory"/>
-        <property name="transactionManager">
-            <ref local="txnManager"/>
-        </property>
-    </bean>
-
-    <bean id="archetypeDescriptorCache"
-          class="org.openvpms.component.business.service.archetype.descriptor.cache.ArchetypeDescriptorCacheDB">
-        <constructor-arg index="0" ref="imObjectDao"/>
-    </bean>
-
-    <!-- The Archetype service -->
-    <bean id="defaultArchetypeService"
-          class="org.openvpms.component.business.service.archetype.ArchetypeService" autowire-candidate="false">
-        <!-- don't make this a candidate for autowiring as it doesn't support rules -->
-        <constructor-arg ref="archetypeDescriptorCache"/>
-        <property name="dao" ref="imObjectDao"/>
-        <property name="ruleEngine" ref="ruleEngine"/>
-    </bean>
-
-    <!--  The Archetype Rule service -->
-    <bean id="archetypeService"
-          class="org.openvpms.component.business.service.archetype.rule.ArchetypeRuleService">
-        <constructor-arg ref="defaultArchetypeService"/>
-        <constructor-arg ref="ruleEngine"/>
-        <constructor-arg ref="txnManager"/>
-        <property name="facts">
-            <!-- make currencies available to rules -->
-            <list>
-                <ref bean="currencies"/>
-                <ref bean="lookupService"/>
-            </list>
-        </property>
-    </bean>
-
-    <bean id="archetypeServiceHelper"
-          class="org.openvpms.component.business.service.archetype.ArchetypeServiceHelper">
-        <constructor-arg index="0">
-            <ref local="archetypeService"/>
-        </constructor-arg>
-    </bean>
-
-    <!--  The Lookup Service -->
-    <bean id="lookupService" class="org.openvpms.component.business.service.lookup.CachingLookupService">
-        <constructor-arg index="0" ref="archetypeService"/>
-        <constructor-arg index="1">
-            <ref local="imObjectDao"/>
-        </constructor-arg>
-        <constructor-arg index="2">
-            <bean class="org.springframework.cache.ehcache.EhCacheFactoryBean">
-                <property name="diskPersistent" value="false"/>
-                <property name="cacheName" value="lookupCache"/>
-                <property name="maxElementsInMemory" value="40000"/>
-                <property name="overflowToDisk" value="false"/>
-                <property name="eternal" value="true"/>
-            </bean>
-        </constructor-arg>
-    </bean>
-
-    <bean id="lookupServiceHelper" class="org.openvpms.component.business.service.lookup.LookupServiceHelper">
-        <constructor-arg>
-            <ref local="lookupService"/>
-        </constructor-arg>
-    </bean>
-
-    <bean id="archetypeServiceFunctions"
-          class="org.openvpms.component.business.service.archetype.ArchetypeServiceFunctions">
-        <constructor-arg ref="archetypeService"/>
-        <constructor-arg ref="lookupService"/>
-    </bean>
-
-    <bean id="functionsFactory" class="org.openvpms.web.component.function.DefaultFunctionsFactory">
-        <constructor-arg ref="archetypeService"/>
-        <constructor-arg ref="lookupService"/>
-        <constructor-arg ref="currencies"/>
-        <constructor-arg>
-            <null/>
-        </constructor-arg>
-        <property name="macros" ref="macros"/>
-    </bean>
-
-    <bean id="functions" class="org.apache.commons.jxpath.Functions" factory-bean="functionsFactory"
-          factory-method="create"/>
-
-    <!-- The JXPathHelper class, used to register extension functions -->
-    <bean id="jxpathHelper" class="org.openvpms.component.system.common.jxpath.JXPathHelper">
-        <constructor-arg ref="functions"/>
-    </bean>
-
-    <!-- ================================================================== -->
-    <!--                 RULES ENGINE (DROOLS)                              -->
-    <!-- ================================================================== -->
-
-    <!-- The local ruleServiceProvider. We can have as many different ruleProviders as we want -->
-    <bean id="ruleServiceProvider"
-          class="org.springmodules.jsr94.factory.DefaultRuleServiceProviderFactoryBean">
-        <property name="provider" value="http://drools.org"/>
-        <property name="providerClass"
-                  value="org.drools.jsr94.rules.RuleServiceProviderImpl"/>
-    </bean>
-
-    <!-- The local ruleRuntime. Usually, there is one ruleRuntime bean for each ruleServiceProvider bean. -->
-    <bean id="ruleRuntime"
-          class="org.springmodules.jsr94.factory.RuleRuntimeFactoryBean">
-        <property name="serviceProvider" ref="ruleServiceProvider"/>
-    </bean>
-
-    <!-- the local ruleAdministrator. Usually, there is one ruleAdministrator bean for each ruleServiceProvider bean -->
-    <bean id="ruleAdministrator"
-          class="org.springmodules.jsr94.factory.RuleAdministratorFactoryBean">
-        <property name="serviceProvider" ref="ruleServiceProvider"/>
-    </bean>
-
-    <!-- the ruleSource. There can be many ruleSource beans for each ruleAdministrator/ruleRuntime. -->
-    <bean id="ruleSource"
-          class="org.openvpms.component.business.service.ruleengine.RuleDescriptorRuleSource">
-        <property name="ruleRuntime" ref="ruleRuntime"/>
-        <property name="ruleAdministrator" ref="ruleAdministrator"/>
-    </bean>
-
-    <!--  The Rule engine -->
-    <bean id="ruleEngine"
-          class="org.openvpms.component.business.service.ruleengine.RuleEngine">
-        <constructor-arg ref="ruleSource"/>
-    </bean>
-
-    <!-- ================================================================== -->
-    <!-- Business rules                                                     -->
-    <!-- ================================================================== -->
-
-    <bean id="appointmentRules" class="org.openvpms.archetype.rules.workflow.AppointmentRules">
-        <constructor-arg ref="archetypeService"/>
-    </bean>
-
-    <bean id="currencies" class="org.openvpms.archetype.rules.math.Currencies">
-        <constructor-arg ref="defaultArchetypeService"/>
-        <constructor-arg ref="lookupService"/>
-    </bean>
-
-    <bean id="customerAccountRules" class="org.openvpms.archetype.rules.finance.account.CustomerAccountRules">
-        <constructor-arg ref="defaultArchetypeService"/>
-        <constructor-arg ref="archetypeService"/>
-        <constructor-arg ref="txnManager"/>
-    </bean>
-
-    <bean id="discountRules" class="org.openvpms.archetype.rules.finance.discount.DiscountRules">
-        <constructor-arg ref="archetypeService"/>
-        <constructor-arg ref="lookupService"/>
-    </bean>
-
-    <bean id="estimateRules" class="org.openvpms.archetype.rules.finance.estimate.EstimateRules">
-        <constructor-arg ref="archetypeService"/>
-    </bean>
-
-    <bean id="locationRules" class="org.openvpms.archetype.rules.practice.LocationRules">
-        <constructor-arg ref="archetypeService"/>
-    </bean>
-
-    <bean class="org.openvpms.archetype.rules.finance.order.OrderRules">
-        <constructor-arg ref="archetypeService"/>
-    </bean>
-
-    <bean id="productPriceRules" class="org.openvpms.archetype.rules.product.ProductPriceRules">
-        <constructor-arg ref="archetypeService"/>
-        <constructor-arg ref="lookupService"/>
-    </bean>
-
-    <bean id="productRules" class="org.openvpms.archetype.rules.product.ProductRules">
-        <constructor-arg ref="archetypeService"/>
-    </bean>
-
-    <bean id="medicalRecordRules" class="org.openvpms.archetype.rules.patient.MedicalRecordRules">
-        <constructor-arg ref="archetypeService"/>
-    </bean>
-
-    <bean id="stockRules" class="org.openvpms.archetype.rules.stock.StockRules">
-        <constructor-arg ref="archetypeService"/>
-    </bean>
-
-    <!-- ================================================================== -->
-    <!--                        APPLICATION                                 -->
-    <!-- ================================================================== -->
-
-    <bean id="context" class="org.openvpms.web.component.app.GlobalContext" scope="prototype"/>
-
-
-    <bean id="openVPMSApp" class="org.openvpms.web.workspace.OpenVPMSApp" scope="prototype">
-        <constructor-arg ref="context"/>
-        <constructor-arg>
-            <bean class="org.openvpms.web.workspace.DefaultWorkspacesFactory"/>
-        </constructor-arg>
-        <constructor-arg ref="practiceRules"/>
-        <constructor-arg ref="locationRules"/>
-        <constructor-arg ref="userRules"/>
-        <constructor-arg ref="sessionMonitor"/>
-    </bean>
-
-    <bean id="sessionMonitor" class="org.openvpms.web.echo.servlet.SessionMonitor"/>
-
-    <bean id="styleSheetCache" class="org.openvpms.web.echo.style.StyleSheetCache">
-        <constructor-arg index="0" value="style/default"/>
-    </bean>
-
-    <bean id="userStyleSheets" class="org.openvpms.web.echo.style.UserStyleSheets">
-        <constructor-arg index="0" ref="styleSheetCache"/>
-    </bean>
-
-    <bean id="messageMonitor" class="org.openvpms.web.workspace.workflow.messaging.MessageMonitor">
-        <constructor-arg ref="defaultArchetypeService"/>
-    </bean>
-
-    <bean id="browserStates" class="org.openvpms.web.component.im.query.BrowserStates"/>
-
-    <!-- Defines the key stroke combination for accelerator keys.
-          If mask not specified, defaults to 'Alt'.
-       -->
-    <bean id="keyStrokeMask"
-          class="org.openvpms.web.echo.keyboard.KeyStrokeMask">
-        <!--  The mask. May contain combinations of Ctrl, Alt, or Shift,
-        separated by '-' -->
-        <property name="mask" value="Ctrl-Shift"/>
-    </bean>
-
-    <bean id="customerRules" class="org.openvpms.archetype.rules.party.CustomerRules">
-        <constructor-arg ref="archetypeService"/>
-        <constructor-arg ref="lookupService"/>
-    </bean>
-
-    <bean id="patientRules" class="org.openvpms.archetype.rules.patient.PatientRules">
-        <constructor-arg ref="practiceRules"/>
-        <constructor-arg ref="archetypeService"/>
-        <constructor-arg ref="lookupService"/>
-    </bean>
-
-    <bean id="reminderRules" class="org.openvpms.archetype.rules.patient.reminder.ReminderRules">
-        <constructor-arg ref="archetypeService"/>
-        <constructor-arg ref="patientRules"/>
-    </bean>
-
-    <bean id="prescriptionRules" class="org.openvpms.archetype.rules.patient.prescription.PrescriptionRules">
-        <constructor-arg ref="archetypeService"/>
-    </bean>
-
-    <bean id="practiceRules" class="org.openvpms.archetype.rules.practice.PracticeRules">
-        <constructor-arg ref="currencies"/>
-        <constructor-arg ref="archetypeService"/>
-    </bean>
-
-    <bean id="userRules" class="org.openvpms.archetype.rules.user.UserRules">
-        <constructor-arg ref="archetypeService"/>
-    </bean>
-
-    <bean id="hl7Connectors" class="org.mockito.Mockito" factory-method="mock">
-        <constructor-arg value="org.openvpms.hl7.io.Connectors"/>
-    </bean>
-
-    <bean id="hl7PatientEventServices" class="org.openvpms.hl7.impl.PatientEventServicesImpl">
-        <constructor-arg ref="archetypeService"/>
-        <constructor-arg ref="hl7Connectors"/>
-    </bean>
-
-    <bean id="hl7Parmacies" class="org.openvpms.hl7.impl.PharmaciesImpl">
-        <constructor-arg ref="archetypeService"/>
-        <constructor-arg ref="hl7Connectors"/>
-        <constructor-arg ref="hl7PatientEventServices"/>
-    </bean>
-
-    <bean id="hl7Laboratories" class="org.openvpms.hl7.impl.LaboratoriesImpl">
-        <constructor-arg ref="archetypeService"/>
-        <constructor-arg ref="hl7Connectors"/>
-        <constructor-arg ref="hl7PatientEventServices"/>
-    </bean>
-
-    <bean id="hl7messageDispatcher" class="org.mockito.Mockito" factory-method="mock">
-        <constructor-arg value="org.openvpms.hl7.io.MessageDispatcher"/>
-    </bean>
-
-    <bean class="org.openvpms.hl7.patient.PatientContextFactory">
-        <constructor-arg ref="patientRules"/>
-        <constructor-arg ref="customerRules"/>
-        <constructor-arg ref="archetypeService"/>
-        <constructor-arg ref="lookupService"/>
-    </bean>
-
-    <bean id="hl7PatientInformationService" class="org.mockito.Mockito" factory-method="mock">
-        <constructor-arg value="org.openvpms.hl7.patient.PatientInformationService"/>
-    </bean>
-
-    <bean id="hl7PharmacyOrderService" class="org.mockito.Mockito" factory-method="mock">
-        <constructor-arg value="org.openvpms.hl7.pharmacy.PharmacyOrderService"/>
-    </bean>
-
-    <bean id="hl7LaboratoryOrderService" class="org.mockito.Mockito" factory-method="mock">
-        <constructor-arg value="org.openvpms.hl7.laboratory.LaboratoryOrderService"/>
-    </bean>
-
-
-    <!-- ================================================================== -->
-    <!--                        REPORTING                                   -->
-    <!-- ================================================================== -->
-
-    <!-- the Document handlers -->
-    <bean id="documentHandlers"
-          class="org.openvpms.archetype.rules.doc.DocumentHandlers">
-        <property name="documentHandlers">
-            <list>
-                <bean class="org.openvpms.report.jasper.JRXMLDocumentHandler">
-                    <constructor-arg ref="archetypeService"/>
-                </bean>
-            </list>
-        </property>
-    </bean>
-
-    <bean id="reportFactory" class="org.openvpms.report.ReportFactory">
-        <constructor-arg ref="archetypeService"/>
-        <constructor-arg ref="lookupService"/>
-        <constructor-arg ref="documentHandlers"/>
-        <constructor-arg ref="functionsFactory"/>
-    </bean>
-
-<<<<<<< HEAD
-    <bean id="reportingDataSource" class="org.apache.commons.dbcp.BasicDataSource" autowire-candidate="false">
-=======
-    <bean id="reportingDataSource" class="org.apache.commons.dbcp2.BasicDataSource" autowire-candidate="false">
->>>>>>> e6e5e4e1
-        <property name="driverClassName" value="${jdbc.driverClassName}"/>
-        <property name="url" value="${jdbc.url}"/>
-        <property name="username" value="${jdbc.username}"/>
-        <property name="password" value="${jdbc.password}"/>
-    </bean>
-
-    <!-- ================================================================== -->
-    <!--                        MACROS                                      -->
-    <!-- ================================================================== -->
-
-    <bean id="macros" class="org.openvpms.macro.impl.LookupMacros">
-        <constructor-arg ref="lookupService"/>
-        <constructor-arg ref="defaultArchetypeService"/>
-        <constructor-arg ref="reportFactory"/>
-    </bean>
-
-    <!-- ================================================================== -->
-    <!--                        FACTORIES                                   -->
-    <!-- ================================================================== -->
-    <bean id="editorFactory" class="org.openvpms.web.component.im.edit.IMObjectEditorFactory"/>
-    <bean id="viewLayoutStrategyFactory" class="org.openvpms.web.component.im.view.layout.ViewLayoutStrategyFactory"/>
-
-</beans>
+<?xml version="1.0" encoding="UTF-8"?>
+<!--
+  ~ Version: 1.0
+  ~
+  ~ The contents of this file are subject to the OpenVPMS License Version
+  ~ 1.0 (the 'License'); you may not use this file except in compliance with
+  ~ the License. You may obtain a copy of the License at
+  ~ http://www.openvpms.org/license/
+  ~
+  ~ Software distributed under the License is distributed on an 'AS IS' basis,
+  ~ WITHOUT WARRANTY OF ANY KIND, either express or implied. See the License
+  ~ for the specific language governing rights and limitations under the
+  ~ License.
+  ~
+  ~ Copyright 2015 (C) OpenVPMS Ltd. All Rights Reserved.
+  -->
+
+<beans xmlns="http://www.springframework.org/schema/beans"
+       xmlns:xsi="http://www.w3.org/2001/XMLSchema-instance"
+       xsi:schemaLocation="http://www.springframework.org/schema/beans
+                           http://www.springframework.org/schema/beans/spring-beans-3.0.xsd">
+
+    <bean id="propertyPlaceholderConfigurer"
+          class="org.springframework.beans.factory.config.PropertyPlaceholderConfigurer">
+
+        <!-- allow system properties to override any other property source -->
+        <property name="systemPropertiesModeName" value="SYSTEM_PROPERTIES_MODE_OVERRIDE"/>
+    </bean>
+
+    <!--  The DataSource -->
+    <bean id="dataSource" class="org.apache.commons.dbcp2.BasicDataSource">
+        <property name="driverClassName" value="${jdbc.driverClassName}"/>
+        <property name="url" value="${jdbc.url}"/>
+        <property name="username" value="${jdbc.username}"/>
+        <property name="password" value="${jdbc.password}"/>
+    </bean>
+
+    <!--  Hibernate session factory -->
+    <bean id="sessionFactory"
+          class="org.springframework.orm.hibernate3.LocalSessionFactoryBean">
+        <property name="dataSource">
+            <ref local="dataSource"/>
+        </property>
+        <property name="hibernateProperties">
+            <props>
+                <prop key="hibernate.dialect">${hibernate.dialect}</prop>
+                <prop key="hibernate.show_sql">false</prop>
+                <prop key="hibernate.jdbc.use_scrollable_resultset">true</prop>
+                <prop key="hibernate.cache.use_query_cache">true</prop>
+                <prop key="hibernate.cache.provider_class">org.hibernate.cache.SingletonEhCacheProvider</prop>
+                <prop key="hibernate.cache.use_second_level_cache">true</prop>
+                <prop key="hibernate.cache.use_query_cache">true</prop>
+                <prop key="hibernate.jdbc.batch_size">30</prop>
+                <prop key="hibernate.query.factory_class">org.hibernate.hql.ast.ASTQueryTranslatorFactory</prop>
+            </props>
+        </property>
+        <property name="mappingLocations">
+            <list>
+                <value>classpath*:org/openvpms/component/business/dao/**/*.hbm.xml</value>
+                <value>classpath*:org/openvpms/archetype/rules/**/*.hbm.xml</value>
+            </list>
+        </property>
+    </bean>
+
+    <bean id="txnManager"
+          class="org.springframework.orm.hibernate3.HibernateTransactionManager">
+        <property name="sessionFactory" ref="sessionFactory"/>
+    </bean>
+
+    <!--  The IMObject DAO bean -->
+    <bean id="imObjectDao"
+          class="org.openvpms.component.business.dao.hibernate.im.IMObjectDAOHibernate">
+        <constructor-arg ref="sessionFactory"/>
+        <property name="transactionManager">
+            <ref local="txnManager"/>
+        </property>
+    </bean>
+
+    <bean id="archetypeDescriptorCache"
+          class="org.openvpms.component.business.service.archetype.descriptor.cache.ArchetypeDescriptorCacheDB">
+        <constructor-arg index="0" ref="imObjectDao"/>
+    </bean>
+
+    <!-- The Archetype service -->
+    <bean id="defaultArchetypeService"
+          class="org.openvpms.component.business.service.archetype.ArchetypeService" autowire-candidate="false">
+        <!-- don't make this a candidate for autowiring as it doesn't support rules -->
+        <constructor-arg ref="archetypeDescriptorCache"/>
+        <property name="dao" ref="imObjectDao"/>
+        <property name="ruleEngine" ref="ruleEngine"/>
+    </bean>
+
+    <!--  The Archetype Rule service -->
+    <bean id="archetypeService"
+          class="org.openvpms.component.business.service.archetype.rule.ArchetypeRuleService">
+        <constructor-arg ref="defaultArchetypeService"/>
+        <constructor-arg ref="ruleEngine"/>
+        <constructor-arg ref="txnManager"/>
+        <property name="facts">
+            <!-- make currencies available to rules -->
+            <list>
+                <ref bean="currencies"/>
+                <ref bean="lookupService"/>
+            </list>
+        </property>
+    </bean>
+
+    <bean id="archetypeServiceHelper"
+          class="org.openvpms.component.business.service.archetype.ArchetypeServiceHelper">
+        <constructor-arg index="0">
+            <ref local="archetypeService"/>
+        </constructor-arg>
+    </bean>
+
+    <!--  The Lookup Service -->
+    <bean id="lookupService" class="org.openvpms.component.business.service.lookup.CachingLookupService">
+        <constructor-arg index="0" ref="archetypeService"/>
+        <constructor-arg index="1">
+            <ref local="imObjectDao"/>
+        </constructor-arg>
+        <constructor-arg index="2">
+            <bean class="org.springframework.cache.ehcache.EhCacheFactoryBean">
+                <property name="diskPersistent" value="false"/>
+                <property name="cacheName" value="lookupCache"/>
+                <property name="maxElementsInMemory" value="40000"/>
+                <property name="overflowToDisk" value="false"/>
+                <property name="eternal" value="true"/>
+            </bean>
+        </constructor-arg>
+    </bean>
+
+    <bean id="lookupServiceHelper" class="org.openvpms.component.business.service.lookup.LookupServiceHelper">
+        <constructor-arg>
+            <ref local="lookupService"/>
+        </constructor-arg>
+    </bean>
+
+    <bean id="archetypeServiceFunctions"
+          class="org.openvpms.component.business.service.archetype.ArchetypeServiceFunctions">
+        <constructor-arg ref="archetypeService"/>
+        <constructor-arg ref="lookupService"/>
+    </bean>
+
+    <bean id="functionsFactory" class="org.openvpms.web.component.function.DefaultFunctionsFactory">
+        <constructor-arg ref="archetypeService"/>
+        <constructor-arg ref="lookupService"/>
+        <constructor-arg ref="currencies"/>
+        <constructor-arg>
+            <null/>
+        </constructor-arg>
+        <property name="macros" ref="macros"/>
+    </bean>
+
+    <bean id="functions" class="org.apache.commons.jxpath.Functions" factory-bean="functionsFactory"
+          factory-method="create"/>
+
+    <!-- The JXPathHelper class, used to register extension functions -->
+    <bean id="jxpathHelper" class="org.openvpms.component.system.common.jxpath.JXPathHelper">
+        <constructor-arg ref="functions"/>
+    </bean>
+
+    <!-- ================================================================== -->
+    <!--                 RULES ENGINE (DROOLS)                              -->
+    <!-- ================================================================== -->
+
+    <!-- The local ruleServiceProvider. We can have as many different ruleProviders as we want -->
+    <bean id="ruleServiceProvider"
+          class="org.springmodules.jsr94.factory.DefaultRuleServiceProviderFactoryBean">
+        <property name="provider" value="http://drools.org"/>
+        <property name="providerClass"
+                  value="org.drools.jsr94.rules.RuleServiceProviderImpl"/>
+    </bean>
+
+    <!-- The local ruleRuntime. Usually, there is one ruleRuntime bean for each ruleServiceProvider bean. -->
+    <bean id="ruleRuntime"
+          class="org.springmodules.jsr94.factory.RuleRuntimeFactoryBean">
+        <property name="serviceProvider" ref="ruleServiceProvider"/>
+    </bean>
+
+    <!-- the local ruleAdministrator. Usually, there is one ruleAdministrator bean for each ruleServiceProvider bean -->
+    <bean id="ruleAdministrator"
+          class="org.springmodules.jsr94.factory.RuleAdministratorFactoryBean">
+        <property name="serviceProvider" ref="ruleServiceProvider"/>
+    </bean>
+
+    <!-- the ruleSource. There can be many ruleSource beans for each ruleAdministrator/ruleRuntime. -->
+    <bean id="ruleSource"
+          class="org.openvpms.component.business.service.ruleengine.RuleDescriptorRuleSource">
+        <property name="ruleRuntime" ref="ruleRuntime"/>
+        <property name="ruleAdministrator" ref="ruleAdministrator"/>
+    </bean>
+
+    <!--  The Rule engine -->
+    <bean id="ruleEngine"
+          class="org.openvpms.component.business.service.ruleengine.RuleEngine">
+        <constructor-arg ref="ruleSource"/>
+    </bean>
+
+    <!-- ================================================================== -->
+    <!-- Business rules                                                     -->
+    <!-- ================================================================== -->
+
+    <bean id="appointmentRules" class="org.openvpms.archetype.rules.workflow.AppointmentRules">
+        <constructor-arg ref="archetypeService"/>
+    </bean>
+
+    <bean id="currencies" class="org.openvpms.archetype.rules.math.Currencies">
+        <constructor-arg ref="defaultArchetypeService"/>
+        <constructor-arg ref="lookupService"/>
+    </bean>
+
+    <bean id="customerAccountRules" class="org.openvpms.archetype.rules.finance.account.CustomerAccountRules">
+        <constructor-arg ref="defaultArchetypeService"/>
+        <constructor-arg ref="archetypeService"/>
+        <constructor-arg ref="txnManager"/>
+    </bean>
+
+    <bean id="discountRules" class="org.openvpms.archetype.rules.finance.discount.DiscountRules">
+        <constructor-arg ref="archetypeService"/>
+        <constructor-arg ref="lookupService"/>
+    </bean>
+
+    <bean id="estimateRules" class="org.openvpms.archetype.rules.finance.estimate.EstimateRules">
+        <constructor-arg ref="archetypeService"/>
+    </bean>
+
+    <bean id="locationRules" class="org.openvpms.archetype.rules.practice.LocationRules">
+        <constructor-arg ref="archetypeService"/>
+    </bean>
+
+    <bean class="org.openvpms.archetype.rules.finance.order.OrderRules">
+        <constructor-arg ref="archetypeService"/>
+    </bean>
+
+    <bean id="productPriceRules" class="org.openvpms.archetype.rules.product.ProductPriceRules">
+        <constructor-arg ref="archetypeService"/>
+        <constructor-arg ref="lookupService"/>
+    </bean>
+
+    <bean id="productRules" class="org.openvpms.archetype.rules.product.ProductRules">
+        <constructor-arg ref="archetypeService"/>
+    </bean>
+
+    <bean id="medicalRecordRules" class="org.openvpms.archetype.rules.patient.MedicalRecordRules">
+        <constructor-arg ref="archetypeService"/>
+    </bean>
+
+    <bean id="stockRules" class="org.openvpms.archetype.rules.stock.StockRules">
+        <constructor-arg ref="archetypeService"/>
+    </bean>
+
+    <!-- ================================================================== -->
+    <!--                        APPLICATION                                 -->
+    <!-- ================================================================== -->
+
+    <bean id="context" class="org.openvpms.web.component.app.GlobalContext" scope="prototype"/>
+
+
+    <bean id="openVPMSApp" class="org.openvpms.web.workspace.OpenVPMSApp" scope="prototype">
+        <constructor-arg ref="context"/>
+        <constructor-arg>
+            <bean class="org.openvpms.web.workspace.DefaultWorkspacesFactory"/>
+        </constructor-arg>
+        <constructor-arg ref="practiceRules"/>
+        <constructor-arg ref="locationRules"/>
+        <constructor-arg ref="userRules"/>
+        <constructor-arg ref="sessionMonitor"/>
+    </bean>
+
+    <bean id="sessionMonitor" class="org.openvpms.web.echo.servlet.SessionMonitor"/>
+
+    <bean id="styleSheetCache" class="org.openvpms.web.echo.style.StyleSheetCache">
+        <constructor-arg index="0" value="style/default"/>
+    </bean>
+
+    <bean id="userStyleSheets" class="org.openvpms.web.echo.style.UserStyleSheets">
+        <constructor-arg index="0" ref="styleSheetCache"/>
+    </bean>
+
+    <bean id="messageMonitor" class="org.openvpms.web.workspace.workflow.messaging.MessageMonitor">
+        <constructor-arg ref="defaultArchetypeService"/>
+    </bean>
+
+    <bean id="browserStates" class="org.openvpms.web.component.im.query.BrowserStates"/>
+
+    <!-- Defines the key stroke combination for accelerator keys.
+          If mask not specified, defaults to 'Alt'.
+       -->
+    <bean id="keyStrokeMask"
+          class="org.openvpms.web.echo.keyboard.KeyStrokeMask">
+        <!--  The mask. May contain combinations of Ctrl, Alt, or Shift,
+        separated by '-' -->
+        <property name="mask" value="Ctrl-Shift"/>
+    </bean>
+
+    <bean id="customerRules" class="org.openvpms.archetype.rules.party.CustomerRules">
+        <constructor-arg ref="archetypeService"/>
+        <constructor-arg ref="lookupService"/>
+    </bean>
+
+    <bean id="patientRules" class="org.openvpms.archetype.rules.patient.PatientRules">
+        <constructor-arg ref="practiceRules"/>
+        <constructor-arg ref="archetypeService"/>
+        <constructor-arg ref="lookupService"/>
+    </bean>
+
+    <bean id="reminderRules" class="org.openvpms.archetype.rules.patient.reminder.ReminderRules">
+        <constructor-arg ref="archetypeService"/>
+        <constructor-arg ref="patientRules"/>
+    </bean>
+
+    <bean id="prescriptionRules" class="org.openvpms.archetype.rules.patient.prescription.PrescriptionRules">
+        <constructor-arg ref="archetypeService"/>
+    </bean>
+
+    <bean id="practiceRules" class="org.openvpms.archetype.rules.practice.PracticeRules">
+        <constructor-arg ref="currencies"/>
+        <constructor-arg ref="archetypeService"/>
+    </bean>
+
+    <bean id="userRules" class="org.openvpms.archetype.rules.user.UserRules">
+        <constructor-arg ref="archetypeService"/>
+    </bean>
+
+    <bean id="hl7Connectors" class="org.mockito.Mockito" factory-method="mock">
+        <constructor-arg value="org.openvpms.hl7.io.Connectors"/>
+    </bean>
+
+    <bean id="hl7PatientEventServices" class="org.openvpms.hl7.impl.PatientEventServicesImpl">
+        <constructor-arg ref="archetypeService"/>
+        <constructor-arg ref="hl7Connectors"/>
+    </bean>
+
+    <bean id="hl7Parmacies" class="org.openvpms.hl7.impl.PharmaciesImpl">
+        <constructor-arg ref="archetypeService"/>
+        <constructor-arg ref="hl7Connectors"/>
+        <constructor-arg ref="hl7PatientEventServices"/>
+    </bean>
+
+    <bean id="hl7Laboratories" class="org.openvpms.hl7.impl.LaboratoriesImpl">
+        <constructor-arg ref="archetypeService"/>
+        <constructor-arg ref="hl7Connectors"/>
+        <constructor-arg ref="hl7PatientEventServices"/>
+    </bean>
+
+    <bean id="hl7messageDispatcher" class="org.mockito.Mockito" factory-method="mock">
+        <constructor-arg value="org.openvpms.hl7.io.MessageDispatcher"/>
+    </bean>
+
+    <bean class="org.openvpms.hl7.patient.PatientContextFactory">
+        <constructor-arg ref="patientRules"/>
+        <constructor-arg ref="customerRules"/>
+        <constructor-arg ref="archetypeService"/>
+        <constructor-arg ref="lookupService"/>
+    </bean>
+
+    <bean id="hl7PatientInformationService" class="org.mockito.Mockito" factory-method="mock">
+        <constructor-arg value="org.openvpms.hl7.patient.PatientInformationService"/>
+    </bean>
+
+    <bean id="hl7PharmacyOrderService" class="org.mockito.Mockito" factory-method="mock">
+        <constructor-arg value="org.openvpms.hl7.pharmacy.PharmacyOrderService"/>
+    </bean>
+
+    <bean id="hl7LaboratoryOrderService" class="org.mockito.Mockito" factory-method="mock">
+        <constructor-arg value="org.openvpms.hl7.laboratory.LaboratoryOrderService"/>
+    </bean>
+
+
+    <!-- ================================================================== -->
+    <!--                        REPORTING                                   -->
+    <!-- ================================================================== -->
+
+    <!-- the Document handlers -->
+    <bean id="documentHandlers"
+          class="org.openvpms.archetype.rules.doc.DocumentHandlers">
+        <property name="documentHandlers">
+            <list>
+                <bean class="org.openvpms.report.jasper.JRXMLDocumentHandler">
+                    <constructor-arg ref="archetypeService"/>
+                </bean>
+            </list>
+        </property>
+    </bean>
+
+    <bean id="reportFactory" class="org.openvpms.report.ReportFactory">
+        <constructor-arg ref="archetypeService"/>
+        <constructor-arg ref="lookupService"/>
+        <constructor-arg ref="documentHandlers"/>
+        <constructor-arg ref="functionsFactory"/>
+    </bean>
+
+    <bean id="reportingDataSource" class="org.apache.commons.dbcp2.BasicDataSource" autowire-candidate="false">
+        <property name="driverClassName" value="${jdbc.driverClassName}"/>
+        <property name="url" value="${jdbc.url}"/>
+        <property name="username" value="${jdbc.username}"/>
+        <property name="password" value="${jdbc.password}"/>
+    </bean>
+
+    <!-- ================================================================== -->
+    <!--                        MACROS                                      -->
+    <!-- ================================================================== -->
+
+    <bean id="macros" class="org.openvpms.macro.impl.LookupMacros">
+        <constructor-arg ref="lookupService"/>
+        <constructor-arg ref="defaultArchetypeService"/>
+        <constructor-arg ref="reportFactory"/>
+    </bean>
+
+    <!-- ================================================================== -->
+    <!--                        FACTORIES                                   -->
+    <!-- ================================================================== -->
+    <bean id="editorFactory" class="org.openvpms.web.component.im.edit.IMObjectEditorFactory"/>
+    <bean id="viewLayoutStrategyFactory" class="org.openvpms.web.component.im.view.layout.ViewLayoutStrategyFactory"/>
+
+</beans>