/*
 *  Version: 1.0
 *
 *  The contents of this file are subject to the OpenVPMS License Version
 *  1.0 (the 'License'); you may not use this file except in compliance with
 *  the License. You may obtain a copy of the License at
 *  http://www.openvpms.org/license/
 *
 *  Software distributed under the License is distributed on an 'AS IS' basis,
 *  WITHOUT WARRANTY OF ANY KIND, either express or implied. See the License
 *  for the specific language governing rights and limitations under the
 *  License.
 *
 *  Copyright 2008 (C) OpenVPMS Ltd. All Rights Reserved.
 *
 *  $Id$
 */

package org.openvpms.archetype.rules.supplier;

import static org.junit.Assert.assertFalse;
import static org.junit.Assert.assertTrue;
import org.junit.Test;
import org.openvpms.archetype.rules.act.ActStatus;
import org.openvpms.component.business.domain.im.act.Act;
import org.openvpms.component.business.domain.im.act.FinancialAct;
import org.openvpms.component.business.service.archetype.helper.ActBean;
import org.openvpms.component.business.service.archetype.helper.TypeHelper;

import java.math.BigDecimal;
import static java.math.BigDecimal.ONE;
import static java.math.BigDecimal.ZERO;
import java.util.List;


/**
 * Tests the {@link OrderRules} class.
 *
 * @author <a href="mailto:support@openvpms.org">OpenVPMS Team</a>
 * @version $LastChangedDate: 2006-05-02 05:16:31Z $
 */
public class OrderRulesTestCase extends AbstractSupplierTest {

    /**
     * The rules.
     */
    private OrderRules rules;


    /**
     * Tests the {@link OrderRules#getDeliveryStatus(FinancialAct)} method.
     */
    @Test
    public void testGetDeliveryStatus() {
        BigDecimal two = new BigDecimal("2.0");
        BigDecimal three = new BigDecimal("3.0");

        FinancialAct act = (FinancialAct) create(SupplierArchetypes.ORDER_ITEM);
        assertEquals(DeliveryStatus.PENDING, rules.getDeliveryStatus(act));

        checkDeliveryStatus(act, three, ZERO, ZERO, DeliveryStatus.PENDING);
        checkDeliveryStatus(act, three, three, ZERO, DeliveryStatus.FULL);
        checkDeliveryStatus(act, three, two, ZERO, DeliveryStatus.PART);
        checkDeliveryStatus(act, three, two, ONE, DeliveryStatus.FULL);
        checkDeliveryStatus(act, three, ZERO, three, DeliveryStatus.FULL);
    }

    /**
     * Tests the {@link OrderRules#copyOrder(FinancialAct)} method.
     */
    @Test
    public void testCopyOrder() {
        BigDecimal quantity = new BigDecimal(50);
        int packageSize = 10;
        BigDecimal unitPrice = BigDecimal.ONE;
        FinancialAct orderItem = createOrderItem(quantity, packageSize,
                                                 unitPrice);
        FinancialAct order = createOrder(orderItem);
        order.setStatus(ActStatus.POSTED);
        save(order);

        FinancialAct copy = rules.copyOrder(order);
        assertTrue(TypeHelper.isA(copy, SupplierArchetypes.ORDER));
        assertEquals(ActStatus.IN_PROGRESS, copy.getStatus());
        assertFalse(copy.equals(order));

        ActBean bean = new ActBean(copy);
        List<Act> items = bean.getNodeActs("items");
        assertEquals(1, items.size());

        FinancialAct copyItem = (FinancialAct) items.get(0);
        assertTrue(TypeHelper.isA(copyItem, SupplierArchetypes.ORDER_ITEM));
        assertFalse(copyItem.equals(orderItem));
        assertEquals(quantity, copyItem.getQuantity());
    }

    /**
     * Tests the {@link OrderRules#createDeliveryItem(FinancialAct)} method.
     */
    @Test
    public void testCreateDeliveryItem() {
        BigDecimal quantity = new BigDecimal(50);
        BigDecimal received = new BigDecimal(40);
        BigDecimal cancelled = new BigDecimal(4);
        BigDecimal expectedQuantity = new BigDecimal(6);

        int packageSize = 10;
        BigDecimal unitPrice = BigDecimal.ONE;

        FinancialAct orderItem = createOrderItem(quantity, packageSize,
                                                 unitPrice);
        ActBean itemBean = new ActBean(orderItem);
        itemBean.setValue("receivedQuantity", received);
        itemBean.setValue("cancelledQuantity", cancelled);
        FinancialAct order = createOrder(orderItem);
        order.setStatus(ActStatus.POSTED);
        save(order);

        FinancialAct item = rules.createDeliveryItem(orderItem);

        assertTrue(TypeHelper.isA(item, SupplierArchetypes.DELIVERY_ITEM));
        assertEquals(expectedQuantity, item.getQuantity());

        // the delivery item shouldn't have any relationships
        ActBean bean = new ActBean(item);
        assertTrue(bean.getActs().isEmpty());
    }

    /**
     * Tests the {@link OrderRules#createReturnItem} method.
     */
    public void testCreateReturnItem() {
        BigDecimal quantity = new BigDecimal(50);
        BigDecimal received = new BigDecimal(40);
        BigDecimal cancelled = new BigDecimal(4);

        int packageSize = 10;
        BigDecimal unitPrice = BigDecimal.ONE;

        FinancialAct orderItem = createOrderItem(quantity, packageSize, unitPrice);
        ActBean itemBean = new ActBean(orderItem);
        itemBean.setValue("receivedQuantity", received);
        itemBean.setValue("cancelledQuantity", cancelled);
        FinancialAct order = createOrder(orderItem);
        order.setStatus(ActStatus.POSTED);
        save(order);

        FinancialAct item = rules.createReturnItem(orderItem);

        assertTrue(TypeHelper.isA(item, SupplierArchetypes.RETURN_ITEM));
        assertEquals(received, item.getQuantity());

        // the return item shouldn't have any relationships
        ActBean bean = new ActBean(item);
        assertTrue(bean.getActs().isEmpty());
    }

    /**
     * Tests the {@link OrderRules#invoiceSupplier(Act)} method.
     */
    @Test
    public void testInvoiceSupplier() {
        BigDecimal quantity = new BigDecimal(50);
        int packageSize = 10;
        BigDecimal unitPrice = BigDecimal.ONE;
        BigDecimal total = quantity.multiply(unitPrice);

        FinancialAct orderItem = createOrderItem(quantity, packageSize,
                                                 unitPrice);

        FinancialAct delivery = createDelivery(quantity, packageSize, unitPrice,
                                               orderItem);
        delivery.setStatus(ActStatus.POSTED);
        save(delivery);

        FinancialAct invoice = rules.invoiceSupplier(delivery);
        assertTrue(TypeHelper.isA(invoice, SupplierArchetypes.INVOICE));
        assertEquals(ActStatus.IN_PROGRESS, invoice.getStatus());

        ActBean bean = new ActBean(invoice);
        List<Act> acts = bean.getActs();
        assertEquals(1, acts.size());

        FinancialAct item = (FinancialAct) acts.get(0);
        assertTrue(TypeHelper.isA(item, SupplierArchetypes.INVOICE_ITEM));
        assertEquals(total, item.getTotal());
    }

    /**
     * Tests the {@link OrderRules#creditSupplier(Act)} method.
     */
    @Test
    public void testCreditSupplier() {
        BigDecimal quantity = new BigDecimal(50);
        int packageSize = 10;
        BigDecimal unitPrice = BigDecimal.ONE;

        FinancialAct orderItem = createOrderItem(quantity, packageSize,
                                                 unitPrice);
        Act orderReturn = createReturn(quantity, packageSize, unitPrice,
                                       orderItem);
        orderReturn.setStatus(ActStatus.POSTED);
        save(orderReturn);

        FinancialAct credit = rules.creditSupplier(orderReturn);
        assertTrue(TypeHelper.isA(credit, SupplierArchetypes.CREDIT));
        assertEquals(ActStatus.IN_PROGRESS, credit.getStatus());

        ActBean bean = new ActBean(credit);
        List<Act> acts = bean.getActs();
        assertEquals(1, acts.size());

        Act item = acts.get(0);
        assertTrue(TypeHelper.isA(item, SupplierArchetypes.CREDIT_ITEM));
    }

    /**
     * Tests the {@link OrderRules#reverseDelivery(Act)} method.
     */
    @Test
    public void testReverseDelivery() {
        BigDecimal quantity = new BigDecimal(50);
        BigDecimal unitPrice = BigDecimal.ONE;
        int packageSize = 10;

        FinancialAct orderItem = createOrderItem(quantity, packageSize,
                                                 unitPrice);
        Act delivery = createDelivery(quantity, packageSize, unitPrice,
                                      orderItem);
        delivery.setStatus(ActStatus.POSTED);
        save(delivery);

        Act reversal = rules.reverseDelivery(delivery);
        checkReversal(reversal, SupplierArchetypes.RETURN,
                      SupplierArchetypes.RETURN_ITEM, orderItem);
    }

    /**
     * Tests the {@link OrderRules#reverseReturn(Act)} method.
     */
    @Test
    public void testReverseReturn() {
        BigDecimal quantity = new BigDecimal(50);
        int packageSize = 10;
        BigDecimal unitPrice = BigDecimal.ONE;

        FinancialAct orderItem = createOrderItem(quantity, packageSize,
                                                 unitPrice);
        Act orderReturn = createReturn(quantity, packageSize, unitPrice,
                                       orderItem);
        orderReturn.setStatus(ActStatus.POSTED);
        save(orderReturn);

        Act reversal = rules.reverseReturn(orderReturn);
        checkReversal(reversal, SupplierArchetypes.DELIVERY,
                      SupplierArchetypes.DELIVERY_ITEM, orderItem);
    }

    /**
     * Sets up the test case.
     */
    @Override
    public void setUp() {
        super.setUp();
        rules = new OrderRules(getArchetypeService());
    }

    /**
     * Verifies the delivery status matches that expected for the supplied values.
     *
<<<<<<< HEAD
     * @param act       the act
=======
     * @param act       the delivery act
>>>>>>> 6e84bd66
     * @param quantity  the quantity
     * @param received  the received quantity
     * @param cancelled the cancelled quantity
     * @param expected  the expected delivery status
     */
    private void checkDeliveryStatus(FinancialAct act, BigDecimal quantity, BigDecimal received, BigDecimal cancelled,
                                     DeliveryStatus expected) {
        ActBean bean = new ActBean(act);
        bean.setValue("quantity", quantity);
        bean.setValue("receivedQuantity", received);
        bean.setValue("cancelledQuantity", cancelled);
        assertEquals(expected, rules.getDeliveryStatus(act));
    }

    /**
     * Verifies a reversal matches that expected.
     *
     * @param reversal      the reversal
     * @param shortName     the expected archetype short name
     * @param itemShortName the expected item short name
     * @param orderItem     the expected order item
     */
    private void checkReversal(Act reversal, String shortName,
                               String itemShortName, FinancialAct orderItem) {
        assertTrue(TypeHelper.isA(reversal, shortName));
        assertEquals(ActStatus.IN_PROGRESS, reversal.getStatus());

        ActBean bean = new ActBean(reversal);
        List<Act> items = bean.getNodeActs("items");
        assertEquals(1, items.size());

        Act item = items.get(0);
        assertTrue(TypeHelper.isA(item, itemShortName));

        ActBean itemBean = new ActBean(item);
        List<Act> orders = itemBean.getNodeActs("order");
        assertEquals(1, orders.size());
        assertEquals(orderItem, orders.get(0));
    }

}
<|MERGE_RESOLUTION|>--- conflicted
+++ resolved
@@ -1,316 +1,313 @@
-/*
- *  Version: 1.0
- *
- *  The contents of this file are subject to the OpenVPMS License Version
- *  1.0 (the 'License'); you may not use this file except in compliance with
- *  the License. You may obtain a copy of the License at
- *  http://www.openvpms.org/license/
- *
- *  Software distributed under the License is distributed on an 'AS IS' basis,
- *  WITHOUT WARRANTY OF ANY KIND, either express or implied. See the License
- *  for the specific language governing rights and limitations under the
- *  License.
- *
- *  Copyright 2008 (C) OpenVPMS Ltd. All Rights Reserved.
- *
- *  $Id$
- */
-
-package org.openvpms.archetype.rules.supplier;
-
-import static org.junit.Assert.assertFalse;
-import static org.junit.Assert.assertTrue;
-import org.junit.Test;
-import org.openvpms.archetype.rules.act.ActStatus;
-import org.openvpms.component.business.domain.im.act.Act;
-import org.openvpms.component.business.domain.im.act.FinancialAct;
-import org.openvpms.component.business.service.archetype.helper.ActBean;
-import org.openvpms.component.business.service.archetype.helper.TypeHelper;
-
-import java.math.BigDecimal;
-import static java.math.BigDecimal.ONE;
-import static java.math.BigDecimal.ZERO;
-import java.util.List;
-
-
-/**
- * Tests the {@link OrderRules} class.
- *
- * @author <a href="mailto:support@openvpms.org">OpenVPMS Team</a>
- * @version $LastChangedDate: 2006-05-02 05:16:31Z $
- */
-public class OrderRulesTestCase extends AbstractSupplierTest {
-
-    /**
-     * The rules.
-     */
-    private OrderRules rules;
-
-
-    /**
-     * Tests the {@link OrderRules#getDeliveryStatus(FinancialAct)} method.
-     */
-    @Test
-    public void testGetDeliveryStatus() {
-        BigDecimal two = new BigDecimal("2.0");
-        BigDecimal three = new BigDecimal("3.0");
-
-        FinancialAct act = (FinancialAct) create(SupplierArchetypes.ORDER_ITEM);
-        assertEquals(DeliveryStatus.PENDING, rules.getDeliveryStatus(act));
-
-        checkDeliveryStatus(act, three, ZERO, ZERO, DeliveryStatus.PENDING);
-        checkDeliveryStatus(act, three, three, ZERO, DeliveryStatus.FULL);
-        checkDeliveryStatus(act, three, two, ZERO, DeliveryStatus.PART);
-        checkDeliveryStatus(act, three, two, ONE, DeliveryStatus.FULL);
-        checkDeliveryStatus(act, three, ZERO, three, DeliveryStatus.FULL);
-    }
-
-    /**
-     * Tests the {@link OrderRules#copyOrder(FinancialAct)} method.
-     */
-    @Test
-    public void testCopyOrder() {
-        BigDecimal quantity = new BigDecimal(50);
-        int packageSize = 10;
-        BigDecimal unitPrice = BigDecimal.ONE;
-        FinancialAct orderItem = createOrderItem(quantity, packageSize,
-                                                 unitPrice);
-        FinancialAct order = createOrder(orderItem);
-        order.setStatus(ActStatus.POSTED);
-        save(order);
-
-        FinancialAct copy = rules.copyOrder(order);
-        assertTrue(TypeHelper.isA(copy, SupplierArchetypes.ORDER));
-        assertEquals(ActStatus.IN_PROGRESS, copy.getStatus());
-        assertFalse(copy.equals(order));
-
-        ActBean bean = new ActBean(copy);
-        List<Act> items = bean.getNodeActs("items");
-        assertEquals(1, items.size());
-
-        FinancialAct copyItem = (FinancialAct) items.get(0);
-        assertTrue(TypeHelper.isA(copyItem, SupplierArchetypes.ORDER_ITEM));
-        assertFalse(copyItem.equals(orderItem));
-        assertEquals(quantity, copyItem.getQuantity());
-    }
-
-    /**
-     * Tests the {@link OrderRules#createDeliveryItem(FinancialAct)} method.
-     */
-    @Test
-    public void testCreateDeliveryItem() {
-        BigDecimal quantity = new BigDecimal(50);
-        BigDecimal received = new BigDecimal(40);
-        BigDecimal cancelled = new BigDecimal(4);
-        BigDecimal expectedQuantity = new BigDecimal(6);
-
-        int packageSize = 10;
-        BigDecimal unitPrice = BigDecimal.ONE;
-
-        FinancialAct orderItem = createOrderItem(quantity, packageSize,
-                                                 unitPrice);
-        ActBean itemBean = new ActBean(orderItem);
-        itemBean.setValue("receivedQuantity", received);
-        itemBean.setValue("cancelledQuantity", cancelled);
-        FinancialAct order = createOrder(orderItem);
-        order.setStatus(ActStatus.POSTED);
-        save(order);
-
-        FinancialAct item = rules.createDeliveryItem(orderItem);
-
-        assertTrue(TypeHelper.isA(item, SupplierArchetypes.DELIVERY_ITEM));
-        assertEquals(expectedQuantity, item.getQuantity());
-
-        // the delivery item shouldn't have any relationships
-        ActBean bean = new ActBean(item);
-        assertTrue(bean.getActs().isEmpty());
-    }
-
-    /**
-     * Tests the {@link OrderRules#createReturnItem} method.
-     */
-    public void testCreateReturnItem() {
-        BigDecimal quantity = new BigDecimal(50);
-        BigDecimal received = new BigDecimal(40);
-        BigDecimal cancelled = new BigDecimal(4);
-
-        int packageSize = 10;
-        BigDecimal unitPrice = BigDecimal.ONE;
-
-        FinancialAct orderItem = createOrderItem(quantity, packageSize, unitPrice);
-        ActBean itemBean = new ActBean(orderItem);
-        itemBean.setValue("receivedQuantity", received);
-        itemBean.setValue("cancelledQuantity", cancelled);
-        FinancialAct order = createOrder(orderItem);
-        order.setStatus(ActStatus.POSTED);
-        save(order);
-
-        FinancialAct item = rules.createReturnItem(orderItem);
-
-        assertTrue(TypeHelper.isA(item, SupplierArchetypes.RETURN_ITEM));
-        assertEquals(received, item.getQuantity());
-
-        // the return item shouldn't have any relationships
-        ActBean bean = new ActBean(item);
-        assertTrue(bean.getActs().isEmpty());
-    }
-
-    /**
-     * Tests the {@link OrderRules#invoiceSupplier(Act)} method.
-     */
-    @Test
-    public void testInvoiceSupplier() {
-        BigDecimal quantity = new BigDecimal(50);
-        int packageSize = 10;
-        BigDecimal unitPrice = BigDecimal.ONE;
-        BigDecimal total = quantity.multiply(unitPrice);
-
-        FinancialAct orderItem = createOrderItem(quantity, packageSize,
-                                                 unitPrice);
-
-        FinancialAct delivery = createDelivery(quantity, packageSize, unitPrice,
-                                               orderItem);
-        delivery.setStatus(ActStatus.POSTED);
-        save(delivery);
-
-        FinancialAct invoice = rules.invoiceSupplier(delivery);
-        assertTrue(TypeHelper.isA(invoice, SupplierArchetypes.INVOICE));
-        assertEquals(ActStatus.IN_PROGRESS, invoice.getStatus());
-
-        ActBean bean = new ActBean(invoice);
-        List<Act> acts = bean.getActs();
-        assertEquals(1, acts.size());
-
-        FinancialAct item = (FinancialAct) acts.get(0);
-        assertTrue(TypeHelper.isA(item, SupplierArchetypes.INVOICE_ITEM));
-        assertEquals(total, item.getTotal());
-    }
-
-    /**
-     * Tests the {@link OrderRules#creditSupplier(Act)} method.
-     */
-    @Test
-    public void testCreditSupplier() {
-        BigDecimal quantity = new BigDecimal(50);
-        int packageSize = 10;
-        BigDecimal unitPrice = BigDecimal.ONE;
-
-        FinancialAct orderItem = createOrderItem(quantity, packageSize,
-                                                 unitPrice);
-        Act orderReturn = createReturn(quantity, packageSize, unitPrice,
-                                       orderItem);
-        orderReturn.setStatus(ActStatus.POSTED);
-        save(orderReturn);
-
-        FinancialAct credit = rules.creditSupplier(orderReturn);
-        assertTrue(TypeHelper.isA(credit, SupplierArchetypes.CREDIT));
-        assertEquals(ActStatus.IN_PROGRESS, credit.getStatus());
-
-        ActBean bean = new ActBean(credit);
-        List<Act> acts = bean.getActs();
-        assertEquals(1, acts.size());
-
-        Act item = acts.get(0);
-        assertTrue(TypeHelper.isA(item, SupplierArchetypes.CREDIT_ITEM));
-    }
-
-    /**
-     * Tests the {@link OrderRules#reverseDelivery(Act)} method.
-     */
-    @Test
-    public void testReverseDelivery() {
-        BigDecimal quantity = new BigDecimal(50);
-        BigDecimal unitPrice = BigDecimal.ONE;
-        int packageSize = 10;
-
-        FinancialAct orderItem = createOrderItem(quantity, packageSize,
-                                                 unitPrice);
-        Act delivery = createDelivery(quantity, packageSize, unitPrice,
-                                      orderItem);
-        delivery.setStatus(ActStatus.POSTED);
-        save(delivery);
-
-        Act reversal = rules.reverseDelivery(delivery);
-        checkReversal(reversal, SupplierArchetypes.RETURN,
-                      SupplierArchetypes.RETURN_ITEM, orderItem);
-    }
-
-    /**
-     * Tests the {@link OrderRules#reverseReturn(Act)} method.
-     */
-    @Test
-    public void testReverseReturn() {
-        BigDecimal quantity = new BigDecimal(50);
-        int packageSize = 10;
-        BigDecimal unitPrice = BigDecimal.ONE;
-
-        FinancialAct orderItem = createOrderItem(quantity, packageSize,
-                                                 unitPrice);
-        Act orderReturn = createReturn(quantity, packageSize, unitPrice,
-                                       orderItem);
-        orderReturn.setStatus(ActStatus.POSTED);
-        save(orderReturn);
-
-        Act reversal = rules.reverseReturn(orderReturn);
-        checkReversal(reversal, SupplierArchetypes.DELIVERY,
-                      SupplierArchetypes.DELIVERY_ITEM, orderItem);
-    }
-
-    /**
-     * Sets up the test case.
-     */
-    @Override
-    public void setUp() {
-        super.setUp();
-        rules = new OrderRules(getArchetypeService());
-    }
-
-    /**
-     * Verifies the delivery status matches that expected for the supplied values.
-     *
-<<<<<<< HEAD
-     * @param act       the act
-=======
-     * @param act       the delivery act
->>>>>>> 6e84bd66
-     * @param quantity  the quantity
-     * @param received  the received quantity
-     * @param cancelled the cancelled quantity
-     * @param expected  the expected delivery status
-     */
-    private void checkDeliveryStatus(FinancialAct act, BigDecimal quantity, BigDecimal received, BigDecimal cancelled,
-                                     DeliveryStatus expected) {
-        ActBean bean = new ActBean(act);
-        bean.setValue("quantity", quantity);
-        bean.setValue("receivedQuantity", received);
-        bean.setValue("cancelledQuantity", cancelled);
-        assertEquals(expected, rules.getDeliveryStatus(act));
-    }
-
-    /**
-     * Verifies a reversal matches that expected.
-     *
-     * @param reversal      the reversal
-     * @param shortName     the expected archetype short name
-     * @param itemShortName the expected item short name
-     * @param orderItem     the expected order item
-     */
-    private void checkReversal(Act reversal, String shortName,
-                               String itemShortName, FinancialAct orderItem) {
-        assertTrue(TypeHelper.isA(reversal, shortName));
-        assertEquals(ActStatus.IN_PROGRESS, reversal.getStatus());
-
-        ActBean bean = new ActBean(reversal);
-        List<Act> items = bean.getNodeActs("items");
-        assertEquals(1, items.size());
-
-        Act item = items.get(0);
-        assertTrue(TypeHelper.isA(item, itemShortName));
-
-        ActBean itemBean = new ActBean(item);
-        List<Act> orders = itemBean.getNodeActs("order");
-        assertEquals(1, orders.size());
-        assertEquals(orderItem, orders.get(0));
-    }
-
-}
+/*
+ *  Version: 1.0
+ *
+ *  The contents of this file are subject to the OpenVPMS License Version
+ *  1.0 (the 'License'); you may not use this file except in compliance with
+ *  the License. You may obtain a copy of the License at
+ *  http://www.openvpms.org/license/
+ *
+ *  Software distributed under the License is distributed on an 'AS IS' basis,
+ *  WITHOUT WARRANTY OF ANY KIND, either express or implied. See the License
+ *  for the specific language governing rights and limitations under the
+ *  License.
+ *
+ *  Copyright 2008 (C) OpenVPMS Ltd. All Rights Reserved.
+ *
+ *  $Id$
+ */
+
+package org.openvpms.archetype.rules.supplier;
+
+import static org.junit.Assert.assertFalse;
+import static org.junit.Assert.assertTrue;
+import org.junit.Test;
+import org.openvpms.archetype.rules.act.ActStatus;
+import org.openvpms.component.business.domain.im.act.Act;
+import org.openvpms.component.business.domain.im.act.FinancialAct;
+import org.openvpms.component.business.service.archetype.helper.ActBean;
+import org.openvpms.component.business.service.archetype.helper.TypeHelper;
+
+import java.math.BigDecimal;
+import static java.math.BigDecimal.ONE;
+import static java.math.BigDecimal.ZERO;
+import java.util.List;
+
+
+/**
+ * Tests the {@link OrderRules} class.
+ *
+ * @author <a href="mailto:support@openvpms.org">OpenVPMS Team</a>
+ * @version $LastChangedDate: 2006-05-02 05:16:31Z $
+ */
+public class OrderRulesTestCase extends AbstractSupplierTest {
+
+    /**
+     * The rules.
+     */
+    private OrderRules rules;
+
+
+    /**
+     * Tests the {@link OrderRules#getDeliveryStatus(FinancialAct)} method.
+     */
+    @Test
+    public void testGetDeliveryStatus() {
+        BigDecimal two = new BigDecimal("2.0");
+        BigDecimal three = new BigDecimal("3.0");
+
+        FinancialAct act = (FinancialAct) create(SupplierArchetypes.ORDER_ITEM);
+        assertEquals(DeliveryStatus.PENDING, rules.getDeliveryStatus(act));
+
+        checkDeliveryStatus(act, three, ZERO, ZERO, DeliveryStatus.PENDING);
+        checkDeliveryStatus(act, three, three, ZERO, DeliveryStatus.FULL);
+        checkDeliveryStatus(act, three, two, ZERO, DeliveryStatus.PART);
+        checkDeliveryStatus(act, three, two, ONE, DeliveryStatus.FULL);
+        checkDeliveryStatus(act, three, ZERO, three, DeliveryStatus.FULL);
+    }
+
+    /**
+     * Tests the {@link OrderRules#copyOrder(FinancialAct)} method.
+     */
+    @Test
+    public void testCopyOrder() {
+        BigDecimal quantity = new BigDecimal(50);
+        int packageSize = 10;
+        BigDecimal unitPrice = BigDecimal.ONE;
+        FinancialAct orderItem = createOrderItem(quantity, packageSize,
+                                                 unitPrice);
+        FinancialAct order = createOrder(orderItem);
+        order.setStatus(ActStatus.POSTED);
+        save(order);
+
+        FinancialAct copy = rules.copyOrder(order);
+        assertTrue(TypeHelper.isA(copy, SupplierArchetypes.ORDER));
+        assertEquals(ActStatus.IN_PROGRESS, copy.getStatus());
+        assertFalse(copy.equals(order));
+
+        ActBean bean = new ActBean(copy);
+        List<Act> items = bean.getNodeActs("items");
+        assertEquals(1, items.size());
+
+        FinancialAct copyItem = (FinancialAct) items.get(0);
+        assertTrue(TypeHelper.isA(copyItem, SupplierArchetypes.ORDER_ITEM));
+        assertFalse(copyItem.equals(orderItem));
+        assertEquals(quantity, copyItem.getQuantity());
+    }
+
+    /**
+     * Tests the {@link OrderRules#createDeliveryItem(FinancialAct)} method.
+     */
+    @Test
+    public void testCreateDeliveryItem() {
+        BigDecimal quantity = new BigDecimal(50);
+        BigDecimal received = new BigDecimal(40);
+        BigDecimal cancelled = new BigDecimal(4);
+        BigDecimal expectedQuantity = new BigDecimal(6);
+
+        int packageSize = 10;
+        BigDecimal unitPrice = BigDecimal.ONE;
+
+        FinancialAct orderItem = createOrderItem(quantity, packageSize,
+                                                 unitPrice);
+        ActBean itemBean = new ActBean(orderItem);
+        itemBean.setValue("receivedQuantity", received);
+        itemBean.setValue("cancelledQuantity", cancelled);
+        FinancialAct order = createOrder(orderItem);
+        order.setStatus(ActStatus.POSTED);
+        save(order);
+
+        FinancialAct item = rules.createDeliveryItem(orderItem);
+
+        assertTrue(TypeHelper.isA(item, SupplierArchetypes.DELIVERY_ITEM));
+        assertEquals(expectedQuantity, item.getQuantity());
+
+        // the delivery item shouldn't have any relationships
+        ActBean bean = new ActBean(item);
+        assertTrue(bean.getActs().isEmpty());
+    }
+
+    /**
+     * Tests the {@link OrderRules#createReturnItem} method.
+     */
+    @Test
+    public void testCreateReturnItem() {
+        BigDecimal quantity = new BigDecimal(50);
+        BigDecimal received = new BigDecimal(40);
+        BigDecimal cancelled = new BigDecimal(4);
+
+        int packageSize = 10;
+        BigDecimal unitPrice = BigDecimal.ONE;
+
+        FinancialAct orderItem = createOrderItem(quantity, packageSize, unitPrice);
+        ActBean itemBean = new ActBean(orderItem);
+        itemBean.setValue("receivedQuantity", received);
+        itemBean.setValue("cancelledQuantity", cancelled);
+        FinancialAct order = createOrder(orderItem);
+        order.setStatus(ActStatus.POSTED);
+        save(order);
+
+        FinancialAct item = rules.createReturnItem(orderItem);
+
+        assertTrue(TypeHelper.isA(item, SupplierArchetypes.RETURN_ITEM));
+        assertEquals(received, item.getQuantity());
+
+        // the return item shouldn't have any relationships
+        ActBean bean = new ActBean(item);
+        assertTrue(bean.getActs().isEmpty());
+    }
+
+    /**
+     * Tests the {@link OrderRules#invoiceSupplier(Act)} method.
+     */
+    @Test
+    public void testInvoiceSupplier() {
+        BigDecimal quantity = new BigDecimal(50);
+        int packageSize = 10;
+        BigDecimal unitPrice = BigDecimal.ONE;
+        BigDecimal total = quantity.multiply(unitPrice);
+
+        FinancialAct orderItem = createOrderItem(quantity, packageSize,
+                                                 unitPrice);
+
+        FinancialAct delivery = createDelivery(quantity, packageSize, unitPrice,
+                                               orderItem);
+        delivery.setStatus(ActStatus.POSTED);
+        save(delivery);
+
+        FinancialAct invoice = rules.invoiceSupplier(delivery);
+        assertTrue(TypeHelper.isA(invoice, SupplierArchetypes.INVOICE));
+        assertEquals(ActStatus.IN_PROGRESS, invoice.getStatus());
+
+        ActBean bean = new ActBean(invoice);
+        List<Act> acts = bean.getActs();
+        assertEquals(1, acts.size());
+
+        FinancialAct item = (FinancialAct) acts.get(0);
+        assertTrue(TypeHelper.isA(item, SupplierArchetypes.INVOICE_ITEM));
+        assertEquals(total, item.getTotal());
+    }
+
+    /**
+     * Tests the {@link OrderRules#creditSupplier(Act)} method.
+     */
+    @Test
+    public void testCreditSupplier() {
+        BigDecimal quantity = new BigDecimal(50);
+        int packageSize = 10;
+        BigDecimal unitPrice = BigDecimal.ONE;
+
+        FinancialAct orderItem = createOrderItem(quantity, packageSize,
+                                                 unitPrice);
+        Act orderReturn = createReturn(quantity, packageSize, unitPrice,
+                                       orderItem);
+        orderReturn.setStatus(ActStatus.POSTED);
+        save(orderReturn);
+
+        FinancialAct credit = rules.creditSupplier(orderReturn);
+        assertTrue(TypeHelper.isA(credit, SupplierArchetypes.CREDIT));
+        assertEquals(ActStatus.IN_PROGRESS, credit.getStatus());
+
+        ActBean bean = new ActBean(credit);
+        List<Act> acts = bean.getActs();
+        assertEquals(1, acts.size());
+
+        Act item = acts.get(0);
+        assertTrue(TypeHelper.isA(item, SupplierArchetypes.CREDIT_ITEM));
+    }
+
+    /**
+     * Tests the {@link OrderRules#reverseDelivery(Act)} method.
+     */
+    @Test
+    public void testReverseDelivery() {
+        BigDecimal quantity = new BigDecimal(50);
+        BigDecimal unitPrice = BigDecimal.ONE;
+        int packageSize = 10;
+
+        FinancialAct orderItem = createOrderItem(quantity, packageSize,
+                                                 unitPrice);
+        Act delivery = createDelivery(quantity, packageSize, unitPrice,
+                                      orderItem);
+        delivery.setStatus(ActStatus.POSTED);
+        save(delivery);
+
+        Act reversal = rules.reverseDelivery(delivery);
+        checkReversal(reversal, SupplierArchetypes.RETURN,
+                      SupplierArchetypes.RETURN_ITEM, orderItem);
+    }
+
+    /**
+     * Tests the {@link OrderRules#reverseReturn(Act)} method.
+     */
+    @Test
+    public void testReverseReturn() {
+        BigDecimal quantity = new BigDecimal(50);
+        int packageSize = 10;
+        BigDecimal unitPrice = BigDecimal.ONE;
+
+        FinancialAct orderItem = createOrderItem(quantity, packageSize,
+                                                 unitPrice);
+        Act orderReturn = createReturn(quantity, packageSize, unitPrice,
+                                       orderItem);
+        orderReturn.setStatus(ActStatus.POSTED);
+        save(orderReturn);
+
+        Act reversal = rules.reverseReturn(orderReturn);
+        checkReversal(reversal, SupplierArchetypes.DELIVERY,
+                      SupplierArchetypes.DELIVERY_ITEM, orderItem);
+    }
+
+    /**
+     * Sets up the test case.
+     */
+    @Override
+    public void setUp() {
+        super.setUp();
+        rules = new OrderRules(getArchetypeService());
+    }
+
+    /**
+     * Verifies the delivery status matches that expected for the supplied values.
+     *
+     * @param act       the act
+     * @param quantity  the quantity
+     * @param received  the received quantity
+     * @param cancelled the cancelled quantity
+     * @param expected  the expected delivery status
+     */
+    private void checkDeliveryStatus(FinancialAct act, BigDecimal quantity, BigDecimal received, BigDecimal cancelled,
+                                     DeliveryStatus expected) {
+        ActBean bean = new ActBean(act);
+        bean.setValue("quantity", quantity);
+        bean.setValue("receivedQuantity", received);
+        bean.setValue("cancelledQuantity", cancelled);
+        assertEquals(expected, rules.getDeliveryStatus(act));
+    }
+
+    /**
+     * Verifies a reversal matches that expected.
+     *
+     * @param reversal      the reversal
+     * @param shortName     the expected archetype short name
+     * @param itemShortName the expected item short name
+     * @param orderItem     the expected order item
+     */
+    private void checkReversal(Act reversal, String shortName,
+                               String itemShortName, FinancialAct orderItem) {
+        assertTrue(TypeHelper.isA(reversal, shortName));
+        assertEquals(ActStatus.IN_PROGRESS, reversal.getStatus());
+
+        ActBean bean = new ActBean(reversal);
+        List<Act> items = bean.getNodeActs("items");
+        assertEquals(1, items.size());
+
+        Act item = items.get(0);
+        assertTrue(TypeHelper.isA(item, itemShortName));
+
+        ActBean itemBean = new ActBean(item);
+        List<Act> orders = itemBean.getNodeActs("order");
+        assertEquals(1, orders.size());
+        assertEquals(orderItem, orders.get(0));
+    }
+
+}