--- conflicted
+++ resolved
@@ -1,378 +1,353 @@
-/*
- * Version: 1.0
- *
- * The contents of this file are subject to the OpenVPMS License Version
- * 1.0 (the 'License'); you may not use this file except in compliance with
- * the License. You may obtain a copy of the License at
- * http://www.openvpms.org/license/
- *
- * Software distributed under the License is distributed on an 'AS IS' basis,
- * WITHOUT WARRANTY OF ANY KIND, either express or implied. See the License
- * for the specific language governing rights and limitations under the
- * License.
- *
- * Copyright 2014 (C) OpenVPMS Ltd. All Rights Reserved.
- */
-
-package org.openvpms.archetype.rules.product;
-
-import org.openvpms.archetype.test.TestHelper;
-import org.openvpms.component.business.domain.im.common.EntityRelationship;
-import org.openvpms.component.business.domain.im.lookup.Lookup;
-import org.openvpms.component.business.domain.im.product.Product;
-import org.openvpms.component.business.domain.im.product.ProductPrice;
-import org.openvpms.component.business.service.archetype.helper.EntityBean;
-import org.openvpms.component.business.service.archetype.helper.IMObjectBean;
-
-import java.math.BigDecimal;
-import java.util.Date;
-
-import static org.openvpms.archetype.test.TestHelper.getDate;
-
-/**
- * Product price helper methods for testing purposes.
- *
- * @author Tim Anderson
- */
-public class ProductPriceTestHelper {
-
-    /**
-     * Helper to create a new fixed price.
-     *
-     * @param from         the active from date. May be {@code null}
-     * @param to           the active to date. May be {@code null}
-     * @param defaultPrice {@code true} if the price is the default
-     * @param pricingGroup the pricing group
-     * @return a new fixed price
-     */
-    public static ProductPrice createFixedPrice(Date from, Date to, boolean defaultPrice, Lookup pricingGroup) {
-        ProductPrice result = createFixedPrice(from, to, defaultPrice);
-        result.setName("Fixed Price - " + pricingGroup.getName());
-        result.addClassification(pricingGroup);
-        return result;
-    }
-
-    /**
-     * Helper to create a new fixed price.
-     *
-     * @param from         the active from date. May be {@code null}
-     * @param to           the active to date. May be {@code null}
-     * @param defaultPrice {@code true} if the price is the default
-     * @return a new fixed price
-     */
-    public static ProductPrice createFixedPrice(Date from, Date to, boolean defaultPrice) {
-        ProductPrice result = createPrice(ProductArchetypes.FIXED_PRICE, from, to);
-        IMObjectBean bean = new IMObjectBean(result);
-        bean.setValue("default", defaultPrice);
-        return result;
-    }
-
-    /**
-     * Helper to create a new fixed price.
-     *
-     * @param price        the price
-     * @param cost         the cost price
-     * @param markup       the markup
-     * @param maxDiscount  the maximum discount
-     * @param from         the active from date. May be {@code null}
-     * @param to           the active to date. May be {@code null}
-     * @param defaultPrice {@code true} if the price is the default
-     * @return a new fixed price
-     */
-    public static ProductPrice createFixedPrice(BigDecimal price, BigDecimal cost, BigDecimal markup,
-                                                BigDecimal maxDiscount, String from, String to, boolean defaultPrice) {
-        ProductPrice result = createFixedPrice(from, to, defaultPrice);
-        IMObjectBean bean = new IMObjectBean(result);
-        bean.setValue("price", price);
-        bean.setValue("cost", cost);
-        bean.setValue("markup", markup);
-        bean.setValue("maxDiscount", maxDiscount);
-        return result;
-    }
-
-    /**
-     * Helper to create a new fixed price.
-     *
-     * @param price        the price
-     * @param cost         the cost price
-     * @param markup       the markup
-     * @param maxDiscount  the maximum discount
-     * @param from         the active from date. May be {@code null}
-     * @param to           the active to date. May be {@code null}
-     * @param defaultPrice {@code true} if the price is the default
-     * @return a new fixed price
-     */
-    public static ProductPrice createFixedPrice(BigDecimal price, BigDecimal cost, BigDecimal markup,
-                                                BigDecimal maxDiscount, Date from, Date to, boolean defaultPrice) {
-        ProductPrice result = createFixedPrice(from, to, defaultPrice);
-        IMObjectBean bean = new IMObjectBean(result);
-        bean.setValue("price", price);
-        bean.setValue("cost", cost);
-        bean.setValue("markup", markup);
-        bean.setValue("maxDiscount", maxDiscount);
-        return result;
-    }
-
-    /**
-     * Helper to create a new unit price.
-     *
-     * @param from the active from date. May be {@code null}
-     * @param to   the active to date. May be {@code null}
-     * @return a new fixed price
-     */
-    public static ProductPrice createUnitPrice(String from, String to) {
-        return createPrice(ProductArchetypes.UNIT_PRICE, from, to);
-    }
-
-    /**
-     * Helper to create a new unit price.
-     *
-<<<<<<< HEAD
-     * @param from         the active from date. May be {@code null}
-     * @param to           the active to date. May be {@code null}
-     * @param pricingGroup the pricing group
-     * @return a new fixed price
-     */
-    public static ProductPrice createUnitPrice(String from, String to, Lookup pricingGroup) {
-        ProductPrice price = createPrice(ProductArchetypes.UNIT_PRICE, from, to);
-        price.setName("Unit Price - " + pricingGroup.getName());
-        price.addClassification(pricingGroup);
-        return price;
-    }
-
-    /**
-     * Helper to create a new unit price.
-     *
-=======
->>>>>>> 7556635d
-     * @param from the active from date. May be {@code null}
-     * @param to   the active to date. May be {@code null}
-     * @return a new fixed price
-     */
-    public static ProductPrice createUnitPrice(Date from, Date to) {
-        return createPrice(ProductArchetypes.UNIT_PRICE, from, to);
-    }
-
-    /**
-     * Helper to create a new unit price.
-     *
-     * @param price       the price
-     * @param cost        the cost price
-     * @param markup      the markup
-     * @param maxDiscount the maximum discount
-     * @param from        the active from date. May be {@code null}
-     * @param to          the active to date. May be {@code null}
-     * @return a new fixed price
-     */
-    public static ProductPrice createUnitPrice(BigDecimal price, BigDecimal cost, BigDecimal markup,
-                                               BigDecimal maxDiscount, String from, String to) {
-        return createUnitPrice(price, cost, markup, maxDiscount, getDate(from), getDate(to));
-    }
-
-    /**
-     * Helper to create a new unit price.
-     *
-     * @param price       the price
-     * @param cost        the cost price
-     * @param markup      the markup
-     * @param maxDiscount the maximum discount
-     * @param from        the active from date. May be {@code null}
-     * @param to          the active to date. May be {@code null}
-     * @return a new fixed price
-     */
-    public static ProductPrice createUnitPrice(BigDecimal price, BigDecimal cost, BigDecimal markup,
-                                               BigDecimal maxDiscount, Date from, Date to) {
-        ProductPrice result = createUnitPrice(from, to);
-        IMObjectBean bean = new IMObjectBean(result);
-        bean.setValue("price", price);
-        bean.setValue("cost", cost);
-        bean.setValue("markup", markup);
-        bean.setValue("maxDiscount", maxDiscount);
-        return result;
-    }
-
-    /**
-     * Helper to create a new unit price.
-     *
-     * @param price       the price
-     * @param cost        the cost price
-     * @param markup      the markup
-     * @param maxDiscount the maximum discount
-     * @param from        the active from date. May be {@code null}
-     * @param to          the active to date. May be {@code null}   @return a new fixed price
-     */
-    public static ProductPrice createUnitPrice(BigDecimal price, BigDecimal cost, BigDecimal markup,
-                                               BigDecimal maxDiscount, Date from, Date to) {
-        ProductPrice result = createUnitPrice(from, to);
-        IMObjectBean bean = new IMObjectBean(result);
-        bean.setValue("price", price);
-        bean.setValue("cost", cost);
-        bean.setValue("markup", markup);
-        bean.setValue("maxDiscount", maxDiscount);
-        return result;
-    }
-
-    /**
-     * Helper to create a new fixed price.
-     *
-     * @param from         the active from date. May be {@code null}
-     * @param to           the active to date. May be {@code null}
-     * @param defaultPrice {@code true} if the price is the default
-     * @param pricingGroup the pricing group
-     * @return a new fixed price
-     */
-    public static ProductPrice createFixedPrice(String from, String to, boolean defaultPrice, Lookup pricingGroup) {
-        ProductPrice fixedPrice = createFixedPrice(from, to, defaultPrice);
-        fixedPrice.addClassification(pricingGroup);
-        return fixedPrice;
-    }
-
-    /**
-     * Helper to create a new fixed price.
-     *
-     * @param from         the active from date. May be {@code null}
-     * @param to           the active to date. May be {@code null}
-     * @param defaultPrice {@code true} if the price is the default
-     * @return a new fixed price
-     */
-    public static ProductPrice createFixedPrice(String from, String to, boolean defaultPrice) {
-        Date fromDate = (from != null) ? getDate(from) : null;
-        Date toDate = (to != null) ? getDate(to) : null;
-        return createFixedPrice(fromDate, toDate, defaultPrice);
-    }
-
-    /**
-     * Helper to create a new price.
-     *
-     * @param shortName the short name
-     * @param from      the active from date. May be {@code null}
-     * @param to        the active to date. May be {@code null}
-     * @return a new price
-     */
-    public static ProductPrice createPrice(String shortName, Date from, Date to) {
-        ProductPrice result = (ProductPrice) TestHelper.create(shortName);
-        result.setName("XPrice");
-        result.setPrice(BigDecimal.ONE);
-        result.setFromDate(from);
-        result.setToDate(to);
-        return result;
-    }
-
-    /**
-     * Helper to create a new price.
-     *
-     * @param shortName the short name
-     * @param from      the active from date. May be {@code null}
-     * @param to        the active to date. May be {@code null}
-     * @return a new price
-     */
-    public static ProductPrice createPrice(String shortName, String from, String to) {
-        Date fromDate = (from != null) ? getDate(from) : null;
-        Date toDate = (to != null) ? getDate(to) : null;
-        return createPrice(shortName, fromDate, toDate);
-    }
-
-    /**
-     * Helper to create a new fixed price.
-     *
-     * @param price        the price
-     * @param cost         the cost price
-     * @param markup       the markup
-     * @param maxDiscount  the maximum discount
-     * @param from         the active from date. May be {@code null}
-     * @param to           the active to date. May be {@code null}
-     * @param defaultPrice {@code true} if the price is the default
-     * @return a new fixed price
-     */
-    public static ProductPrice createFixedPrice(String price, String cost, String markup, String maxDiscount,
-                                                String from, String to, boolean defaultPrice) {
-        return createFixedPrice(new BigDecimal(price), new BigDecimal(cost), new BigDecimal(markup),
-                                new BigDecimal(maxDiscount), from, to, defaultPrice);
-    }
-
-    /**
-     * Helper to create a new fixed price.
-     *
-     * @param price        the price
-     * @param cost         the cost price
-     * @param markup       the markup
-     * @param maxDiscount  the maximum discount
-     * @param from         the active from date. May be {@code null}
-     * @param to           the active to date. May be {@code null}
-     * @param defaultPrice {@code true} if the price is the default
-     * @return a new fixed price
-     */
-    public static ProductPrice createFixedPrice(String price, String cost, String markup, String maxDiscount,
-                                                Date from, Date to, boolean defaultPrice) {
-        return createFixedPrice(new BigDecimal(price), new BigDecimal(cost), new BigDecimal(markup),
-                                new BigDecimal(maxDiscount), from, to, defaultPrice);
-    }
-
-    /**
-     * Helper to create a new unit price.
-     *
-     * @param price       the price
-     * @param cost        the cost price
-     * @param markup      the markup
-     * @param maxDiscount the maximum discount
-     * @param from        the active from date. May be {@code null}
-     * @param to          the active to date. May be {@code null}
-     * @return a new unit price
-     */
-    public static ProductPrice createUnitPrice(String price, String cost, String markup, String maxDiscount,
-                                               String from, String to) {
-        return createUnitPrice(new BigDecimal(price), new BigDecimal(cost), new BigDecimal(markup),
-                               new BigDecimal(maxDiscount), from, to);
-    }
-
-    /**
-     * Helper to create a new unit price.
-     *
-     * @param price       the price
-     * @param cost        the cost price
-     * @param markup      the markup
-     * @param maxDiscount the maximum discount
-     * @param from        the active from date. May be {@code null}
-     * @param to          the active to date. May be {@code null}
-     * @return a new unit price
-     */
-    public static ProductPrice createUnitPrice(String price, String cost, String markup, String maxDiscount,
-                                               Date from, Date to) {
-        return createUnitPrice(new BigDecimal(price), new BigDecimal(cost), new BigDecimal(markup),
-                               new BigDecimal(maxDiscount), from, to);
-    }
-
-    /**
-     * Helper to create a price template with the specified prices.
-     *
-     * @param prices the prices
-     * @return a new price template
-     */
-    public static Product createPriceTemplate(ProductPrice... prices) {
-        Product product = (Product) TestHelper.create(ProductArchetypes.PRICE_TEMPLATE);
-        product.setName("XProduct-" + System.currentTimeMillis());
-        for (ProductPrice price : prices) {
-            product.addProductPrice(price);
-        }
-        return product;
-    }
-
-    /**
-     * Helper to add a price template relationship to a product.
-     * <p/>
-     * Both product and price template will be saved.
-     *
-     * @param product       the product
-     * @param priceTemplate the price template
-     * @param from          the from date. May be {@code null}
-     * @param to            the to date. May be {@code null}
-     */
-    public static void addPriceTemplate(Product product, Product priceTemplate, String from, String to) {
-        EntityBean bean = new EntityBean(product);
-        EntityRelationship relationship = bean.addRelationship(ProductArchetypes.PRODUCT_LINK_RELATIONSHIP,
-                                                               priceTemplate);
-        relationship.setActiveStartTime(getDate(from));
-        relationship.setActiveEndTime(getDate(to));
-        TestHelper.save(product, priceTemplate);
-    }
-}
+/*
+ * Version: 1.0
+ *
+ * The contents of this file are subject to the OpenVPMS License Version
+ * 1.0 (the 'License'); you may not use this file except in compliance with
+ * the License. You may obtain a copy of the License at
+ * http://www.openvpms.org/license/
+ *
+ * Software distributed under the License is distributed on an 'AS IS' basis,
+ * WITHOUT WARRANTY OF ANY KIND, either express or implied. See the License
+ * for the specific language governing rights and limitations under the
+ * License.
+ *
+ * Copyright 2014 (C) OpenVPMS Ltd. All Rights Reserved.
+ */
+
+package org.openvpms.archetype.rules.product;
+
+import org.openvpms.archetype.test.TestHelper;
+import org.openvpms.component.business.domain.im.common.EntityRelationship;
+import org.openvpms.component.business.domain.im.lookup.Lookup;
+import org.openvpms.component.business.domain.im.product.Product;
+import org.openvpms.component.business.domain.im.product.ProductPrice;
+import org.openvpms.component.business.service.archetype.helper.EntityBean;
+import org.openvpms.component.business.service.archetype.helper.IMObjectBean;
+
+import java.math.BigDecimal;
+import java.util.Date;
+
+import static org.openvpms.archetype.test.TestHelper.getDate;
+
+/**
+ * Product price helper methods for testing purposes.
+ *
+ * @author Tim Anderson
+ */
+public class ProductPriceTestHelper {
+
+    /**
+     * Helper to create a new fixed price.
+     *
+     * @param from         the active from date. May be {@code null}
+     * @param to           the active to date. May be {@code null}
+     * @param defaultPrice {@code true} if the price is the default
+     * @param pricingGroup the pricing group
+     * @return a new fixed price
+     */
+    public static ProductPrice createFixedPrice(Date from, Date to, boolean defaultPrice, Lookup pricingGroup) {
+        ProductPrice result = createFixedPrice(from, to, defaultPrice);
+        result.setName("Fixed Price - " + pricingGroup.getName());
+        result.addClassification(pricingGroup);
+        return result;
+    }
+
+    /**
+     * Helper to create a new fixed price.
+     *
+     * @param from         the active from date. May be {@code null}
+     * @param to           the active to date. May be {@code null}
+     * @param defaultPrice {@code true} if the price is the default
+     * @return a new fixed price
+     */
+    public static ProductPrice createFixedPrice(Date from, Date to, boolean defaultPrice) {
+        ProductPrice result = createPrice(ProductArchetypes.FIXED_PRICE, from, to);
+        IMObjectBean bean = new IMObjectBean(result);
+        bean.setValue("default", defaultPrice);
+        return result;
+    }
+
+    /**
+     * Helper to create a new fixed price.
+     *
+     * @param price        the price
+     * @param cost         the cost price
+     * @param markup       the markup
+     * @param maxDiscount  the maximum discount
+     * @param from         the active from date. May be {@code null}
+     * @param to           the active to date. May be {@code null}
+     * @param defaultPrice {@code true} if the price is the default
+     * @return a new fixed price
+     */
+    public static ProductPrice createFixedPrice(BigDecimal price, BigDecimal cost, BigDecimal markup,
+                                                BigDecimal maxDiscount, String from, String to, boolean defaultPrice) {
+        ProductPrice result = createFixedPrice(from, to, defaultPrice);
+        IMObjectBean bean = new IMObjectBean(result);
+        bean.setValue("price", price);
+        bean.setValue("cost", cost);
+        bean.setValue("markup", markup);
+        bean.setValue("maxDiscount", maxDiscount);
+        return result;
+    }
+
+    /**
+     * Helper to create a new fixed price.
+     *
+     * @param price        the price
+     * @param cost         the cost price
+     * @param markup       the markup
+     * @param maxDiscount  the maximum discount
+     * @param from         the active from date. May be {@code null}
+     * @param to           the active to date. May be {@code null}
+     * @param defaultPrice {@code true} if the price is the default
+     * @return a new fixed price
+     */
+    public static ProductPrice createFixedPrice(BigDecimal price, BigDecimal cost, BigDecimal markup,
+                                                BigDecimal maxDiscount, Date from, Date to, boolean defaultPrice) {
+        ProductPrice result = createFixedPrice(from, to, defaultPrice);
+        IMObjectBean bean = new IMObjectBean(result);
+        bean.setValue("price", price);
+        bean.setValue("cost", cost);
+        bean.setValue("markup", markup);
+        bean.setValue("maxDiscount", maxDiscount);
+        return result;
+    }
+
+    /**
+     * Helper to create a new unit price.
+     *
+     * @param from the active from date. May be {@code null}
+     * @param to   the active to date. May be {@code null}
+     * @return a new fixed price
+     */
+    public static ProductPrice createUnitPrice(String from, String to) {
+        return createPrice(ProductArchetypes.UNIT_PRICE, from, to);
+    }
+
+    /**
+     * Helper to create a new unit price.
+     *
+     * @param from the active from date. May be {@code null}
+     * @param to   the active to date. May be {@code null}
+     * @return a new fixed price
+     */
+    public static ProductPrice createUnitPrice(Date from, Date to) {
+        return createPrice(ProductArchetypes.UNIT_PRICE, from, to);
+    }
+
+    /**
+     * Helper to create a new unit price.
+     *
+     * @param from         the active from date. May be {@code null}
+     * @param to           the active to date. May be {@code null}
+     * @param pricingGroup the pricing group
+     * @return a new fixed price
+     */
+    public static ProductPrice createUnitPrice(String from, String to, Lookup pricingGroup) {
+        ProductPrice price = createPrice(ProductArchetypes.UNIT_PRICE, from, to);
+        price.setName("Unit Price - " + pricingGroup.getName());
+        price.addClassification(pricingGroup);
+        return price;
+    }
+
+    /**
+     * Helper to create a new unit price.
+     *
+     * @param price       the price
+     * @param cost        the cost price
+     * @param markup      the markup
+     * @param maxDiscount the maximum discount
+     * @param from        the active from date. May be {@code null}
+     * @param to          the active to date. May be {@code null}
+     * @return a new fixed price
+     */
+    public static ProductPrice createUnitPrice(BigDecimal price, BigDecimal cost, BigDecimal markup,
+                                               BigDecimal maxDiscount, String from, String to) {
+        return createUnitPrice(price, cost, markup, maxDiscount, getDate(from), getDate(to));
+    }
+
+    /**
+     * Helper to create a new unit price.
+     *
+     * @param price       the price
+     * @param cost        the cost price
+     * @param markup      the markup
+     * @param maxDiscount the maximum discount
+     * @param from        the active from date. May be {@code null}
+     * @param to          the active to date. May be {@code null}   @return a new fixed price
+     */
+    public static ProductPrice createUnitPrice(BigDecimal price, BigDecimal cost, BigDecimal markup,
+                                               BigDecimal maxDiscount, Date from, Date to) {
+        ProductPrice result = createUnitPrice(from, to);
+        IMObjectBean bean = new IMObjectBean(result);
+        bean.setValue("price", price);
+        bean.setValue("cost", cost);
+        bean.setValue("markup", markup);
+        bean.setValue("maxDiscount", maxDiscount);
+        return result;
+    }
+
+    /**
+     * Helper to create a new fixed price.
+     *
+     * @param from         the active from date. May be {@code null}
+     * @param to           the active to date. May be {@code null}
+     * @param defaultPrice {@code true} if the price is the default
+     * @param pricingGroup the pricing group
+     * @return a new fixed price
+     */
+    public static ProductPrice createFixedPrice(String from, String to, boolean defaultPrice, Lookup pricingGroup) {
+        ProductPrice fixedPrice = createFixedPrice(from, to, defaultPrice);
+        fixedPrice.addClassification(pricingGroup);
+        return fixedPrice;
+    }
+
+    /**
+     * Helper to create a new fixed price.
+     *
+     * @param from         the active from date. May be {@code null}
+     * @param to           the active to date. May be {@code null}
+     * @param defaultPrice {@code true} if the price is the default
+     * @return a new fixed price
+     */
+    public static ProductPrice createFixedPrice(String from, String to, boolean defaultPrice) {
+        Date fromDate = (from != null) ? getDate(from) : null;
+        Date toDate = (to != null) ? getDate(to) : null;
+        return createFixedPrice(fromDate, toDate, defaultPrice);
+    }
+
+    /**
+     * Helper to create a new price.
+     *
+     * @param shortName the short name
+     * @param from      the active from date. May be {@code null}
+     * @param to        the active to date. May be {@code null}
+     * @return a new price
+     */
+    public static ProductPrice createPrice(String shortName, Date from, Date to) {
+        ProductPrice result = (ProductPrice) TestHelper.create(shortName);
+        result.setName("XPrice");
+        result.setPrice(BigDecimal.ONE);
+        result.setFromDate(from);
+        result.setToDate(to);
+        return result;
+    }
+
+    /**
+     * Helper to create a new price.
+     *
+     * @param shortName the short name
+     * @param from      the active from date. May be {@code null}
+     * @param to        the active to date. May be {@code null}
+     * @return a new price
+     */
+    public static ProductPrice createPrice(String shortName, String from, String to) {
+        Date fromDate = (from != null) ? getDate(from) : null;
+        Date toDate = (to != null) ? getDate(to) : null;
+        return createPrice(shortName, fromDate, toDate);
+    }
+
+    /**
+     * Helper to create a new fixed price.
+     *
+     * @param price        the price
+     * @param cost         the cost price
+     * @param markup       the markup
+     * @param maxDiscount  the maximum discount
+     * @param from         the active from date. May be {@code null}
+     * @param to           the active to date. May be {@code null}
+     * @param defaultPrice {@code true} if the price is the default
+     * @return a new fixed price
+     */
+    public static ProductPrice createFixedPrice(String price, String cost, String markup, String maxDiscount,
+                                                String from, String to, boolean defaultPrice) {
+        return createFixedPrice(new BigDecimal(price), new BigDecimal(cost), new BigDecimal(markup),
+                                new BigDecimal(maxDiscount), from, to, defaultPrice);
+    }
+
+    /**
+     * Helper to create a new fixed price.
+     *
+     * @param price        the price
+     * @param cost         the cost price
+     * @param markup       the markup
+     * @param maxDiscount  the maximum discount
+     * @param from         the active from date. May be {@code null}
+     * @param to           the active to date. May be {@code null}
+     * @param defaultPrice {@code true} if the price is the default
+     * @return a new fixed price
+     */
+    public static ProductPrice createFixedPrice(String price, String cost, String markup, String maxDiscount,
+                                                Date from, Date to, boolean defaultPrice) {
+        return createFixedPrice(new BigDecimal(price), new BigDecimal(cost), new BigDecimal(markup),
+                                new BigDecimal(maxDiscount), from, to, defaultPrice);
+    }
+
+    /**
+     * Helper to create a new unit price.
+     *
+     * @param price       the price
+     * @param cost        the cost price
+     * @param markup      the markup
+     * @param maxDiscount the maximum discount
+     * @param from        the active from date. May be {@code null}
+     * @param to          the active to date. May be {@code null}
+     * @return a new unit price
+     */
+    public static ProductPrice createUnitPrice(String price, String cost, String markup, String maxDiscount,
+                                               String from, String to) {
+        return createUnitPrice(new BigDecimal(price), new BigDecimal(cost), new BigDecimal(markup),
+                               new BigDecimal(maxDiscount), from, to);
+    }
+
+    /**
+     * Helper to create a new unit price.
+     *
+     * @param price       the price
+     * @param cost        the cost price
+     * @param markup      the markup
+     * @param maxDiscount the maximum discount
+     * @param from        the active from date. May be {@code null}
+     * @param to          the active to date. May be {@code null}
+     * @return a new unit price
+     */
+    public static ProductPrice createUnitPrice(String price, String cost, String markup, String maxDiscount,
+                                               Date from, Date to) {
+        return createUnitPrice(new BigDecimal(price), new BigDecimal(cost), new BigDecimal(markup),
+                               new BigDecimal(maxDiscount), from, to);
+    }
+
+    /**
+     * Helper to create a price template with the specified prices.
+     *
+     * @param prices the prices
+     * @return a new price template
+     */
+    public static Product createPriceTemplate(ProductPrice... prices) {
+        Product product = (Product) TestHelper.create(ProductArchetypes.PRICE_TEMPLATE);
+        product.setName("XProduct-" + System.currentTimeMillis());
+        for (ProductPrice price : prices) {
+            product.addProductPrice(price);
+        }
+        return product;
+    }
+
+    /**
+     * Helper to add a price template relationship to a product.
+     * <p/>
+     * Both product and price template will be saved.
+     *
+     * @param product       the product
+     * @param priceTemplate the price template
+     * @param from          the from date. May be {@code null}
+     * @param to            the to date. May be {@code null}
+     */
+    public static void addPriceTemplate(Product product, Product priceTemplate, String from, String to) {
+        EntityBean bean = new EntityBean(product);
+        EntityRelationship relationship = bean.addRelationship(ProductArchetypes.PRODUCT_LINK_RELATIONSHIP,
+                                                               priceTemplate);
+        relationship.setActiveStartTime(getDate(from));
+        relationship.setActiveEndTime(getDate(to));
+        TestHelper.save(product, priceTemplate);
+    }
+}