--- conflicted
+++ resolved
@@ -1,335 +1,382 @@
-/*
- * Version: 1.0
- *
- * The contents of this file are subject to the OpenVPMS License Version
- * 1.0 (the 'License'); you may not use this file except in compliance with
- * the License. You may obtain a copy of the License at
- * http://www.openvpms.org/license/
- *
- * Software distributed under the License is distributed on an 'AS IS' basis,
- * WITHOUT WARRANTY OF ANY KIND, either express or implied. See the License
- * for the specific language governing rights and limitations under the
- * License.
- *
- * Copyright 2014 (C) OpenVPMS Ltd. All Rights Reserved.
- */
-
-package org.openvpms.archetype.rules.product;
-
-import org.junit.Before;
-import org.junit.Test;
-import org.openvpms.archetype.test.TestHelper;
-import org.openvpms.component.business.domain.im.party.Party;
-import org.openvpms.component.business.domain.im.product.Product;
-import org.openvpms.component.business.domain.im.product.ProductPrice;
-import org.openvpms.component.business.service.archetype.helper.IMObjectBean;
-
-import java.math.BigDecimal;
-import java.util.Date;
-import java.util.Set;
-
-import static org.junit.Assert.assertEquals;
-import static org.junit.Assert.assertFalse;
-import static org.junit.Assert.assertNotNull;
-import static org.junit.Assert.assertTrue;
-<<<<<<< HEAD
-=======
-import static org.openvpms.archetype.rules.product.ProductPriceTestHelper.createUnitPrice;
-import static org.openvpms.archetype.rules.util.DateRules.getToday;
-import static org.openvpms.archetype.rules.util.DateRules.getTomorrow;
-import static org.openvpms.archetype.rules.util.DateRules.getYesterday;
->>>>>>> 7556635d
-
-
-/**
- * Tests the {@link ProductPriceUpdater} class.
- *
- * @author Tim Anderson
- */
-public class ProductPriceUpdaterTestCase extends AbstractProductTest {
-
-    /**
-     * Package units.
-     */
-    private static final String PACKAGE_UNITS = "BOX";
-
-
-    /**
-     * Tests the {@link ProductPriceUpdater} when invoked via
-     * the <em>archetypeService.save.product.medication.before</em> rule.
-     */
-    @Test
-    public void testUpdateFromMedication() {
-        Product product = TestHelper.createProduct(ProductArchetypes.MEDICATION,
-                                                   null);
-        checkUpdateFromProduct(product);
-    }
-
-    /**
-     * Tests the {@link ProductPriceUpdater} when invoked via
-     * the <em>archetypeService.save.product.merchandise.before</em> rule.
-     */
-    @Test
-    public void testUpdateFromMerchandise() {
-        Product product = TestHelper.createProduct(ProductArchetypes.MERCHANDISE, null);
-        checkUpdateFromProduct(product);
-    }
-
-    /**
-     * Verifies that a product can be saved with a custom unit price
-     * i.e the unit price doesn't get overwritten when the product is saved
-     * despite having an auto-update product-supplier relationship.
-     */
-    @Test
-    public void testCustomUnitPrice() {
-        Product product = TestHelper.createProduct(ProductArchetypes.MEDICATION, null);
-        Party supplier = TestHelper.createSupplier();
-        BigDecimal initialCost = BigDecimal.ZERO;
-        BigDecimal initialPrice = BigDecimal.ONE;
-
-        // add a new price
-        addUnitPrice(product, initialCost, initialPrice);
-
-        // create a product-supplier relationship to trigger auto price updates
-        int packageSize = 30;
-        ProductSupplier ps = createProductSupplier(product, supplier);
-        ps.setPackageSize(packageSize);
-        ps.setNettPrice(new BigDecimal("10.00"));
-        ps.setListPrice(new BigDecimal("20.00"));
-        ps.setAutoPriceUpdate(true);
-        product.addEntityRelationship(ps.getRelationship());
-        save(product);
-
-        checkPrice(product, new BigDecimal("0.67"), new BigDecimal("1.34"));
-
-        // verify that the price has updated
-        product = get(product);
-
-        // now save with a custom unit price, and verify it doesn't get
-        // overwritten when the product saves.
-        Set<ProductPrice> prices = product.getProductPrices();
-        ProductPrice unit = prices.toArray(new ProductPrice[prices.size()])[0];
-        unit.setPrice(new BigDecimal("1.35"));
-        save(product);
-        checkPrice(product, new BigDecimal("0.67"), new BigDecimal("1.35"));
-    }
-
-    /**
-     * Tests update when a newly created product is saved with a relationship
-     * to an existing supplier.
-     */
-    @Test
-    public void testSaveNewProduct() {
-        checkSaveProductAndSupplier(true, false, true);
-        checkSaveProductAndSupplier(true, false, false);
-    }
-
-
-    /**
-     * Tests update when an existing product is saved with a relationship
-     * to a new supplier.
-     */
-    @Test
-    public void testSaveNewSupplier() {
-        checkSaveProductAndSupplier(false, true, true);
-        checkSaveProductAndSupplier(false, true, false);
-    }
-
-    /**
-     * Tests update when a newly created product is saved with a relationship
-     * to a new supplier.
-     */
-    @Test
-    public void testSaveNewProductAndSupplier() {
-        checkSaveProductAndSupplier(true, true, true);
-        checkSaveProductAndSupplier(true, true, false);
-    }
-
-    /**
-     * Sets up the test case.
-     */
-    @Before
-    public void setUp() {
-        initPractice();
-
-        TestHelper.getLookup("lookup.uom", PACKAGE_UNITS);
-    }
-
-    /**
-     * Helper to ensure the singleton <em>party.organisationPractice</em>
-     * exists and has no taxes.
-     *
-     * @return the practice
-     */
-    private Party initPractice() {
-        return TestHelper.getPractice();
-    }
-
-    /**
-     * Verifies that prices are updated correctly when relationships are
-     * created between products and suppliers.
-     *
-     * @param newProduct       if {@code true} the product is not saved prior to adding the relationship
-     * @param newSupplier      if {@code true} the supplier is not saved prior to adding the relationship
-     * @param saveProductFirst if {@code true} the product is saved first in the transaction, otherwise the supplier is.
-     *                         This affects the order in which rules are fired
-     */
-    private void checkSaveProductAndSupplier(boolean newProduct, boolean newSupplier, boolean saveProductFirst) {
-        BigDecimal cost = BigDecimal.ONE;
-        BigDecimal markup = BigDecimal.valueOf(100);
-        BigDecimal price = BigDecimal.valueOf(2);
-        BigDecimal maxDiscount = BigDecimal.valueOf(100);
-
-        Product product = TestHelper.createProduct(ProductArchetypes.MEDICATION, null, !newProduct);
-        Party supplier = TestHelper.createSupplier(!newSupplier);
-
-        // add some prices
-        ProductPrice unit1 = createUnitPrice(price, cost, markup, maxDiscount, null, getYesterday()); // inactive
-        ProductPrice unit2 = createUnitPrice(price, cost, markup, maxDiscount, getToday(), null);     // active
-        ProductPrice unit3 = createUnitPrice(price, cost, markup, maxDiscount, (Date) null, null);    // active
-        ProductPrice unit4 = createUnitPrice(price, cost, markup, maxDiscount, getTomorrow(), null);  // inactive
-        product.addProductPrice(unit1);
-        product.addProductPrice(unit2);
-        product.addProductPrice(unit3);
-        product.addProductPrice(unit4);
-
-        // create a product-supplier relationship.
-        int packageSize = 30;
-        ProductRules rules = new ProductRules(getArchetypeService());
-        ProductSupplier ps = rules.createProductSupplier(product, supplier);
-        ps.setPackageUnits(PACKAGE_UNITS);
-        ps.setPackageSize(packageSize);
-        ps.setAutoPriceUpdate(true);
-        ps.setNettPrice(new BigDecimal("10.00"));
-        ps.setListPrice(new BigDecimal("20.00"));
-        product.addEntityRelationship(ps.getRelationship());
-        supplier.addEntityRelationship(ps.getRelationship());
-
-        if (newProduct) {
-            assertTrue(product.isNew());
-        } else {
-            assertFalse(product.isNew());
-        }
-        if (newSupplier) {
-            assertTrue(supplier.isNew());
-        } else {
-            assertFalse(supplier.isNew());
-        }
-        if (saveProductFirst) {
-            save(product, supplier);
-        } else {
-            save(supplier, product);
-        }
-
-        // verify that the expected prices have updated
-        BigDecimal newCost = new BigDecimal("0.67");
-        BigDecimal newPrice = new BigDecimal("1.34");
-        checkPrice(unit1, cost, price);              // inactive, so shouldn't update
-        checkPrice(unit2, newCost, newPrice);
-        checkPrice(unit3, newCost, newPrice);
-        checkPrice(unit4, cost, price);              // inactive, so shouldn't update
-    }
-
-    /**
-     * Verifies that product prices update when the associated product is
-     * saved and the supplier is active.
-     *
-     * @param product the product
-     */
-    private void checkUpdateFromProduct(Product product) {
-        Party supplier = TestHelper.createSupplier();
-        BigDecimal initialCost = BigDecimal.ZERO;
-        BigDecimal initialPrice = BigDecimal.ONE;
-
-        // add a new price
-        addUnitPrice(product, initialCost, initialPrice);
-
-        // create a product-supplier relationship.
-        // It should not trigger auto price updates
-        int packageSize = 30;
-        ProductSupplier ps = createProductSupplier(product, supplier);
-        ps.setPackageSize(packageSize);
-        assertFalse(ps.isAutoPriceUpdate());
-        product.addEntityRelationship(ps.getRelationship());
-        save(product);
-
-        checkPrice(product, initialCost, initialPrice);
-
-        // reload product-supplier relationship and set to auto update prices
-        ps = getProductSupplier(product, supplier, packageSize);
-        assertNotNull(ps);
-        ps.setNettPrice(new BigDecimal("10.00"));
-        ps.setListPrice(new BigDecimal("20.00"));
-        ps.setAutoPriceUpdate(true);
-
-        // now trigger the rule to update prices
-        save(product);
-
-        // verify that the price has updated
-        checkPrice(product, new BigDecimal("0.67"), new BigDecimal("1.34"));
-
-        // now deactivate the supplier to prevent price updates
-        supplier = get(supplier);
-        supplier.setActive(false);
-        save(supplier);
-
-        // now change the net and list price
-        ps.setNettPrice(new BigDecimal("15.00"));
-        ps.setListPrice(new BigDecimal("30.00"));
-
-        // now trigger the rule
-        save(product);
-
-        // verify that the price haven't updated
-        checkPrice(product, new BigDecimal("0.67"), new BigDecimal("1.34"));
-    }
-
-    /**
-     * Verifies that a product has an <em>productPrice.unitPrice</em> with
-     * the specified cost and price.
-     *
-     * @param product the product
-     * @param cost    the expected cost
-     * @param price   the expected price
-     */
-    private void checkPrice(Product product, BigDecimal cost,
-                            BigDecimal price) {
-        product = get(product); // reload product
-        Set<ProductPrice> prices = product.getProductPrices();
-        assertEquals(1, prices.size());
-        ProductPrice p = prices.toArray(new ProductPrice[prices.size()])[0];
-        IMObjectBean bean = new IMObjectBean(p);
-        checkEquals(cost, bean.getBigDecimal("cost"));
-        checkEquals(price, bean.getBigDecimal("price"));
-    }
-
-    /**
-     * Returns product supplier for the specified product and package size.
-     *
-     * @param product     the product
-     * @param supplier    the supplier
-     * @param packageSize the package size
-     * @return the corresponding product supplier, or {@code null} if none is found
-     */
-    private ProductSupplier getProductSupplier(Product product, Party supplier, int packageSize) {
-        ProductRules rules = new ProductRules(getArchetypeService());
-        return rules.getProductSupplier(product, supplier, null, packageSize, PACKAGE_UNITS);
-    }
-
-    /**
-     * Helper to create a new product supplier relationship.
-     *
-     * @param product  the product
-     * @param supplier the supplier
-     * @return the new relationship
-     */
-    private ProductSupplier createProductSupplier(Product product, Party supplier) {
-        ProductRules rules = new ProductRules(getArchetypeService());
-        supplier = get(supplier);         // make sure using the latest
-        product = get(product);           // instance of each
-        ProductSupplier ps = rules.createProductSupplier(product, supplier);
-        ps.setPackageUnits(PACKAGE_UNITS);
-        return ps;
-    }
-
-}
+/*
+ * Version: 1.0
+ *
+ * The contents of this file are subject to the OpenVPMS License Version
+ * 1.0 (the 'License'); you may not use this file except in compliance with
+ * the License. You may obtain a copy of the License at
+ * http://www.openvpms.org/license/
+ *
+ * Software distributed under the License is distributed on an 'AS IS' basis,
+ * WITHOUT WARRANTY OF ANY KIND, either express or implied. See the License
+ * for the specific language governing rights and limitations under the
+ * License.
+ *
+ * Copyright 2014 (C) OpenVPMS Ltd. All Rights Reserved.
+ */
+
+package org.openvpms.archetype.rules.product;
+
+import org.junit.Before;
+import org.junit.Test;
+import org.openvpms.archetype.rules.util.DateRules;
+import org.openvpms.archetype.test.TestHelper;
+import org.openvpms.component.business.domain.im.lookup.Lookup;
+import org.openvpms.component.business.domain.im.party.Party;
+import org.openvpms.component.business.domain.im.product.Product;
+import org.openvpms.component.business.domain.im.product.ProductPrice;
+import org.openvpms.component.business.service.archetype.helper.IMObjectBean;
+
+import java.math.BigDecimal;
+import java.util.Date;
+import java.util.Set;
+
+import static org.junit.Assert.assertEquals;
+import static org.junit.Assert.assertFalse;
+import static org.junit.Assert.assertNotNull;
+import static org.junit.Assert.assertTrue;
+import static org.openvpms.archetype.rules.product.ProductPriceTestHelper.createUnitPrice;
+import static org.openvpms.archetype.rules.util.DateRules.getToday;
+import static org.openvpms.archetype.rules.util.DateRules.getTomorrow;
+import static org.openvpms.archetype.rules.util.DateRules.getYesterday;
+
+
+/**
+ * Tests the {@link ProductPriceUpdater} class.
+ *
+ * @author Tim Anderson
+ */
+public class ProductPriceUpdaterTestCase extends AbstractProductTest {
+
+    /**
+     * Package units.
+     */
+    private static final String PACKAGE_UNITS = "BOX";
+
+
+    /**
+     * Tests the {@link ProductPriceUpdater} when invoked via
+     * the <em>archetypeService.save.product.medication.before</em> rule.
+     */
+    @Test
+    public void testUpdateFromMedication() {
+        Product product = TestHelper.createProduct(ProductArchetypes.MEDICATION,
+                                                   null);
+        checkUpdateFromProduct(product);
+    }
+
+    /**
+     * Tests the {@link ProductPriceUpdater} when invoked via
+     * the <em>archetypeService.save.product.merchandise.before</em> rule.
+     */
+    @Test
+    public void testUpdateFromMerchandise() {
+        Product product = TestHelper.createProduct(ProductArchetypes.MERCHANDISE, null);
+        checkUpdateFromProduct(product);
+    }
+
+    /**
+     * Verifies that a product can be saved with a custom unit price
+     * i.e the unit price doesn't get overwritten when the product is saved
+     * despite having an auto-update product-supplier relationship.
+     */
+    @Test
+    public void testCustomUnitPrice() {
+        Product product = TestHelper.createProduct(ProductArchetypes.MEDICATION, null);
+        Party supplier = TestHelper.createSupplier();
+        BigDecimal initialCost = BigDecimal.ZERO;
+        BigDecimal initialPrice = BigDecimal.ONE;
+
+        // add a new price
+        addUnitPrice(product, initialCost, initialPrice);
+
+        // create a product-supplier relationship to trigger auto price updates
+        int packageSize = 30;
+        ProductSupplier ps = createProductSupplier(product, supplier);
+        ps.setPackageSize(packageSize);
+        ps.setNettPrice(new BigDecimal("10.00"));
+        ps.setListPrice(new BigDecimal("20.00"));
+        ps.setAutoPriceUpdate(true);
+        product.addEntityRelationship(ps.getRelationship());
+        save(product);
+
+        checkPrice(product, new BigDecimal("0.67"), new BigDecimal("1.34"));
+
+        // verify that the price has updated
+        product = get(product);
+
+        // now save with a custom unit price, and verify it doesn't get
+        // overwritten when the product saves.
+        Set<ProductPrice> prices = product.getProductPrices();
+        ProductPrice unit = prices.toArray(new ProductPrice[prices.size()])[0];
+        unit.setPrice(new BigDecimal("1.35"));
+        save(product);
+        checkPrice(product, new BigDecimal("0.67"), new BigDecimal("1.35"));
+    }
+
+    /**
+     * Tests update when a newly created product is saved with a relationship
+     * to an existing supplier.
+     */
+    @Test
+    public void testSaveNewProduct() {
+        checkSaveProductAndSupplier(true, false, true);
+        checkSaveProductAndSupplier(true, false, false);
+    }
+
+
+    /**
+     * Tests update when an existing product is saved with a relationship
+     * to a new supplier.
+     */
+    @Test
+    public void testSaveNewSupplier() {
+        checkSaveProductAndSupplier(false, true, true);
+        checkSaveProductAndSupplier(false, true, false);
+    }
+
+    /**
+     * Tests update when a newly created product is saved with a relationship
+     * to a new supplier.
+     */
+    @Test
+    public void testSaveNewProductAndSupplier() {
+        checkSaveProductAndSupplier(true, true, true);
+        checkSaveProductAndSupplier(true, true, false);
+    }
+
+    /**
+     * Verifies that when a product has multiple active unit prices with different pricing groups,
+     * each is updated when the product-supplier relationship is saved.
+     */
+    @Test
+    public void testPricingGroups() {
+        Product product = TestHelper.createProduct(ProductArchetypes.MEDICATION, null);
+
+        // add prices
+        ProductPrice price1 = addUnitPrice(product, "1", "100", "2", "GROUP1");
+        ProductPrice price2 = addUnitPrice(product, "1", "200", "3", "GROUP2");
+        ProductPrice price3 = addUnitPrice(product, "1", "300", "4", null);
+        ProductPrice price4 = addUnitPrice(product, "1", "400", "5", null);
+        price4.setToDate(DateRules.getYesterday()); // now inactive
+
+        Party supplier = TestHelper.createSupplier();
+        int packageSize = 30;
+        ProductSupplier ps = createProductSupplier(product, supplier);
+        ps.setPackageSize(packageSize);
+        ps.setNettPrice(new BigDecimal("10.00"));
+        ps.setListPrice(new BigDecimal("20.00"));
+        ps.setAutoPriceUpdate(true);
+        product.addEntityRelationship(ps.getRelationship());
+        save(product);
+
+        price1 = get(price1);
+        price2 = get(price2);
+        price3 = get(price3);
+        price4 = get(price4);
+
+        checkPrice(price1, new BigDecimal("0.67"), new BigDecimal("1.34"));
+        checkPrice(price2, new BigDecimal("0.67"), new BigDecimal("2.01"));
+        checkPrice(price3, new BigDecimal("0.67"), new BigDecimal("2.68"));
+        checkPrice(price4, new BigDecimal("1"), new BigDecimal("5"));
+    }
+
+    /**
+     * Sets up the test case.
+     */
+    @Before
+    public void setUp() {
+        initPractice();
+
+        TestHelper.getLookup("lookup.uom", PACKAGE_UNITS);
+    }
+
+    /**
+     * Helper to ensure the singleton <em>party.organisationPractice</em>
+     * exists and has no taxes.
+     *
+     * @return the practice
+     */
+    private Party initPractice() {
+        return TestHelper.getPractice();
+    }
+
+    private ProductPrice addUnitPrice(Product product, String cost, String markup, String price, String pricingGroup) {
+        ProductPrice unit = ProductPriceTestHelper.createUnitPrice(new BigDecimal(price), new BigDecimal(cost),
+                                                                   new BigDecimal(markup), BigDecimal.valueOf(100),
+                                                                   (Date) null, null);
+        if (pricingGroup != null) {
+            Lookup lookup = TestHelper.getLookup(ProductArchetypes.PRICING_GROUP, pricingGroup);
+            unit.addClassification(lookup);
+        }
+        product.addProductPrice(unit);
+        return unit;
+    }
+
+    /**
+     * Verifies that prices are updated correctly when relationships are
+     * created between products and suppliers.
+     *
+     * @param newProduct       if {@code true} the product is not saved prior to adding the relationship
+     * @param newSupplier      if {@code true} the supplier is not saved prior to adding the relationship
+     * @param saveProductFirst if {@code true} the product is saved first in the transaction, otherwise the supplier is.
+     *                         This affects the order in which rules are fired
+     */
+    private void checkSaveProductAndSupplier(boolean newProduct, boolean newSupplier, boolean saveProductFirst) {
+        BigDecimal cost = BigDecimal.ONE;
+        BigDecimal markup = BigDecimal.valueOf(100);
+        BigDecimal price = BigDecimal.valueOf(2);
+        BigDecimal maxDiscount = BigDecimal.valueOf(100);
+
+        Product product = TestHelper.createProduct(ProductArchetypes.MEDICATION, null, !newProduct);
+        Party supplier = TestHelper.createSupplier(!newSupplier);
+
+        // add some prices
+        ProductPrice unit1 = createUnitPrice(price, cost, markup, maxDiscount, null, getYesterday()); // inactive
+        ProductPrice unit2 = createUnitPrice(price, cost, markup, maxDiscount, getToday(), null);     // active
+        ProductPrice unit3 = createUnitPrice(price, cost, markup, maxDiscount, (Date) null, null);    // active
+        ProductPrice unit4 = createUnitPrice(price, cost, markup, maxDiscount, getTomorrow(), null);  // inactive
+        product.addProductPrice(unit1);
+        product.addProductPrice(unit2);
+        product.addProductPrice(unit3);
+        product.addProductPrice(unit4);
+
+        // create a product-supplier relationship.
+        int packageSize = 30;
+        ProductRules rules = new ProductRules(getArchetypeService());
+        ProductSupplier ps = rules.createProductSupplier(product, supplier);
+        ps.setPackageUnits(PACKAGE_UNITS);
+        ps.setPackageSize(packageSize);
+        ps.setAutoPriceUpdate(true);
+        ps.setNettPrice(new BigDecimal("10.00"));
+        ps.setListPrice(new BigDecimal("20.00"));
+        product.addEntityRelationship(ps.getRelationship());
+        supplier.addEntityRelationship(ps.getRelationship());
+
+        if (newProduct) {
+            assertTrue(product.isNew());
+        } else {
+            assertFalse(product.isNew());
+        }
+        if (newSupplier) {
+            assertTrue(supplier.isNew());
+        } else {
+            assertFalse(supplier.isNew());
+        }
+        if (saveProductFirst) {
+            save(product, supplier);
+        } else {
+            save(supplier, product);
+        }
+
+        // verify that the expected prices have updated
+        BigDecimal newCost = new BigDecimal("0.67");
+        BigDecimal newPrice = new BigDecimal("1.34");
+        checkPrice(unit1, cost, price);              // inactive, so shouldn't update
+        checkPrice(unit2, newCost, newPrice);
+        checkPrice(unit3, newCost, newPrice);
+        checkPrice(unit4, cost, price);              // inactive, so shouldn't update
+    }
+
+    /**
+     * Verifies that product prices update when the associated product is
+     * saved and the supplier is active.
+     *
+     * @param product the product
+     */
+    private void checkUpdateFromProduct(Product product) {
+        Party supplier = TestHelper.createSupplier();
+        BigDecimal initialCost = BigDecimal.ZERO;
+        BigDecimal initialPrice = BigDecimal.ONE;
+
+        // add a new price
+        addUnitPrice(product, initialCost, initialPrice);
+
+        // create a product-supplier relationship.
+        // It should not trigger auto price updates
+        int packageSize = 30;
+        ProductSupplier ps = createProductSupplier(product, supplier);
+        ps.setPackageSize(packageSize);
+        assertFalse(ps.isAutoPriceUpdate());
+        product.addEntityRelationship(ps.getRelationship());
+        save(product);
+
+        checkPrice(product, initialCost, initialPrice);
+
+        // reload product-supplier relationship and set to auto update prices
+        ps = getProductSupplier(product, supplier, packageSize);
+        assertNotNull(ps);
+        ps.setNettPrice(new BigDecimal("10.00"));
+        ps.setListPrice(new BigDecimal("20.00"));
+        ps.setAutoPriceUpdate(true);
+
+        // now trigger the rule to update prices
+        save(product);
+
+        // verify that the price has updated
+        checkPrice(product, new BigDecimal("0.67"), new BigDecimal("1.34"));
+
+        // now deactivate the supplier to prevent price updates
+        supplier = get(supplier);
+        supplier.setActive(false);
+        save(supplier);
+
+        // now change the net and list price
+        ps.setNettPrice(new BigDecimal("15.00"));
+        ps.setListPrice(new BigDecimal("30.00"));
+
+        // now trigger the rule
+        save(product);
+
+        // verify that the price haven't updated
+        checkPrice(product, new BigDecimal("0.67"), new BigDecimal("1.34"));
+    }
+
+    /**
+     * Verifies that a product has an <em>productPrice.unitPrice</em> with
+     * the specified cost and price.
+     *
+     * @param product the product
+     * @param cost    the expected cost
+     * @param price   the expected price
+     */
+    private void checkPrice(Product product, BigDecimal cost,
+                            BigDecimal price) {
+        product = get(product); // reload product
+        Set<ProductPrice> prices = product.getProductPrices();
+        assertEquals(1, prices.size());
+        ProductPrice p = prices.toArray(new ProductPrice[prices.size()])[0];
+        IMObjectBean bean = new IMObjectBean(p);
+        checkEquals(cost, bean.getBigDecimal("cost"));
+        checkEquals(price, bean.getBigDecimal("price"));
+    }
+
+    /**
+     * Returns product supplier for the specified product and package size.
+     *
+     * @param product     the product
+     * @param supplier    the supplier
+     * @param packageSize the package size
+     * @return the corresponding product supplier, or <tt>null</tt> if none is found
+     */
+    private ProductSupplier getProductSupplier(Product product, Party supplier, int packageSize) {
+        ProductRules rules = new ProductRules(getArchetypeService());
+        return rules.getProductSupplier(product, supplier, null, packageSize, PACKAGE_UNITS);
+    }
+
+    /**
+     * Helper to create a new product supplier relationship.
+     *
+     * @param product  the product
+     * @param supplier the supplier
+     * @return the new relationship
+     */
+    private ProductSupplier createProductSupplier(Product product, Party supplier) {
+        ProductRules rules = new ProductRules(getArchetypeService());
+        supplier = get(supplier);         // make sure using the latest
+        product = get(product);           // instance of each
+        ProductSupplier ps = rules.createProductSupplier(product, supplier);
+        ps.setPackageUnits(PACKAGE_UNITS);
+        return ps;
+    }
+
+}