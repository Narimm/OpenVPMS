<?xml version="1.0" encoding="UTF-8"?>
<beans xmlns="http://www.springframework.org/schema/beans"
       xmlns:xsi="http://www.w3.org/2001/XMLSchema-instance"
       xsi:schemaLocation="http://www.springframework.org/schema/beans
                           http://www.springframework.org/schema/beans/spring-beans-3.0.xsd">

    <!--  Property configuration -->
    <bean id="props"
          class="org.springframework.beans.factory.config.PropertyPlaceholderConfigurer">
        <property name="locations">
            <list>
                <value>classpath:hibernate.properties</value>
            </list>
        </property>
    </bean>

    <!--  The MySQL DataSource -->
    <bean id="dataSource" class="org.apache.commons.dbcp.BasicDataSource">
        <property name="driverClassName"
                  value="${hibernate.connection.driver_class}"/>
        <property name="url" value="${hibernate.connection.url}"/>
        <property name="username" value="${hibernate.connection.username}"/>
        <property name="password" value="${hibernate.connection.password}"/>
    </bean>

    <!-- Configure CacheManager from specified config location -->
    <bean id="cacheManager"
          class="org.springframework.cache.ehcache.EhCacheManagerFactoryBean">
        <property name="configLocation" value="classpath:ehcache.xml"/>
        <property name="shared" value="true"/>
    </bean>

    <!--  Hibernate session factory -->
    <bean id="sessionFactory"
          class="org.springframework.orm.hibernate3.LocalSessionFactoryBean">
        <property name="dataSource">
            <ref local="dataSource"/>
        </property>
        <property name="hibernateProperties">
            <props>
                <prop key="hibernate.dialect">${hibernate.dialect}</prop>
                <prop key="hibernate.show_sql">${hibernate.show_sql}</prop>
                <prop key="hibernate.max_fetch_depth">3</prop>
                <prop key="hibernate.jdbc.use_scrollable_resultset">false</prop>
                <prop key="hibernate.cache.use_query_cache">true</prop>
                <prop key="hibernate.c3p0.min_size">
                    ${hibernate.c3p0.min_size}</prop>
                <prop key="hibernate.c3p0.max_size">
                    ${hibernate.c3p0.max_size}</prop>
                <prop key="hibernate.c3p0.timeout">
                    ${hibernate.c3p0.timeout}</prop>
                <prop key="hibernate.c3p0.max_statements">
                    ${hibernate.c3p0.max_statements}
                </prop>
                <prop key="hibernate.cache.provider_class">
                    ${hibernate.cache.provider_class}</prop>
                <prop key="hibernate.cache.use_second_level_cache">
                    ${hibernate.cache.use_second_level_cache}</prop>
                <prop key="hibernate.jdbc.batch_size">
                    ${hibernate.jdbc.batch_size}</prop>
                <prop key="hibernate.c3p0.max_statements">
                    ${hibernate.c3p0.max_statements}
                </prop>
            </props>
        </property>
        <property name="mappingLocations">
            <list>
                <value>classpath:org/openvpms/component/business/dao/**/*.hbm.xml</value>
                <value>classpath:org/openvpms/archetype/rules/**/*.hbm.xml</value>
            </list>
        </property>
    </bean>

    <!--  Transaction manager -->
    <bean id="txnManager"
          class="org.springframework.orm.hibernate3.HibernateTransactionManager">
        <property name="sessionFactory" ref="sessionFactory"/>
    </bean>

    <!--  The IMObject DAO bean -->
    <bean id="imObjectDao"
          class="org.openvpms.component.business.dao.hibernate.im.IMObjectDAOHibernate">
        <property name="sessionFactory">
            <ref local="sessionFactory"/>
        </property>
        <property name="transactionManager">
            <ref local="txnManager"/>
        </property>
    </bean>

    <!--  The AuditRecord DAO bean -->
    <bean id="auditDao"
          class="org.openvpms.component.business.dao.hibernate.im.audit.AuditDAOHibernate">
        <property name="sessionFactory">
            <ref local="sessionFactory"/>
        </property>
    </bean>

    <!--  The Archetype Descriptor Cache -->
    <bean id="archetypeDescriptorCache"
          class="org.openvpms.component.business.service.archetype.descriptor.cache.ArchetypeDescriptorCacheDB">
        <constructor-arg index="0" ref="imObjectDao"/>
    </bean>

    <!--  The Archetype Service -->
    <bean id="archetypeService"
          class="org.openvpms.component.business.service.archetype.ArchetypeService">
        <constructor-arg index="0">
            <ref local="archetypeDescriptorCache"/>
        </constructor-arg>
        <property name="dao">
            <ref local="imObjectDao"/>
        </property>
    </bean>

    <bean id="archetypeRuleService"
          class="org.openvpms.component.business.service.archetype.rule.ArchetypeRuleService">
        <constructor-arg ref="archetypeService"/>
        <constructor-arg ref="ruleEngine"/>
        <constructor-arg ref="txnManager"/>
        <property name="facts">
            <list>
                <ref bean="lookupService"/>
                <ref bean="txnManager"/>
            </list>
        </property>
    </bean>

    <bean id="archetypeServiceHelper"
          class="org.openvpms.component.business.service.archetype.ArchetypeServiceHelper">
        <constructor-arg index="0">
            <ref local="archetypeService"/>
        </constructor-arg>
    </bean>

    <!--  The Lookup Service -->
    <bean id="lookupService" class="org.openvpms.component.business.service.lookup.LookupService">
        <constructor-arg index="0">
            <ref local="archetypeService"/>
        </constructor-arg>
        <constructor-arg index="1">
            <ref local="imObjectDao"/>
        </constructor-arg>
    </bean>

    <bean id="lookupServiceHelper" class="org.openvpms.component.business.service.lookup.LookupServiceHelper">
        <constructor-arg>
            <ref local="lookupService"/>
        </constructor-arg>
    </bean>


    <!-- ================================================================== -->
    <!-- Business rules                                                     -->
    <!-- ================================================================== -->

    <bean id="practiceRules" class="org.openvpms.archetype.rules.practice.PracticeRules">
        <constructor-arg ref="archetypeService"/>
    </bean>

    <bean id="patientRules" class="org.openvpms.archetype.rules.patient.PatientRules">
        <constructor-arg ref="archetypeService"/>
        <constructor-arg ref="lookupService"/>
        <constructor-arg ref="patientAgeFormatter"/>
    </bean>

    <bean id="patientAgeFormatter" class="org.openvpms.archetype.rules.patient.RefreshablePatientAgeFormatter">
        <constructor-arg ref="lookupService"/>
        <constructor-arg ref="practiceRules"/>
        <constructor-arg ref="archetypeService"/>
        <constructor-arg ref="imObjectBeanFactory"/>
    </bean>

    <bean id="customerAccountRules" class="org.openvpms.archetype.rules.finance.account.CustomerAccountRules">
        <constructor-arg ref="archetypeRuleService"/>
    </bean>

    <bean name="imObjectBeanFactory"
          class="org.openvpms.component.business.service.archetype.helper.IMObjectBeanFactory">
        <constructor-arg index="0" ref="archetypeService"/>
    </bean>

    <!-- The JXPathHelper class, used to register extension functions -->
    <bean id="jxpathHelper"
          class="org.openvpms.component.system.common.jxpath.JXPathHelper">
        <constructor-arg>
            <map>
                <entry key="openvpms"
                       value="org.openvpms.component.business.service.archetype.ArchetypeServiceFunctions"/>
                <entry key="date"
                       value="org.openvpms.component.system.common.jxpath.DateFunctions"/>
                <entry key="expr">
                    <bean class="org.openvpms.archetype.function.expression.ExpressionFunctions">
                        <constructor-arg value="expr"/>
                    </bean>
                </entry>
                <entry key="lookup"
                       value="org.openvpms.archetype.function.lookup.LookupFunctions"/>
                <entry key="party">
                    <bean class="org.openvpms.archetype.function.party.PartyFunctions">
                        <constructor-arg ref="archetypeService"/>
                        <constructor-arg ref="patientRules"/>
<<<<<<< HEAD
                        <constructor-arg><null/></constructor-arg>
=======
                        <constructor-arg ref="customerAccountRules"/>
>>>>>>> 28945240
                    </bean>
                </entry>
                <entry key="math">
                    <bean class="org.openvpms.archetype.function.math.MathFunctions"/>
                </entry>
            </map>
        </constructor-arg>
    </bean>

    <!-- Document handlers for report loading -->
    <bean id="documentHandlers"
          class="org.openvpms.archetype.rules.doc.DocumentHandlers">
        <property name="documentHandlers">
            <list>
                <bean class="org.openvpms.report.jasper.JRXMLDocumentHandler">
                    <constructor-arg ref="archetypeService"/>
                </bean>
            </list>
        </property>
    </bean>

    <!-- ================================================================== -->
    <!--                 RULES DEFINITIONS                                  -->
    <!-- ================================================================== -->

    <!-- The `local' ruleServiceProvider; we can have as many different ruleProviders as we want -->
    <bean id="ruleServiceProvider"
          class="org.springmodules.jsr94.factory.DefaultRuleServiceProviderFactoryBean">
        <property name="provider" value="http://drools.org"/>
        <property name="providerClass" value="org.drools.jsr94.rules.RuleServiceProviderImpl"/>
    </bean>

    <!-- The local ruleRuntime. Usually, there is one ruleRuntime bean for each ruleServiceProvider bean. -->
    <bean id="ruleRuntime"
          class="org.springmodules.jsr94.factory.RuleRuntimeFactoryBean">
        <property name="serviceProvider" ref="ruleServiceProvider"/>
    </bean>

    <!-- the local ruleAdministrator. Usually, there is one ruleAdministrator bean for each ruleServiceProvider bean -->
    <bean id="ruleAdministrator"
          class="org.springmodules.jsr94.factory.RuleAdministratorFactoryBean">
        <property name="serviceProvider" ref="ruleServiceProvider"/>
    </bean>

    <!-- the ruleSource. There can be many ruleSource beans for each ruleAdministrator/ruleRuntime. -->
    <bean id="ruleSource"
          class="org.openvpms.component.business.service.ruleengine.RuleDescriptorRuleSource">
        <property name="ruleRuntime" ref="ruleRuntime"/>
        <property name="ruleAdministrator" ref="ruleAdministrator"/>
    </bean>

    <!--  The Rule engine -->
    <bean id="ruleEngine"
          class="org.openvpms.component.business.service.ruleengine.RuleEngine">
        <constructor-arg ref="ruleSource"/>
    </bean>

</beans>
<|MERGE_RESOLUTION|>--- conflicted
+++ resolved
@@ -1,265 +1,261 @@
-<?xml version="1.0" encoding="UTF-8"?>
-<beans xmlns="http://www.springframework.org/schema/beans"
-       xmlns:xsi="http://www.w3.org/2001/XMLSchema-instance"
-       xsi:schemaLocation="http://www.springframework.org/schema/beans
-                           http://www.springframework.org/schema/beans/spring-beans-3.0.xsd">
-
-    <!--  Property configuration -->
-    <bean id="props"
-          class="org.springframework.beans.factory.config.PropertyPlaceholderConfigurer">
-        <property name="locations">
-            <list>
-                <value>classpath:hibernate.properties</value>
-            </list>
-        </property>
-    </bean>
-
-    <!--  The MySQL DataSource -->
-    <bean id="dataSource" class="org.apache.commons.dbcp.BasicDataSource">
-        <property name="driverClassName"
-                  value="${hibernate.connection.driver_class}"/>
-        <property name="url" value="${hibernate.connection.url}"/>
-        <property name="username" value="${hibernate.connection.username}"/>
-        <property name="password" value="${hibernate.connection.password}"/>
-    </bean>
-
-    <!-- Configure CacheManager from specified config location -->
-    <bean id="cacheManager"
-          class="org.springframework.cache.ehcache.EhCacheManagerFactoryBean">
-        <property name="configLocation" value="classpath:ehcache.xml"/>
-        <property name="shared" value="true"/>
-    </bean>
-
-    <!--  Hibernate session factory -->
-    <bean id="sessionFactory"
-          class="org.springframework.orm.hibernate3.LocalSessionFactoryBean">
-        <property name="dataSource">
-            <ref local="dataSource"/>
-        </property>
-        <property name="hibernateProperties">
-            <props>
-                <prop key="hibernate.dialect">${hibernate.dialect}</prop>
-                <prop key="hibernate.show_sql">${hibernate.show_sql}</prop>
-                <prop key="hibernate.max_fetch_depth">3</prop>
-                <prop key="hibernate.jdbc.use_scrollable_resultset">false</prop>
-                <prop key="hibernate.cache.use_query_cache">true</prop>
-                <prop key="hibernate.c3p0.min_size">
-                    ${hibernate.c3p0.min_size}</prop>
-                <prop key="hibernate.c3p0.max_size">
-                    ${hibernate.c3p0.max_size}</prop>
-                <prop key="hibernate.c3p0.timeout">
-                    ${hibernate.c3p0.timeout}</prop>
-                <prop key="hibernate.c3p0.max_statements">
-                    ${hibernate.c3p0.max_statements}
-                </prop>
-                <prop key="hibernate.cache.provider_class">
-                    ${hibernate.cache.provider_class}</prop>
-                <prop key="hibernate.cache.use_second_level_cache">
-                    ${hibernate.cache.use_second_level_cache}</prop>
-                <prop key="hibernate.jdbc.batch_size">
-                    ${hibernate.jdbc.batch_size}</prop>
-                <prop key="hibernate.c3p0.max_statements">
-                    ${hibernate.c3p0.max_statements}
-                </prop>
-            </props>
-        </property>
-        <property name="mappingLocations">
-            <list>
-                <value>classpath:org/openvpms/component/business/dao/**/*.hbm.xml</value>
-                <value>classpath:org/openvpms/archetype/rules/**/*.hbm.xml</value>
-            </list>
-        </property>
-    </bean>
-
-    <!--  Transaction manager -->
-    <bean id="txnManager"
-          class="org.springframework.orm.hibernate3.HibernateTransactionManager">
-        <property name="sessionFactory" ref="sessionFactory"/>
-    </bean>
-
-    <!--  The IMObject DAO bean -->
-    <bean id="imObjectDao"
-          class="org.openvpms.component.business.dao.hibernate.im.IMObjectDAOHibernate">
-        <property name="sessionFactory">
-            <ref local="sessionFactory"/>
-        </property>
-        <property name="transactionManager">
-            <ref local="txnManager"/>
-        </property>
-    </bean>
-
-    <!--  The AuditRecord DAO bean -->
-    <bean id="auditDao"
-          class="org.openvpms.component.business.dao.hibernate.im.audit.AuditDAOHibernate">
-        <property name="sessionFactory">
-            <ref local="sessionFactory"/>
-        </property>
-    </bean>
-
-    <!--  The Archetype Descriptor Cache -->
-    <bean id="archetypeDescriptorCache"
-          class="org.openvpms.component.business.service.archetype.descriptor.cache.ArchetypeDescriptorCacheDB">
-        <constructor-arg index="0" ref="imObjectDao"/>
-    </bean>
-
-    <!--  The Archetype Service -->
-    <bean id="archetypeService"
-          class="org.openvpms.component.business.service.archetype.ArchetypeService">
-        <constructor-arg index="0">
-            <ref local="archetypeDescriptorCache"/>
-        </constructor-arg>
-        <property name="dao">
-            <ref local="imObjectDao"/>
-        </property>
-    </bean>
-
-    <bean id="archetypeRuleService"
-          class="org.openvpms.component.business.service.archetype.rule.ArchetypeRuleService">
-        <constructor-arg ref="archetypeService"/>
-        <constructor-arg ref="ruleEngine"/>
-        <constructor-arg ref="txnManager"/>
-        <property name="facts">
-            <list>
-                <ref bean="lookupService"/>
-                <ref bean="txnManager"/>
-            </list>
-        </property>
-    </bean>
-
-    <bean id="archetypeServiceHelper"
-          class="org.openvpms.component.business.service.archetype.ArchetypeServiceHelper">
-        <constructor-arg index="0">
-            <ref local="archetypeService"/>
-        </constructor-arg>
-    </bean>
-
-    <!--  The Lookup Service -->
-    <bean id="lookupService" class="org.openvpms.component.business.service.lookup.LookupService">
-        <constructor-arg index="0">
-            <ref local="archetypeService"/>
-        </constructor-arg>
-        <constructor-arg index="1">
-            <ref local="imObjectDao"/>
-        </constructor-arg>
-    </bean>
-
-    <bean id="lookupServiceHelper" class="org.openvpms.component.business.service.lookup.LookupServiceHelper">
-        <constructor-arg>
-            <ref local="lookupService"/>
-        </constructor-arg>
-    </bean>
-
-
-    <!-- ================================================================== -->
-    <!-- Business rules                                                     -->
-    <!-- ================================================================== -->
-
-    <bean id="practiceRules" class="org.openvpms.archetype.rules.practice.PracticeRules">
-        <constructor-arg ref="archetypeService"/>
-    </bean>
-
-    <bean id="patientRules" class="org.openvpms.archetype.rules.patient.PatientRules">
-        <constructor-arg ref="archetypeService"/>
-        <constructor-arg ref="lookupService"/>
-        <constructor-arg ref="patientAgeFormatter"/>
-    </bean>
-
-    <bean id="patientAgeFormatter" class="org.openvpms.archetype.rules.patient.RefreshablePatientAgeFormatter">
-        <constructor-arg ref="lookupService"/>
-        <constructor-arg ref="practiceRules"/>
-        <constructor-arg ref="archetypeService"/>
-        <constructor-arg ref="imObjectBeanFactory"/>
-    </bean>
-
-    <bean id="customerAccountRules" class="org.openvpms.archetype.rules.finance.account.CustomerAccountRules">
-        <constructor-arg ref="archetypeRuleService"/>
-    </bean>
-
-    <bean name="imObjectBeanFactory"
-          class="org.openvpms.component.business.service.archetype.helper.IMObjectBeanFactory">
-        <constructor-arg index="0" ref="archetypeService"/>
-    </bean>
-
-    <!-- The JXPathHelper class, used to register extension functions -->
-    <bean id="jxpathHelper"
-          class="org.openvpms.component.system.common.jxpath.JXPathHelper">
-        <constructor-arg>
-            <map>
-                <entry key="openvpms"
-                       value="org.openvpms.component.business.service.archetype.ArchetypeServiceFunctions"/>
-                <entry key="date"
-                       value="org.openvpms.component.system.common.jxpath.DateFunctions"/>
-                <entry key="expr">
-                    <bean class="org.openvpms.archetype.function.expression.ExpressionFunctions">
-                        <constructor-arg value="expr"/>
-                    </bean>
-                </entry>
-                <entry key="lookup"
-                       value="org.openvpms.archetype.function.lookup.LookupFunctions"/>
-                <entry key="party">
-                    <bean class="org.openvpms.archetype.function.party.PartyFunctions">
-                        <constructor-arg ref="archetypeService"/>
-                        <constructor-arg ref="patientRules"/>
-<<<<<<< HEAD
-                        <constructor-arg><null/></constructor-arg>
-=======
-                        <constructor-arg ref="customerAccountRules"/>
->>>>>>> 28945240
-                    </bean>
-                </entry>
-                <entry key="math">
-                    <bean class="org.openvpms.archetype.function.math.MathFunctions"/>
-                </entry>
-            </map>
-        </constructor-arg>
-    </bean>
-
-    <!-- Document handlers for report loading -->
-    <bean id="documentHandlers"
-          class="org.openvpms.archetype.rules.doc.DocumentHandlers">
-        <property name="documentHandlers">
-            <list>
-                <bean class="org.openvpms.report.jasper.JRXMLDocumentHandler">
-                    <constructor-arg ref="archetypeService"/>
-                </bean>
-            </list>
-        </property>
-    </bean>
-
-    <!-- ================================================================== -->
-    <!--                 RULES DEFINITIONS                                  -->
-    <!-- ================================================================== -->
-
-    <!-- The `local' ruleServiceProvider; we can have as many different ruleProviders as we want -->
-    <bean id="ruleServiceProvider"
-          class="org.springmodules.jsr94.factory.DefaultRuleServiceProviderFactoryBean">
-        <property name="provider" value="http://drools.org"/>
-        <property name="providerClass" value="org.drools.jsr94.rules.RuleServiceProviderImpl"/>
-    </bean>
-
-    <!-- The local ruleRuntime. Usually, there is one ruleRuntime bean for each ruleServiceProvider bean. -->
-    <bean id="ruleRuntime"
-          class="org.springmodules.jsr94.factory.RuleRuntimeFactoryBean">
-        <property name="serviceProvider" ref="ruleServiceProvider"/>
-    </bean>
-
-    <!-- the local ruleAdministrator. Usually, there is one ruleAdministrator bean for each ruleServiceProvider bean -->
-    <bean id="ruleAdministrator"
-          class="org.springmodules.jsr94.factory.RuleAdministratorFactoryBean">
-        <property name="serviceProvider" ref="ruleServiceProvider"/>
-    </bean>
-
-    <!-- the ruleSource. There can be many ruleSource beans for each ruleAdministrator/ruleRuntime. -->
-    <bean id="ruleSource"
-          class="org.openvpms.component.business.service.ruleengine.RuleDescriptorRuleSource">
-        <property name="ruleRuntime" ref="ruleRuntime"/>
-        <property name="ruleAdministrator" ref="ruleAdministrator"/>
-    </bean>
-
-    <!--  The Rule engine -->
-    <bean id="ruleEngine"
-          class="org.openvpms.component.business.service.ruleengine.RuleEngine">
-        <constructor-arg ref="ruleSource"/>
-    </bean>
-
-</beans>
+<?xml version="1.0" encoding="UTF-8"?>
+<beans xmlns="http://www.springframework.org/schema/beans"
+       xmlns:xsi="http://www.w3.org/2001/XMLSchema-instance"
+       xsi:schemaLocation="http://www.springframework.org/schema/beans
+                           http://www.springframework.org/schema/beans/spring-beans-3.0.xsd">
+
+    <!--  Property configuration -->
+    <bean id="props"
+          class="org.springframework.beans.factory.config.PropertyPlaceholderConfigurer">
+        <property name="locations">
+            <list>
+                <value>classpath:hibernate.properties</value>
+            </list>
+        </property>
+    </bean>
+
+    <!--  The MySQL DataSource -->
+    <bean id="dataSource" class="org.apache.commons.dbcp.BasicDataSource">
+        <property name="driverClassName"
+                  value="${hibernate.connection.driver_class}"/>
+        <property name="url" value="${hibernate.connection.url}"/>
+        <property name="username" value="${hibernate.connection.username}"/>
+        <property name="password" value="${hibernate.connection.password}"/>
+    </bean>
+
+    <!-- Configure CacheManager from specified config location -->
+    <bean id="cacheManager"
+          class="org.springframework.cache.ehcache.EhCacheManagerFactoryBean">
+        <property name="configLocation" value="classpath:ehcache.xml"/>
+        <property name="shared" value="true"/>
+    </bean>
+
+    <!--  Hibernate session factory -->
+    <bean id="sessionFactory"
+          class="org.springframework.orm.hibernate3.LocalSessionFactoryBean">
+        <property name="dataSource">
+            <ref local="dataSource"/>
+        </property>
+        <property name="hibernateProperties">
+            <props>
+                <prop key="hibernate.dialect">${hibernate.dialect}</prop>
+                <prop key="hibernate.show_sql">${hibernate.show_sql}</prop>
+                <prop key="hibernate.max_fetch_depth">3</prop>
+                <prop key="hibernate.jdbc.use_scrollable_resultset">false</prop>
+                <prop key="hibernate.cache.use_query_cache">true</prop>
+                <prop key="hibernate.c3p0.min_size">
+                    ${hibernate.c3p0.min_size}</prop>
+                <prop key="hibernate.c3p0.max_size">
+                    ${hibernate.c3p0.max_size}</prop>
+                <prop key="hibernate.c3p0.timeout">
+                    ${hibernate.c3p0.timeout}</prop>
+                <prop key="hibernate.c3p0.max_statements">
+                    ${hibernate.c3p0.max_statements}
+                </prop>
+                <prop key="hibernate.cache.provider_class">
+                    ${hibernate.cache.provider_class}</prop>
+                <prop key="hibernate.cache.use_second_level_cache">
+                    ${hibernate.cache.use_second_level_cache}</prop>
+                <prop key="hibernate.jdbc.batch_size">
+                    ${hibernate.jdbc.batch_size}</prop>
+                <prop key="hibernate.c3p0.max_statements">
+                    ${hibernate.c3p0.max_statements}
+                </prop>
+            </props>
+        </property>
+        <property name="mappingLocations">
+            <list>
+                <value>classpath:org/openvpms/component/business/dao/**/*.hbm.xml</value>
+                <value>classpath:org/openvpms/archetype/rules/**/*.hbm.xml</value>
+            </list>
+        </property>
+    </bean>
+
+    <!--  Transaction manager -->
+    <bean id="txnManager"
+          class="org.springframework.orm.hibernate3.HibernateTransactionManager">
+        <property name="sessionFactory" ref="sessionFactory"/>
+    </bean>
+
+    <!--  The IMObject DAO bean -->
+    <bean id="imObjectDao"
+          class="org.openvpms.component.business.dao.hibernate.im.IMObjectDAOHibernate">
+        <property name="sessionFactory">
+            <ref local="sessionFactory"/>
+        </property>
+        <property name="transactionManager">
+            <ref local="txnManager"/>
+        </property>
+    </bean>
+
+    <!--  The AuditRecord DAO bean -->
+    <bean id="auditDao"
+          class="org.openvpms.component.business.dao.hibernate.im.audit.AuditDAOHibernate">
+        <property name="sessionFactory">
+            <ref local="sessionFactory"/>
+        </property>
+    </bean>
+
+    <!--  The Archetype Descriptor Cache -->
+    <bean id="archetypeDescriptorCache"
+          class="org.openvpms.component.business.service.archetype.descriptor.cache.ArchetypeDescriptorCacheDB">
+        <constructor-arg index="0" ref="imObjectDao"/>
+    </bean>
+
+    <!--  The Archetype Service -->
+    <bean id="archetypeService"
+          class="org.openvpms.component.business.service.archetype.ArchetypeService">
+        <constructor-arg index="0">
+            <ref local="archetypeDescriptorCache"/>
+        </constructor-arg>
+        <property name="dao">
+            <ref local="imObjectDao"/>
+        </property>
+    </bean>
+
+    <bean id="archetypeRuleService"
+          class="org.openvpms.component.business.service.archetype.rule.ArchetypeRuleService">
+        <constructor-arg ref="archetypeService"/>
+        <constructor-arg ref="ruleEngine"/>
+        <constructor-arg ref="txnManager"/>
+        <property name="facts">
+            <list>
+                <ref bean="lookupService"/>
+                <ref bean="txnManager"/>
+            </list>
+        </property>
+    </bean>
+
+    <bean id="archetypeServiceHelper"
+          class="org.openvpms.component.business.service.archetype.ArchetypeServiceHelper">
+        <constructor-arg index="0">
+            <ref local="archetypeService"/>
+        </constructor-arg>
+    </bean>
+
+    <!--  The Lookup Service -->
+    <bean id="lookupService" class="org.openvpms.component.business.service.lookup.LookupService">
+        <constructor-arg index="0">
+            <ref local="archetypeService"/>
+        </constructor-arg>
+        <constructor-arg index="1">
+            <ref local="imObjectDao"/>
+        </constructor-arg>
+    </bean>
+
+    <bean id="lookupServiceHelper" class="org.openvpms.component.business.service.lookup.LookupServiceHelper">
+        <constructor-arg>
+            <ref local="lookupService"/>
+        </constructor-arg>
+    </bean>
+
+
+    <!-- ================================================================== -->
+    <!-- Business rules                                                     -->
+    <!-- ================================================================== -->
+
+    <bean id="practiceRules" class="org.openvpms.archetype.rules.practice.PracticeRules">
+        <constructor-arg ref="archetypeService"/>
+    </bean>
+
+    <bean id="patientRules" class="org.openvpms.archetype.rules.patient.PatientRules">
+        <constructor-arg ref="archetypeService"/>
+        <constructor-arg ref="lookupService"/>
+        <constructor-arg ref="patientAgeFormatter"/>
+    </bean>
+
+    <bean id="patientAgeFormatter" class="org.openvpms.archetype.rules.patient.RefreshablePatientAgeFormatter">
+        <constructor-arg ref="lookupService"/>
+        <constructor-arg ref="practiceRules"/>
+        <constructor-arg ref="archetypeService"/>
+        <constructor-arg ref="imObjectBeanFactory"/>
+    </bean>
+
+    <bean id="customerAccountRules" class="org.openvpms.archetype.rules.finance.account.CustomerAccountRules">
+        <constructor-arg ref="archetypeRuleService"/>
+    </bean>
+
+    <bean name="imObjectBeanFactory"
+          class="org.openvpms.component.business.service.archetype.helper.IMObjectBeanFactory">
+        <constructor-arg index="0" ref="archetypeService"/>
+    </bean>
+
+    <!-- The JXPathHelper class, used to register extension functions -->
+    <bean id="jxpathHelper"
+          class="org.openvpms.component.system.common.jxpath.JXPathHelper">
+        <constructor-arg>
+            <map>
+                <entry key="openvpms"
+                       value="org.openvpms.component.business.service.archetype.ArchetypeServiceFunctions"/>
+                <entry key="date"
+                       value="org.openvpms.component.system.common.jxpath.DateFunctions"/>
+                <entry key="expr">
+                    <bean class="org.openvpms.archetype.function.expression.ExpressionFunctions">
+                        <constructor-arg value="expr"/>
+                    </bean>
+                </entry>
+                <entry key="lookup"
+                       value="org.openvpms.archetype.function.lookup.LookupFunctions"/>
+                <entry key="party">
+                    <bean class="org.openvpms.archetype.function.party.PartyFunctions">
+                        <constructor-arg ref="archetypeService"/>
+                        <constructor-arg ref="patientRules"/>
+                        <constructor-arg ref="customerAccountRules"/>
+                    </bean>
+                </entry>
+                <entry key="math">
+                    <bean class="org.openvpms.archetype.function.math.MathFunctions"/>
+                </entry>
+            </map>
+        </constructor-arg>
+    </bean>
+
+    <!-- Document handlers for report loading -->
+    <bean id="documentHandlers"
+          class="org.openvpms.archetype.rules.doc.DocumentHandlers">
+        <property name="documentHandlers">
+            <list>
+                <bean class="org.openvpms.report.jasper.JRXMLDocumentHandler">
+                    <constructor-arg ref="archetypeService"/>
+                </bean>
+            </list>
+        </property>
+    </bean>
+
+    <!-- ================================================================== -->
+    <!--                 RULES DEFINITIONS                                  -->
+    <!-- ================================================================== -->
+
+    <!-- The `local' ruleServiceProvider; we can have as many different ruleProviders as we want -->
+    <bean id="ruleServiceProvider"
+          class="org.springmodules.jsr94.factory.DefaultRuleServiceProviderFactoryBean">
+        <property name="provider" value="http://drools.org"/>
+        <property name="providerClass" value="org.drools.jsr94.rules.RuleServiceProviderImpl"/>
+    </bean>
+
+    <!-- The local ruleRuntime. Usually, there is one ruleRuntime bean for each ruleServiceProvider bean. -->
+    <bean id="ruleRuntime"
+          class="org.springmodules.jsr94.factory.RuleRuntimeFactoryBean">
+        <property name="serviceProvider" ref="ruleServiceProvider"/>
+    </bean>
+
+    <!-- the local ruleAdministrator. Usually, there is one ruleAdministrator bean for each ruleServiceProvider bean -->
+    <bean id="ruleAdministrator"
+          class="org.springmodules.jsr94.factory.RuleAdministratorFactoryBean">
+        <property name="serviceProvider" ref="ruleServiceProvider"/>
+    </bean>
+
+    <!-- the ruleSource. There can be many ruleSource beans for each ruleAdministrator/ruleRuntime. -->
+    <bean id="ruleSource"
+          class="org.openvpms.component.business.service.ruleengine.RuleDescriptorRuleSource">
+        <property name="ruleRuntime" ref="ruleRuntime"/>
+        <property name="ruleAdministrator" ref="ruleAdministrator"/>
+    </bean>
+
+    <!--  The Rule engine -->
+    <bean id="ruleEngine"
+          class="org.openvpms.component.business.service.ruleengine.RuleEngine">
+        <constructor-arg ref="ruleSource"/>
+    </bean>
+
+</beans>