/*
 * Version: 1.0
 *
 * The contents of this file are subject to the OpenVPMS License Version
 * 1.0 (the 'License'); you may not use this file except in compliance with
 * the License. You may obtain a copy of the License at
 * http://www.openvpms.org/license/
 *
 * Software distributed under the License is distributed on an 'AS IS' basis,
 * WITHOUT WARRANTY OF ANY KIND, either express or implied. See the License
 * for the specific language governing rights and limitations under the
 * License.
 *
 * Copyright 2015 (C) OpenVPMS Ltd. All Rights Reserved.
 */

package org.openvpms.report;

import org.apache.commons.jxpath.Functions;
import org.apache.commons.jxpath.JXPathContext;
import org.apache.commons.logging.Log;
import org.apache.commons.logging.LogFactory;
import org.openvpms.component.business.domain.im.archetype.descriptor.NodeDescriptor;
import org.openvpms.component.business.domain.im.common.EntityRelationship;
import org.openvpms.component.business.domain.im.common.IMObject;
import org.openvpms.component.business.domain.im.common.IMObjectReference;
import org.openvpms.component.business.domain.im.common.Participation;
import org.openvpms.component.business.domain.im.datatypes.quantity.Money;
import org.openvpms.component.business.service.archetype.IArchetypeService;
import org.openvpms.component.business.service.archetype.helper.LookupHelper;
import org.openvpms.component.business.service.archetype.helper.PropertyResolver;
import org.openvpms.component.business.service.archetype.helper.PropertyResolverException;
import org.openvpms.component.business.service.lookup.ILookupService;
import org.openvpms.component.system.common.jxpath.JXPathHelper;
import org.openvpms.component.system.common.util.PropertySet;
import org.openvpms.component.system.common.util.PropertyState;

import java.math.BigDecimal;
import java.text.DateFormat;
import java.text.DecimalFormat;
import java.text.NumberFormat;
import java.util.Collection;
import java.util.Date;


/**
 * Abstract implementation of the {@link ExpressionEvaluator} interface.
 *
 * @author Tim Anderson
 */
public abstract class AbstractExpressionEvaluator<T> implements ExpressionEvaluator {

    /**
     * The object.
     */
    private final T object;

    /**
     * Additional report fields. May be {@code null}.
     */
    private final PropertySet fields;

    /**
     * The archetype service.
     */
    private final IArchetypeService service;

    /**
     * The lookup service.
     */
    private final ILookupService lookups;

    /**
     * The JXPath extension functions.
     */
    private final Functions functions;

    /**
     * The JXPath context.
     */
    private JXPathContext context;

    /**
     * The logger.
     */
    private static final Log log = LogFactory.getLog(AbstractExpressionEvaluator.class);


    /**
     * Constructs an {@link AbstractExpressionEvaluator}.
     *
     * @param object    the object
     * @param fields    additional report fields. These override any in the report. May be {@code null}
     * @param service   the archetype service
     * @param lookups   the lookup service
     * @param functions the JXPath extension functions
     */
    public AbstractExpressionEvaluator(T object, PropertySet fields, IArchetypeService service,
                                       ILookupService lookups, Functions functions) {
        this.object = object;
        this.fields = fields;
        this.service = service;
        this.lookups = lookups;
        this.functions = functions;
    }

    /**
     * Returns the value of an expression.
     * If the expression is of the form [expr] it will be evaluated using {@link #evaluate(String)} else it will be
     * evaluated using {@link #getNodeValue(String)}.
     *
     * @param expression the expression
     * @return the result of the expression
     */
    public Object getValue(String expression) {
        Object result;
        try {
            if (expression.startsWith("[") && expression.endsWith("]")) {
                String eval = expression.substring(1, expression.length() - 1);
                result = evaluate(eval);
            } else {
                if (fields != null && fields.exists(expression)) {
                    result = getFieldValue(expression);
                } else {
                    result = getNodeValue(expression);
                }
            }
        } catch (Exception exception) {
            log.warn("Failed to evaluate: " + expression, exception);
            // TODO localise
            result = "Expression Error";
        }
        return result;
    }

    /**
     * Returns the formatted value of an expression.
     *
     * @param expression the expression
     * @return the result of the expression
     */
    @Override
    public String getFormattedValue(String expression) {
        Object value = getValue(expression);
        if (value instanceof Date) {
            Date date = (Date) value;
            return DateFormat.getDateInstance(DateFormat.MEDIUM).format(date);
        } else if (value instanceof Money) {
            return NumberFormat.getCurrencyInstance().format(value);
        } else if (value instanceof BigDecimal) {
            DecimalFormat format = new DecimalFormat("#,##0.00;-#,##0.00");
            return format.format(value);
        } else if (value instanceof IMObject) {
            return getValue((IMObject) value);
        } else if (value instanceof IMObjectReference) {
            return getValue((IMObjectReference) value);
        } else if (value != null) {
            return value.toString();
        }
        return null;
    }

    /**
     * Evaluates an expression.
     *
     * @param expression the expression to evaluate
     * @return the value of the expression
     */
    protected Object evaluate(String expression) {
        if (context == null) {
<<<<<<< HEAD
            context = JXPathHelper.newContext(object, functions);
=======
            context = JXPathHelper.newContext(object);
            if (fields != null) {
                for (String name : fields.getNames()) {
                    context.getVariables().declareVariable(name, fields.get(name));
                }
            }
>>>>>>> d1b66a3c
        }
        return context.getValue(expression);
    }

    /**
     * Returns a node value.
     *
     * @param name the node name
     * @return the node value
     */
    protected abstract Object getNodeValue(String name);

    /**
     * Returns a field value.
     *
     * @param name the field name
     * @return the field value
     */
    protected Object getFieldValue(String name) {
        return getValue(fields.resolve(name));
    }

    /**
     * Returns the object.
     *
     * @return the object
     */
    protected T getObject() {
        return object;
    }

    /**
     * Returns the archetype service.
     *
     * @return the archetype service
     */
    protected IArchetypeService getService() {
        return service;
    }

    /**
     * Helper to return a value for an object, for display purposes.
     * If the object is a:
     * <ul>
     * <li>Participation, returns the name/description of the participating
     * Entity</li>
     * <li>EntityRelationship, returns the name/description of the target
     * entity</li>
     * <li>otherwise, returns the object's name, or its description if the name
     * is null</li>
     * <ul>
     *
     * @param object the object. May be {@code null}
     * @return a value for the object
     */
    protected String getValue(IMObject object) {
        String value = null;
        if (object instanceof Participation) {
            value = getValue(((Participation) object).getEntity());
        } else if (object instanceof EntityRelationship) {
            value = getValue(((EntityRelationship) object).getTarget());
        } else if (object != null) {
            value = object.getName();
            if (value == null) {
                value = object.getDescription();
            }
        }
        if (value == null) {
            value = "";
        }
        return value;
    }

    /**
     * Helper to return a value for an object, for display purposes.
     *
     * @param ref the object reference. May be {@code null}
     * @return a value for the object
     */
    protected String getValue(IMObjectReference ref) {
        IMObject object = null;
        if (ref != null) {
            object = service.get(ref);
        }
        return getValue(object);
    }

    /**
     * Helper to return a the value of a node, handling collection nodes.
     * If the node doesn't exist, a localised message indicating this will be returned.
     *
     * @param name     the node name
     * @param resolver the node resolver
     * @return the node value
     */
    protected Object getValue(String name, PropertyResolver resolver) {
        Object result;
        try {
            PropertyState state = resolver.resolve(name);
            result = getValue(state);
        } catch (PropertyResolverException exception) {
            return exception.getLocalizedMessage();
        }
        return result;
    }

    /**
     * Returns the value of a {@link PropertyState}, handling collection nodes.
     *
     * @param state the state
     * @return the value
     */
    @SuppressWarnings("unchecked")
    private Object getValue(PropertyState state) {
        Object result = null;
        NodeDescriptor descriptor = state.getNode();
        Object value;
        if (descriptor != null && descriptor.isLookup()) {
            value = LookupHelper.getName(service, lookups, descriptor, state.getParent());
        } else {
            value = state.getValue();
        }
        if (value != null) {
            if (state.getNode() != null && state.getNode().isCollection()) {
                if (value instanceof Collection) {
                    Collection<IMObject> values = (Collection<IMObject>) value;
                    StringBuilder descriptions = new StringBuilder();
                    for (IMObject object : values) {
                        descriptions.append(getValue(object));
                        descriptions.append('\n');
                    }
                    result = descriptions.toString();
                } else if (value instanceof IMObject) {
                    // single value collection.
                    IMObject object = (IMObject) value;
                    result = getValue(object);
                } else {
                    result = value;
                }
            } else {
                result = value;
            }
        }
        return result;
    }
}
<|MERGE_RESOLUTION|>--- conflicted
+++ resolved
@@ -1,326 +1,322 @@
-/*
- * Version: 1.0
- *
- * The contents of this file are subject to the OpenVPMS License Version
- * 1.0 (the 'License'); you may not use this file except in compliance with
- * the License. You may obtain a copy of the License at
- * http://www.openvpms.org/license/
- *
- * Software distributed under the License is distributed on an 'AS IS' basis,
- * WITHOUT WARRANTY OF ANY KIND, either express or implied. See the License
- * for the specific language governing rights and limitations under the
- * License.
- *
- * Copyright 2015 (C) OpenVPMS Ltd. All Rights Reserved.
- */
-
-package org.openvpms.report;
-
-import org.apache.commons.jxpath.Functions;
-import org.apache.commons.jxpath.JXPathContext;
-import org.apache.commons.logging.Log;
-import org.apache.commons.logging.LogFactory;
-import org.openvpms.component.business.domain.im.archetype.descriptor.NodeDescriptor;
-import org.openvpms.component.business.domain.im.common.EntityRelationship;
-import org.openvpms.component.business.domain.im.common.IMObject;
-import org.openvpms.component.business.domain.im.common.IMObjectReference;
-import org.openvpms.component.business.domain.im.common.Participation;
-import org.openvpms.component.business.domain.im.datatypes.quantity.Money;
-import org.openvpms.component.business.service.archetype.IArchetypeService;
-import org.openvpms.component.business.service.archetype.helper.LookupHelper;
-import org.openvpms.component.business.service.archetype.helper.PropertyResolver;
-import org.openvpms.component.business.service.archetype.helper.PropertyResolverException;
-import org.openvpms.component.business.service.lookup.ILookupService;
-import org.openvpms.component.system.common.jxpath.JXPathHelper;
-import org.openvpms.component.system.common.util.PropertySet;
-import org.openvpms.component.system.common.util.PropertyState;
-
-import java.math.BigDecimal;
-import java.text.DateFormat;
-import java.text.DecimalFormat;
-import java.text.NumberFormat;
-import java.util.Collection;
-import java.util.Date;
-
-
-/**
- * Abstract implementation of the {@link ExpressionEvaluator} interface.
- *
- * @author Tim Anderson
- */
-public abstract class AbstractExpressionEvaluator<T> implements ExpressionEvaluator {
-
-    /**
-     * The object.
-     */
-    private final T object;
-
-    /**
-     * Additional report fields. May be {@code null}.
-     */
-    private final PropertySet fields;
-
-    /**
-     * The archetype service.
-     */
-    private final IArchetypeService service;
-
-    /**
-     * The lookup service.
-     */
-    private final ILookupService lookups;
-
-    /**
-     * The JXPath extension functions.
-     */
-    private final Functions functions;
-
-    /**
-     * The JXPath context.
-     */
-    private JXPathContext context;
-
-    /**
-     * The logger.
-     */
-    private static final Log log = LogFactory.getLog(AbstractExpressionEvaluator.class);
-
-
-    /**
-     * Constructs an {@link AbstractExpressionEvaluator}.
-     *
-     * @param object    the object
-     * @param fields    additional report fields. These override any in the report. May be {@code null}
-     * @param service   the archetype service
-     * @param lookups   the lookup service
-     * @param functions the JXPath extension functions
-     */
-    public AbstractExpressionEvaluator(T object, PropertySet fields, IArchetypeService service,
-                                       ILookupService lookups, Functions functions) {
-        this.object = object;
-        this.fields = fields;
-        this.service = service;
-        this.lookups = lookups;
-        this.functions = functions;
-    }
-
-    /**
-     * Returns the value of an expression.
-     * If the expression is of the form [expr] it will be evaluated using {@link #evaluate(String)} else it will be
-     * evaluated using {@link #getNodeValue(String)}.
-     *
-     * @param expression the expression
-     * @return the result of the expression
-     */
-    public Object getValue(String expression) {
-        Object result;
-        try {
-            if (expression.startsWith("[") && expression.endsWith("]")) {
-                String eval = expression.substring(1, expression.length() - 1);
-                result = evaluate(eval);
-            } else {
-                if (fields != null && fields.exists(expression)) {
-                    result = getFieldValue(expression);
-                } else {
-                    result = getNodeValue(expression);
-                }
-            }
-        } catch (Exception exception) {
-            log.warn("Failed to evaluate: " + expression, exception);
-            // TODO localise
-            result = "Expression Error";
-        }
-        return result;
-    }
-
-    /**
-     * Returns the formatted value of an expression.
-     *
-     * @param expression the expression
-     * @return the result of the expression
-     */
-    @Override
-    public String getFormattedValue(String expression) {
-        Object value = getValue(expression);
-        if (value instanceof Date) {
-            Date date = (Date) value;
-            return DateFormat.getDateInstance(DateFormat.MEDIUM).format(date);
-        } else if (value instanceof Money) {
-            return NumberFormat.getCurrencyInstance().format(value);
-        } else if (value instanceof BigDecimal) {
-            DecimalFormat format = new DecimalFormat("#,##0.00;-#,##0.00");
-            return format.format(value);
-        } else if (value instanceof IMObject) {
-            return getValue((IMObject) value);
-        } else if (value instanceof IMObjectReference) {
-            return getValue((IMObjectReference) value);
-        } else if (value != null) {
-            return value.toString();
-        }
-        return null;
-    }
-
-    /**
-     * Evaluates an expression.
-     *
-     * @param expression the expression to evaluate
-     * @return the value of the expression
-     */
-    protected Object evaluate(String expression) {
-        if (context == null) {
-<<<<<<< HEAD
-            context = JXPathHelper.newContext(object, functions);
-=======
-            context = JXPathHelper.newContext(object);
-            if (fields != null) {
-                for (String name : fields.getNames()) {
-                    context.getVariables().declareVariable(name, fields.get(name));
-                }
-            }
->>>>>>> d1b66a3c
-        }
-        return context.getValue(expression);
-    }
-
-    /**
-     * Returns a node value.
-     *
-     * @param name the node name
-     * @return the node value
-     */
-    protected abstract Object getNodeValue(String name);
-
-    /**
-     * Returns a field value.
-     *
-     * @param name the field name
-     * @return the field value
-     */
-    protected Object getFieldValue(String name) {
-        return getValue(fields.resolve(name));
-    }
-
-    /**
-     * Returns the object.
-     *
-     * @return the object
-     */
-    protected T getObject() {
-        return object;
-    }
-
-    /**
-     * Returns the archetype service.
-     *
-     * @return the archetype service
-     */
-    protected IArchetypeService getService() {
-        return service;
-    }
-
-    /**
-     * Helper to return a value for an object, for display purposes.
-     * If the object is a:
-     * <ul>
-     * <li>Participation, returns the name/description of the participating
-     * Entity</li>
-     * <li>EntityRelationship, returns the name/description of the target
-     * entity</li>
-     * <li>otherwise, returns the object's name, or its description if the name
-     * is null</li>
-     * <ul>
-     *
-     * @param object the object. May be {@code null}
-     * @return a value for the object
-     */
-    protected String getValue(IMObject object) {
-        String value = null;
-        if (object instanceof Participation) {
-            value = getValue(((Participation) object).getEntity());
-        } else if (object instanceof EntityRelationship) {
-            value = getValue(((EntityRelationship) object).getTarget());
-        } else if (object != null) {
-            value = object.getName();
-            if (value == null) {
-                value = object.getDescription();
-            }
-        }
-        if (value == null) {
-            value = "";
-        }
-        return value;
-    }
-
-    /**
-     * Helper to return a value for an object, for display purposes.
-     *
-     * @param ref the object reference. May be {@code null}
-     * @return a value for the object
-     */
-    protected String getValue(IMObjectReference ref) {
-        IMObject object = null;
-        if (ref != null) {
-            object = service.get(ref);
-        }
-        return getValue(object);
-    }
-
-    /**
-     * Helper to return a the value of a node, handling collection nodes.
-     * If the node doesn't exist, a localised message indicating this will be returned.
-     *
-     * @param name     the node name
-     * @param resolver the node resolver
-     * @return the node value
-     */
-    protected Object getValue(String name, PropertyResolver resolver) {
-        Object result;
-        try {
-            PropertyState state = resolver.resolve(name);
-            result = getValue(state);
-        } catch (PropertyResolverException exception) {
-            return exception.getLocalizedMessage();
-        }
-        return result;
-    }
-
-    /**
-     * Returns the value of a {@link PropertyState}, handling collection nodes.
-     *
-     * @param state the state
-     * @return the value
-     */
-    @SuppressWarnings("unchecked")
-    private Object getValue(PropertyState state) {
-        Object result = null;
-        NodeDescriptor descriptor = state.getNode();
-        Object value;
-        if (descriptor != null && descriptor.isLookup()) {
-            value = LookupHelper.getName(service, lookups, descriptor, state.getParent());
-        } else {
-            value = state.getValue();
-        }
-        if (value != null) {
-            if (state.getNode() != null && state.getNode().isCollection()) {
-                if (value instanceof Collection) {
-                    Collection<IMObject> values = (Collection<IMObject>) value;
-                    StringBuilder descriptions = new StringBuilder();
-                    for (IMObject object : values) {
-                        descriptions.append(getValue(object));
-                        descriptions.append('\n');
-                    }
-                    result = descriptions.toString();
-                } else if (value instanceof IMObject) {
-                    // single value collection.
-                    IMObject object = (IMObject) value;
-                    result = getValue(object);
-                } else {
-                    result = value;
-                }
-            } else {
-                result = value;
-            }
-        }
-        return result;
-    }
-}
+/*
+ * Version: 1.0
+ *
+ * The contents of this file are subject to the OpenVPMS License Version
+ * 1.0 (the 'License'); you may not use this file except in compliance with
+ * the License. You may obtain a copy of the License at
+ * http://www.openvpms.org/license/
+ *
+ * Software distributed under the License is distributed on an 'AS IS' basis,
+ * WITHOUT WARRANTY OF ANY KIND, either express or implied. See the License
+ * for the specific language governing rights and limitations under the
+ * License.
+ *
+ * Copyright 2015 (C) OpenVPMS Ltd. All Rights Reserved.
+ */
+
+package org.openvpms.report;
+
+import org.apache.commons.jxpath.Functions;
+import org.apache.commons.jxpath.JXPathContext;
+import org.apache.commons.logging.Log;
+import org.apache.commons.logging.LogFactory;
+import org.openvpms.component.business.domain.im.archetype.descriptor.NodeDescriptor;
+import org.openvpms.component.business.domain.im.common.EntityRelationship;
+import org.openvpms.component.business.domain.im.common.IMObject;
+import org.openvpms.component.business.domain.im.common.IMObjectReference;
+import org.openvpms.component.business.domain.im.common.Participation;
+import org.openvpms.component.business.domain.im.datatypes.quantity.Money;
+import org.openvpms.component.business.service.archetype.IArchetypeService;
+import org.openvpms.component.business.service.archetype.helper.LookupHelper;
+import org.openvpms.component.business.service.archetype.helper.PropertyResolver;
+import org.openvpms.component.business.service.archetype.helper.PropertyResolverException;
+import org.openvpms.component.business.service.lookup.ILookupService;
+import org.openvpms.component.system.common.jxpath.JXPathHelper;
+import org.openvpms.component.system.common.util.PropertySet;
+import org.openvpms.component.system.common.util.PropertyState;
+
+import java.math.BigDecimal;
+import java.text.DateFormat;
+import java.text.DecimalFormat;
+import java.text.NumberFormat;
+import java.util.Collection;
+import java.util.Date;
+
+
+/**
+ * Abstract implementation of the {@link ExpressionEvaluator} interface.
+ *
+ * @author Tim Anderson
+ */
+public abstract class AbstractExpressionEvaluator<T> implements ExpressionEvaluator {
+
+    /**
+     * The object.
+     */
+    private final T object;
+
+    /**
+     * Additional report fields. May be {@code null}.
+     */
+    private final PropertySet fields;
+
+    /**
+     * The archetype service.
+     */
+    private final IArchetypeService service;
+
+    /**
+     * The lookup service.
+     */
+    private final ILookupService lookups;
+
+    /**
+     * The JXPath extension functions.
+     */
+    private final Functions functions;
+
+    /**
+     * The JXPath context.
+     */
+    private JXPathContext context;
+
+    /**
+     * The logger.
+     */
+    private static final Log log = LogFactory.getLog(AbstractExpressionEvaluator.class);
+
+
+    /**
+     * Constructs an {@link AbstractExpressionEvaluator}.
+     *
+     * @param object    the object
+     * @param fields    additional report fields. These override any in the report. May be {@code null}
+     * @param service   the archetype service
+     * @param lookups   the lookup service
+     * @param functions the JXPath extension functions
+     */
+    public AbstractExpressionEvaluator(T object, PropertySet fields, IArchetypeService service,
+                                       ILookupService lookups, Functions functions) {
+        this.object = object;
+        this.fields = fields;
+        this.service = service;
+        this.lookups = lookups;
+        this.functions = functions;
+    }
+
+    /**
+     * Returns the value of an expression.
+     * If the expression is of the form [expr] it will be evaluated using {@link #evaluate(String)} else it will be
+     * evaluated using {@link #getNodeValue(String)}.
+     *
+     * @param expression the expression
+     * @return the result of the expression
+     */
+    public Object getValue(String expression) {
+        Object result;
+        try {
+            if (expression.startsWith("[") && expression.endsWith("]")) {
+                String eval = expression.substring(1, expression.length() - 1);
+                result = evaluate(eval);
+            } else {
+                if (fields != null && fields.exists(expression)) {
+                    result = getFieldValue(expression);
+                } else {
+                    result = getNodeValue(expression);
+                }
+            }
+        } catch (Exception exception) {
+            log.warn("Failed to evaluate: " + expression, exception);
+            // TODO localise
+            result = "Expression Error";
+        }
+        return result;
+    }
+
+    /**
+     * Returns the formatted value of an expression.
+     *
+     * @param expression the expression
+     * @return the result of the expression
+     */
+    @Override
+    public String getFormattedValue(String expression) {
+        Object value = getValue(expression);
+        if (value instanceof Date) {
+            Date date = (Date) value;
+            return DateFormat.getDateInstance(DateFormat.MEDIUM).format(date);
+        } else if (value instanceof Money) {
+            return NumberFormat.getCurrencyInstance().format(value);
+        } else if (value instanceof BigDecimal) {
+            DecimalFormat format = new DecimalFormat("#,##0.00;-#,##0.00");
+            return format.format(value);
+        } else if (value instanceof IMObject) {
+            return getValue((IMObject) value);
+        } else if (value instanceof IMObjectReference) {
+            return getValue((IMObjectReference) value);
+        } else if (value != null) {
+            return value.toString();
+        }
+        return null;
+    }
+
+    /**
+     * Evaluates an expression.
+     *
+     * @param expression the expression to evaluate
+     * @return the value of the expression
+     */
+    protected Object evaluate(String expression) {
+        if (context == null) {
+            context = JXPathHelper.newContext(object, functions);
+            if (fields != null) {
+                for (String name : fields.getNames()) {
+                    context.getVariables().declareVariable(name, fields.get(name));
+                }
+            }
+        }
+        return context.getValue(expression);
+    }
+
+    /**
+     * Returns a node value.
+     *
+     * @param name the node name
+     * @return the node value
+     */
+    protected abstract Object getNodeValue(String name);
+
+    /**
+     * Returns a field value.
+     *
+     * @param name the field name
+     * @return the field value
+     */
+    protected Object getFieldValue(String name) {
+        return getValue(fields.resolve(name));
+    }
+
+    /**
+     * Returns the object.
+     *
+     * @return the object
+     */
+    protected T getObject() {
+        return object;
+    }
+
+    /**
+     * Returns the archetype service.
+     *
+     * @return the archetype service
+     */
+    protected IArchetypeService getService() {
+        return service;
+    }
+
+    /**
+     * Helper to return a value for an object, for display purposes.
+     * If the object is a:
+     * <ul>
+     * <li>Participation, returns the name/description of the participating
+     * Entity</li>
+     * <li>EntityRelationship, returns the name/description of the target
+     * entity</li>
+     * <li>otherwise, returns the object's name, or its description if the name
+     * is null</li>
+     * <ul>
+     *
+     * @param object the object. May be {@code null}
+     * @return a value for the object
+     */
+    protected String getValue(IMObject object) {
+        String value = null;
+        if (object instanceof Participation) {
+            value = getValue(((Participation) object).getEntity());
+        } else if (object instanceof EntityRelationship) {
+            value = getValue(((EntityRelationship) object).getTarget());
+        } else if (object != null) {
+            value = object.getName();
+            if (value == null) {
+                value = object.getDescription();
+            }
+        }
+        if (value == null) {
+            value = "";
+        }
+        return value;
+    }
+
+    /**
+     * Helper to return a value for an object, for display purposes.
+     *
+     * @param ref the object reference. May be {@code null}
+     * @return a value for the object
+     */
+    protected String getValue(IMObjectReference ref) {
+        IMObject object = null;
+        if (ref != null) {
+            object = service.get(ref);
+        }
+        return getValue(object);
+    }
+
+    /**
+     * Helper to return a the value of a node, handling collection nodes.
+     * If the node doesn't exist, a localised message indicating this will be returned.
+     *
+     * @param name     the node name
+     * @param resolver the node resolver
+     * @return the node value
+     */
+    protected Object getValue(String name, PropertyResolver resolver) {
+        Object result;
+        try {
+            PropertyState state = resolver.resolve(name);
+            result = getValue(state);
+        } catch (PropertyResolverException exception) {
+            return exception.getLocalizedMessage();
+        }
+        return result;
+    }
+
+    /**
+     * Returns the value of a {@link PropertyState}, handling collection nodes.
+     *
+     * @param state the state
+     * @return the value
+     */
+    @SuppressWarnings("unchecked")
+    private Object getValue(PropertyState state) {
+        Object result = null;
+        NodeDescriptor descriptor = state.getNode();
+        Object value;
+        if (descriptor != null && descriptor.isLookup()) {
+            value = LookupHelper.getName(service, lookups, descriptor, state.getParent());
+        } else {
+            value = state.getValue();
+        }
+        if (value != null) {
+            if (state.getNode() != null && state.getNode().isCollection()) {
+                if (value instanceof Collection) {
+                    Collection<IMObject> values = (Collection<IMObject>) value;
+                    StringBuilder descriptions = new StringBuilder();
+                    for (IMObject object : values) {
+                        descriptions.append(getValue(object));
+                        descriptions.append('\n');
+                    }
+                    result = descriptions.toString();
+                } else if (value instanceof IMObject) {
+                    // single value collection.
+                    IMObject object = (IMObject) value;
+                    result = getValue(object);
+                } else {
+                    result = value;
+                }
+            } else {
+                result = value;
+            }
+        }
+        return result;
+    }
+}