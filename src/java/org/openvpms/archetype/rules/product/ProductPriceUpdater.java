--- conflicted
+++ resolved
@@ -1,412 +1,407 @@
-/*
- * Version: 1.0
- *
- * The contents of this file are subject to the OpenVPMS License Version
- * 1.0 (the 'License'); you may not use this file except in compliance with
- * the License. You may obtain a copy of the License at
- * http://www.openvpms.org/license/
- *
- * Software distributed under the License is distributed on an 'AS IS' basis,
- * WITHOUT WARRANTY OF ANY KIND, either express or implied. See the License
- * for the specific language governing rights and limitations under the
- * License.
- *
- * Copyright 2014 (C) OpenVPMS Ltd. All Rights Reserved.
- */
-
-package org.openvpms.archetype.rules.product;
-
-import org.apache.commons.collections.Transformer;
-import org.openvpms.archetype.rules.math.Currencies;
-import org.openvpms.archetype.rules.math.Currency;
-import org.openvpms.archetype.rules.math.CurrencyException;
-import org.openvpms.archetype.rules.math.MathRules;
-import org.openvpms.archetype.rules.practice.PracticeRules;
-import org.openvpms.component.business.domain.im.common.EntityRelationship;
-import org.openvpms.component.business.domain.im.common.IMObject;
-import org.openvpms.component.business.domain.im.common.IMObjectReference;
-import org.openvpms.component.business.domain.im.party.Party;
-import org.openvpms.component.business.domain.im.product.Product;
-import org.openvpms.component.business.domain.im.product.ProductPrice;
-import org.openvpms.component.business.service.archetype.ArchetypeServiceException;
-import org.openvpms.component.business.service.archetype.IArchetypeService;
-import org.openvpms.component.business.service.archetype.helper.EntityBean;
-import org.openvpms.component.business.service.archetype.helper.IMObjectBean;
-import org.openvpms.component.business.service.lookup.ILookupService;
-import org.openvpms.component.system.common.query.ArchetypeQuery;
-import org.openvpms.component.system.common.query.NodeSelectConstraint;
-import org.openvpms.component.system.common.query.ObjectRefConstraint;
-import org.openvpms.component.system.common.query.ObjectSet;
-import org.openvpms.component.system.common.query.ObjectSetQueryIterator;
-
-import java.math.BigDecimal;
-import java.util.Collections;
-import java.util.HashMap;
-import java.util.HashSet;
-import java.util.Iterator;
-import java.util.List;
-import java.util.Map;
-import java.util.Set;
-
-import static org.openvpms.archetype.rules.product.ProductPriceUpdaterException.ErrorCode.NoPractice;
-
-
-/**
- * Updates <em>productPrice.unitPrice</em>s associated with a product.
- *
- * @author Tim Anderson
- */
-public class ProductPriceUpdater {
-
-    /**
-     * The practice.
-     */
-    private Party practice;
-
-    /**
-     * The practice currency.
-     */
-    private Currency currency;
-
-    /**
-     * The currency cache.
-     */
-    private final Currencies currencies;
-
-    /**
-     * The archetype service.
-     */
-    private final IArchetypeService service;
-
-    /**
-     * The product price rules.
-     */
-    private final ProductPriceRules rules;
-
-
-    /**
-     * Constructs a {@link ProductPriceUpdater}.
-     *
-     * @param currencies the currency cache
-     * @param service    the archetype service
-     * @param lookups    the lookup service
-     */
-    public ProductPriceUpdater(Currencies currencies, IArchetypeService service, ILookupService lookups) {
-        this.currencies = currencies;
-        this.service = service;
-        rules = new ProductPriceRules(service, lookups);
-    }
-
-    /**
-     * Updates any <em>productPrice.unitPrice</em> product prices associated with a product.
-     *
-     * @param product the product
-     * @return a list of updated prices
-     * @throws ArchetypeServiceException    for any archetype service error
-     * @throws ProductPriceUpdaterException if there is no practice
-     */
-    public List<ProductPrice> update(Product product) {
-        return update(product, true);
-    }
-
-    /**
-     * Updates any <em>productPrice.unitPrice</em> product prices associated with a product.
-     *
-     * @param product the product
-     * @param save    if {@code true}, save updated prices
-     * @return a list of updated prices
-     * @throws ArchetypeServiceException    for any archetype service error
-     * @throws ProductPriceUpdaterException if there is no practice
-     */
-    public List<ProductPrice> update(final Product product, boolean save) {
-        List<ProductPrice> result = Collections.emptyList();
-        if (needsUpdate(product)) {
-            EntityBean bean = new EntityBean(product, service);
-            List<EntityRelationship> relationships = bean.getNodeRelationships("suppliers");
-            Transformer transformer = new Transformer() {
-                public Object transform(Object object) {
-                    ProductSupplier ps = new ProductSupplier((EntityRelationship) object, service);
-                    return update(product, ps, false);
-                }
-            };
-            result = collect(relationships, transformer, save);
-        }
-        return result;
-    }
-
-    /**
-     * Updates an <em>productPrice.unitPrice</em> product prices associated with products for the specified supplier.
-     *
-     * @param supplier the supplier
-     * @return a list of updated prices
-     * @throws ArchetypeServiceException    for any archetype service error
-     * @throws ProductPriceUpdaterException if there is no practice
-     */
-    public List<ProductPrice> update(Party supplier) {
-        return update(supplier, true);
-    }
-
-    /**
-     * Updates an <em>productPrice.unitPrice</em> product prices associated with products for the specified supplier.
-     *
-     * @param supplier the supplier
-     * @param save     if {@code true}, save updated prices
-     * @return a list of updated prices
-     * @throws ArchetypeServiceException    for any archetype service error
-     * @throws ProductPriceUpdaterException if there is no practice
-     */
-    public List<ProductPrice> update(Party supplier, boolean save) {
-        EntityBean bean = new EntityBean(supplier, service);
-        List<EntityRelationship> products = bean.getNodeRelationships("products");
-        Transformer transformer = new Transformer() {
-            public Object transform(Object object) {
-<<<<<<< HEAD
-                ProductSupplier ps = new ProductSupplier((EntityRelationship)
-                                                                 object, service);
-=======
-                ProductSupplier ps = new ProductSupplier((EntityRelationship) object, service);
->>>>>>> 7556635d
-                return update(ps, false);
-            }
-        };
-        return collect(products, transformer, save);
-    }
-
-    /**
-     * Updates any <em>productPrice.unitPrice</em> product prices associated with a product.
-     *
-     * @param product         the product
-     * @param productSupplier the product-supplier relationship
-     * @param save            if {@code true}, save updated prices
-     * @return a list of updated prices
-     * @throws ArchetypeServiceException    for any archetype service error
-     * @throws ProductPriceUpdaterException if there is no practice
-     * @throws IllegalArgumentException     if the product is not that referred to by the product-supplier
-     *                                      relationship
-     */
-    public List<ProductPrice> update(Product product, ProductSupplier productSupplier, boolean save) {
-        if (!product.getObjectReference().equals(productSupplier.getRelationship().getSource())) {
-            throw new IllegalArgumentException("Argument 'product' is not that referred to by 'productSupplier'");
-        }
-        List<ProductPrice> result;
-        if (canUpdate(productSupplier)) {
-            result = doUpdate(productSupplier, product, save);
-        } else {
-            result = Collections.emptyList();
-        }
-        return result;
-    }
-
-    /**
-     * Updates any <em>productPrice.unitPrice</em> product prices associated with a product.
-     *
-     * @param productSupplier the product-supplier relationship
-     * @param save            if {@code true}, save updated prices
-     * @return a list of updated prices
-     * @throws ArchetypeServiceException    for any archetype service error
-     * @throws ProductPriceUpdaterException if there is no practice
-     */
-    public List<ProductPrice> update(ProductSupplier productSupplier, boolean save) {
-        List<ProductPrice> result = Collections.emptyList();
-        if (canUpdate(productSupplier)) {
-            Product product = productSupplier.getProduct();
-            if (product != null) {
-                result = doUpdate(productSupplier, product, save);
-            }
-        }
-        return result;
-    }
-
-    /**
-     * Determines if the prices associated with a product should be updated.
-     *
-     * @param product the product
-     * @return {@code true} if prices should be updated
-     */
-    private boolean needsUpdate(Product product) {
-        boolean update = true;
-        if (!product.isNew()) {
-            Product prior = (Product) service.get(product.getObjectReference());
-            if (prior != null) {
-                Set<EntityRelationship> oldSuppliers = getProductSuppliers(prior);
-                Set<EntityRelationship> newSuppliers = getProductSuppliers(product);
-                if (oldSuppliers.equals(newSuppliers)) {
-                    update = !checkEquals(oldSuppliers, newSuppliers);
-                }
-            }
-        }
-        return update;
-    }
-
-    private boolean checkEquals(Set<EntityRelationship> oldSuppliers, Set<EntityRelationship> newSuppliers) {
-        Map<IMObjectReference, ProductSupplier> oldMap = getProductSuppliers(oldSuppliers);
-        Map<IMObjectReference, ProductSupplier> newMap = getProductSuppliers(newSuppliers);
-        for (Map.Entry<IMObjectReference, ProductSupplier> entry : newMap.entrySet()) {
-            ProductSupplier supplier = entry.getValue();
-            ProductSupplier old = oldMap.get(entry.getKey());
-            if (old == null || supplier.getListPrice().compareTo(old.getListPrice()) != 0
-                || supplier.getPackageSize() != old.getPackageSize()) {
-                return false;
-            }
-        }
-        return true;
-    }
-
-    private Map<IMObjectReference, ProductSupplier> getProductSuppliers(Set<EntityRelationship> suppliers) {
-        Map<IMObjectReference, ProductSupplier> result = new HashMap<IMObjectReference, ProductSupplier>();
-        for (EntityRelationship supplier : suppliers) {
-            result.put(supplier.getObjectReference(), new ProductSupplier(supplier, service));
-        }
-        return result;
-    }
-
-    /**
-     * Determines if prices can be updated.
-     * <p/>
-     * Prices can be updated if:
-     * <ul>
-     * <li>autoPriceUpdate is {@code true}; and</li>
-     * <li>listPrice &lt;&gt; 0; and</li>
-     * <li>packageSize &lt;&gt; 0; and</li>
-     * <li>the supplier is active</li>
-     * </ul>
-     *
-     * @param productSupplier the product-supplier relationship
-     * @return {@code true} if prices can be updated
-     */
-    private boolean canUpdate(ProductSupplier productSupplier) {
-        BigDecimal listPrice = productSupplier.getListPrice();
-        int packageSize = productSupplier.getPackageSize();
-        return productSupplier.isAutoPriceUpdate()
-               && !MathRules.equals(listPrice, BigDecimal.ZERO)
-               && packageSize != 0
-               && isActive(productSupplier.getSupplierRef());
-    }
-
-    /**
-     * Updates prices.
-     *
-     * @param productSupplier the product-supplier relationship
-     * @param product         the product
-     * @param save            if {@code true}, save updated prices, otherwise derive values
-     * @return a list of updated prices
-     */
-    private List<ProductPrice> doUpdate(ProductSupplier productSupplier, Product product, boolean save) {
-        List<ProductPrice> result;
-        BigDecimal listPrice = productSupplier.getListPrice();
-        int packageSize = productSupplier.getPackageSize();
-        BigDecimal cost = MathRules.divide(listPrice, packageSize, 3);
-        result = rules.updateUnitPrices(product, cost, getPractice(), getCurrency());
-        if (!result.isEmpty()) {
-            if (save) {
-                service.save(result);
-            } else {
-                for (ProductPrice price : result) {
-                    service.deriveValues(price);
-                }
-            }
-        }
-        return result;
-    }
-
-    /**
-     * Collects product prices from a list of product-supplier relationships, updated by the specified transformer.
-     *
-     * @param relationships the product-supplier relationships
-     * @param transformer   returns the updated product prices associated with each relationship
-     * @param save          if {@code true}, save updated prices
-     * @return a list of updated prices
-     * @throws ArchetypeServiceException for any archetype service error
-     */
-    private List<ProductPrice> collect(List<EntityRelationship> relationships, Transformer transformer, boolean save) {
-        List<ProductPrice> result = null;
-        for (EntityRelationship relationship : relationships) {
-            List<ProductPrice> prices = (List<ProductPrice>) transformer.transform(relationship);
-            if (!prices.isEmpty()) {
-                if (result == null) {
-                    result = prices;
-                } else {
-                    result.addAll(prices);
-                }
-            }
-        }
-        if (result == null) {
-            result = Collections.emptyList();
-        } else if (save) {
-            service.save(result);
-        }
-        return result;
-    }
-
-    /**
-     * Returns the practice.
-     *
-     * @return the practice
-     * @throws ArchetypeServiceException    for any archetype service error
-     * @throws ProductPriceUpdaterException if there is no practice
-     */
-    private Party getPractice() {
-        if (practice == null) {
-            PracticeRules rules = new PracticeRules(service);
-            practice = rules.getPractice();
-            if (practice == null) {
-                throw new ProductPriceUpdaterException(NoPractice);
-            }
-        }
-        return practice;
-    }
-
-    /**
-     * Returns the currency associated with the organisation practice.
-     *
-     * @return the currency
-     * @throws ProductPriceUpdaterException if there is no practice
-     * @throws CurrencyException            if the currency is invalid
-     */
-    private Currency getCurrency() {
-        if (currency == null) {
-            IMObjectBean bean = new IMObjectBean(getPractice(), service);
-            String code = bean.getString("currency");
-            currency = currencies.getCurrency(code);
-        }
-        return currency;
-    }
-
-    /**
-     * Helper to determine if an object is active.
-     * <p/>
-     * This assumes that references to new objects that cannot be retrieved (i.e aren't yet in the transaction
-     * context) are always active.
-     * <p/>
-     * It queries the database for persistent references to avoid pulling in large objects.
-     *
-     * @param reference the object's reference
-     * @return {@code true} if the object is active
-     */
-    private boolean isActive(IMObjectReference reference) {
-        boolean result = false;
-        if (reference != null) {
-            if (reference.isNew()) {
-                IMObject object = service.get(reference);
-                result = (object == null) || object.isActive();
-            } else {
-                ObjectRefConstraint constraint = new ObjectRefConstraint("o", reference);
-                ArchetypeQuery query = new ArchetypeQuery(constraint);
-                query.add(new NodeSelectConstraint("o.active"));
-                query.setMaxResults(1);
-                Iterator<ObjectSet> iter = new ObjectSetQueryIterator(service, query);
-                if (iter.hasNext()) {
-                    ObjectSet set = iter.next();
-                    result = set.getBoolean("o.active");
-                }
-            }
-        }
-
-        return result;
-    }
-
-    private Set<EntityRelationship> getProductSuppliers(Product product) {
-        EntityBean bean = new EntityBean(product, service);
-        return new HashSet<EntityRelationship>(bean.getNodeRelationships("suppliers"));
-    }
-}
+/*
+ * Version: 1.0
+ *
+ * The contents of this file are subject to the OpenVPMS License Version
+ * 1.0 (the 'License'); you may not use this file except in compliance with
+ * the License. You may obtain a copy of the License at
+ * http://www.openvpms.org/license/
+ *
+ * Software distributed under the License is distributed on an 'AS IS' basis,
+ * WITHOUT WARRANTY OF ANY KIND, either express or implied. See the License
+ * for the specific language governing rights and limitations under the
+ * License.
+ *
+ * Copyright 2014 (C) OpenVPMS Ltd. All Rights Reserved.
+ */
+
+package org.openvpms.archetype.rules.product;
+
+import org.apache.commons.collections.Transformer;
+import org.openvpms.archetype.rules.math.Currencies;
+import org.openvpms.archetype.rules.math.Currency;
+import org.openvpms.archetype.rules.math.CurrencyException;
+import org.openvpms.archetype.rules.math.MathRules;
+import org.openvpms.archetype.rules.practice.PracticeRules;
+import org.openvpms.component.business.domain.im.common.EntityRelationship;
+import org.openvpms.component.business.domain.im.common.IMObject;
+import org.openvpms.component.business.domain.im.common.IMObjectReference;
+import org.openvpms.component.business.domain.im.party.Party;
+import org.openvpms.component.business.domain.im.product.Product;
+import org.openvpms.component.business.domain.im.product.ProductPrice;
+import org.openvpms.component.business.service.archetype.ArchetypeServiceException;
+import org.openvpms.component.business.service.archetype.IArchetypeService;
+import org.openvpms.component.business.service.archetype.helper.EntityBean;
+import org.openvpms.component.business.service.archetype.helper.IMObjectBean;
+import org.openvpms.component.business.service.lookup.ILookupService;
+import org.openvpms.component.system.common.query.ArchetypeQuery;
+import org.openvpms.component.system.common.query.NodeSelectConstraint;
+import org.openvpms.component.system.common.query.ObjectRefConstraint;
+import org.openvpms.component.system.common.query.ObjectSet;
+import org.openvpms.component.system.common.query.ObjectSetQueryIterator;
+
+import java.math.BigDecimal;
+import java.util.Collections;
+import java.util.HashMap;
+import java.util.HashSet;
+import java.util.Iterator;
+import java.util.List;
+import java.util.Map;
+import java.util.Set;
+
+import static org.openvpms.archetype.rules.product.ProductPriceUpdaterException.ErrorCode.NoPractice;
+
+
+/**
+ * Updates <em>productPrice.unitPrice</em>s associated with a product.
+ *
+ * @author Tim Anderson
+ */
+public class ProductPriceUpdater {
+
+    /**
+     * The practice.
+     */
+    private Party practice;
+
+    /**
+     * The practice currency.
+     */
+    private Currency currency;
+
+    /**
+     * The currency cache.
+     */
+    private final Currencies currencies;
+
+    /**
+     * The archetype service.
+     */
+    private final IArchetypeService service;
+
+    /**
+     * The product price rules.
+     */
+    private final ProductPriceRules rules;
+
+
+    /**
+     * Constructs a {@link ProductPriceUpdater}.
+     *
+     * @param currencies the currency cache
+     * @param service    the archetype service
+     * @param lookups    the lookup service
+     */
+    public ProductPriceUpdater(Currencies currencies, IArchetypeService service, ILookupService lookups) {
+        this.currencies = currencies;
+        this.service = service;
+        rules = new ProductPriceRules(service, lookups);
+    }
+
+    /**
+     * Updates any <em>productPrice.unitPrice</em> product prices associated with a product.
+     *
+     * @param product the product
+     * @return a list of updated prices
+     * @throws ArchetypeServiceException    for any archetype service error
+     * @throws ProductPriceUpdaterException if there is no practice
+     */
+    public List<ProductPrice> update(Product product) {
+        return update(product, true);
+    }
+
+    /**
+     * Updates any <em>productPrice.unitPrice</em> product prices associated with a product.
+     *
+     * @param product the product
+     * @param save    if {@code true}, save updated prices
+     * @return a list of updated prices
+     * @throws ArchetypeServiceException    for any archetype service error
+     * @throws ProductPriceUpdaterException if there is no practice
+     */
+    public List<ProductPrice> update(final Product product, boolean save) {
+        List<ProductPrice> result = Collections.emptyList();
+        if (needsUpdate(product)) {
+            EntityBean bean = new EntityBean(product, service);
+            List<EntityRelationship> relationships = bean.getNodeRelationships("suppliers");
+            Transformer transformer = new Transformer() {
+                public Object transform(Object object) {
+                    ProductSupplier ps = new ProductSupplier((EntityRelationship) object, service);
+                    return update(product, ps, false);
+                }
+            };
+            result = collect(relationships, transformer, save);
+        }
+        return result;
+    }
+
+    /**
+     * Updates an <em>productPrice.unitPrice</em> product prices associated with products for the specified supplier.
+     *
+     * @param supplier the supplier
+     * @return a list of updated prices
+     * @throws ArchetypeServiceException    for any archetype service error
+     * @throws ProductPriceUpdaterException if there is no practice
+     */
+    public List<ProductPrice> update(Party supplier) {
+        return update(supplier, true);
+    }
+
+    /**
+     * Updates an <em>productPrice.unitPrice</em> product prices associated with products for the specified supplier.
+     *
+     * @param supplier the supplier
+     * @param save     if {@code true}, save updated prices
+     * @return a list of updated prices
+     * @throws ArchetypeServiceException    for any archetype service error
+     * @throws ProductPriceUpdaterException if there is no practice
+     */
+    public List<ProductPrice> update(Party supplier, boolean save) {
+        EntityBean bean = new EntityBean(supplier, service);
+        List<EntityRelationship> products = bean.getNodeRelationships("products");
+        Transformer transformer = new Transformer() {
+            public Object transform(Object object) {
+                ProductSupplier ps = new ProductSupplier((EntityRelationship) object, service);
+                return update(ps, false);
+            }
+        };
+        return collect(products, transformer, save);
+    }
+
+    /**
+     * Updates any <em>productPrice.unitPrice</em> product prices associated with a product.
+     *
+     * @param product         the product
+     * @param productSupplier the product-supplier relationship
+     * @param save            if {@code true}, save updated prices
+     * @return a list of updated prices
+     * @throws ArchetypeServiceException    for any archetype service error
+     * @throws ProductPriceUpdaterException if there is no practice
+     * @throws IllegalArgumentException     if the product is not that referred to by the product-supplier
+     *                                      relationship
+     */
+    public List<ProductPrice> update(Product product, ProductSupplier productSupplier, boolean save) {
+        if (!product.getObjectReference().equals(productSupplier.getRelationship().getSource())) {
+            throw new IllegalArgumentException("Argument 'product' is not that referred to by 'productSupplier'");
+        }
+        List<ProductPrice> result;
+        if (canUpdate(productSupplier)) {
+            result = doUpdate(productSupplier, product, save);
+        } else {
+            result = Collections.emptyList();
+        }
+        return result;
+    }
+
+    /**
+     * Updates any <em>productPrice.unitPrice</em> product prices associated with a product.
+     *
+     * @param productSupplier the product-supplier relationship
+     * @param save            if {@code true}, save updated prices
+     * @return a list of updated prices
+     * @throws ArchetypeServiceException    for any archetype service error
+     * @throws ProductPriceUpdaterException if there is no practice
+     */
+    public List<ProductPrice> update(ProductSupplier productSupplier, boolean save) {
+        List<ProductPrice> result = Collections.emptyList();
+        if (canUpdate(productSupplier)) {
+            Product product = productSupplier.getProduct();
+            if (product != null) {
+                result = doUpdate(productSupplier, product, save);
+            }
+        }
+        return result;
+    }
+
+    /**
+     * Determines if the prices associated with a product should be updated.
+     *
+     * @param product the product
+     * @return {@code true} if prices should be updated
+     */
+    private boolean needsUpdate(Product product) {
+        boolean update = true;
+        if (!product.isNew()) {
+            Product prior = (Product) service.get(product.getObjectReference());
+            if (prior != null) {
+                Set<EntityRelationship> oldSuppliers = getProductSuppliers(prior);
+                Set<EntityRelationship> newSuppliers = getProductSuppliers(product);
+                if (oldSuppliers.equals(newSuppliers)) {
+                    update = !checkEquals(oldSuppliers, newSuppliers);
+                }
+            }
+        }
+        return update;
+    }
+
+    private boolean checkEquals(Set<EntityRelationship> oldSuppliers, Set<EntityRelationship> newSuppliers) {
+        Map<IMObjectReference, ProductSupplier> oldMap = getProductSuppliers(oldSuppliers);
+        Map<IMObjectReference, ProductSupplier> newMap = getProductSuppliers(newSuppliers);
+        for (Map.Entry<IMObjectReference, ProductSupplier> entry : newMap.entrySet()) {
+            ProductSupplier supplier = entry.getValue();
+            ProductSupplier old = oldMap.get(entry.getKey());
+            if (old == null || supplier.getListPrice().compareTo(old.getListPrice()) != 0
+                || supplier.getPackageSize() != old.getPackageSize()) {
+                return false;
+            }
+        }
+        return true;
+    }
+
+    private Map<IMObjectReference, ProductSupplier> getProductSuppliers(Set<EntityRelationship> suppliers) {
+        Map<IMObjectReference, ProductSupplier> result = new HashMap<IMObjectReference, ProductSupplier>();
+        for (EntityRelationship supplier : suppliers) {
+            result.put(supplier.getObjectReference(), new ProductSupplier(supplier, service));
+        }
+        return result;
+    }
+
+    /**
+     * Determines if prices can be updated.
+     * <p/>
+     * Prices can be updated if:
+     * <ul>
+     * <li>autoPriceUpdate is {@code true}; and</li>
+     * <li>listPrice &lt;&gt; 0; and</li>
+     * <li>packageSize &lt;&gt; 0; and</li>
+     * <li>the supplier is active</li>
+     * </ul>
+     *
+     * @param productSupplier the product-supplier relationship
+     * @return {@code true} if prices can be updated
+     */
+    private boolean canUpdate(ProductSupplier productSupplier) {
+        BigDecimal listPrice = productSupplier.getListPrice();
+        int packageSize = productSupplier.getPackageSize();
+        return productSupplier.isAutoPriceUpdate()
+               && !MathRules.equals(listPrice, BigDecimal.ZERO)
+               && packageSize != 0
+               && isActive(productSupplier.getSupplierRef());
+    }
+
+    /**
+     * Updates prices.
+     *
+     * @param productSupplier the product-supplier relationship
+     * @param product         the product
+     * @param save            if {@code true}, save updated prices, otherwise derive values
+     * @return a list of updated prices
+     */
+    private List<ProductPrice> doUpdate(ProductSupplier productSupplier, Product product, boolean save) {
+        List<ProductPrice> result;
+        BigDecimal listPrice = productSupplier.getListPrice();
+        int packageSize = productSupplier.getPackageSize();
+        BigDecimal cost = MathRules.divide(listPrice, packageSize, 3);
+        result = rules.updateUnitPrices(product, cost, getPractice(), getCurrency());
+        if (!result.isEmpty()) {
+            if (save) {
+                service.save(result);
+            } else {
+                for (ProductPrice price : result) {
+                    service.deriveValues(price);
+                }
+            }
+        }
+        return result;
+    }
+
+    /**
+     * Collects product prices from a list of product-supplier relationships, updated by the specified transformer.
+     *
+     * @param relationships the product-supplier relationships
+     * @param transformer   returns the updated product prices associated with each relationship
+     * @param save          if {@code true}, save updated prices
+     * @return a list of updated prices
+     * @throws ArchetypeServiceException for any archetype service error
+     */
+    private List<ProductPrice> collect(List<EntityRelationship> relationships, Transformer transformer, boolean save) {
+        List<ProductPrice> result = null;
+        for (EntityRelationship relationship : relationships) {
+            List<ProductPrice> prices = (List<ProductPrice>) transformer.transform(relationship);
+            if (!prices.isEmpty()) {
+                if (result == null) {
+                    result = prices;
+                } else {
+                    result.addAll(prices);
+                }
+            }
+        }
+        if (result == null) {
+            result = Collections.emptyList();
+        } else if (save) {
+            service.save(result);
+        }
+        return result;
+    }
+
+    /**
+     * Returns the practice.
+     *
+     * @return the practice
+     * @throws ArchetypeServiceException    for any archetype service error
+     * @throws ProductPriceUpdaterException if there is no practice
+     */
+    private Party getPractice() {
+        if (practice == null) {
+            PracticeRules rules = new PracticeRules(service);
+            practice = rules.getPractice();
+            if (practice == null) {
+                throw new ProductPriceUpdaterException(NoPractice);
+            }
+        }
+        return practice;
+    }
+
+    /**
+     * Returns the currency associated with the organisation practice.
+     *
+     * @return the currency
+     * @throws ProductPriceUpdaterException if there is no practice
+     * @throws CurrencyException            if the currency is invalid
+     */
+    private Currency getCurrency() {
+        if (currency == null) {
+            IMObjectBean bean = new IMObjectBean(getPractice(), service);
+            String code = bean.getString("currency");
+            currency = currencies.getCurrency(code);
+        }
+        return currency;
+    }
+
+    /**
+     * Helper to determine if an object is active.
+     * <p/>
+     * This assumes that references to new objects that cannot be retrieved (i.e aren't yet in the transaction
+     * context) are always active.
+     * <p/>
+     * It queries the database for persistent references to avoid pulling in large objects.
+     *
+     * @param reference the object's reference
+     * @return {@code true} if the object is active
+     */
+    private boolean isActive(IMObjectReference reference) {
+        boolean result = false;
+        if (reference != null) {
+            if (reference.isNew()) {
+                IMObject object = service.get(reference);
+                result = (object == null) || object.isActive();
+            } else {
+                ObjectRefConstraint constraint = new ObjectRefConstraint("o", reference);
+                ArchetypeQuery query = new ArchetypeQuery(constraint);
+                query.add(new NodeSelectConstraint("o.active"));
+                query.setMaxResults(1);
+                Iterator<ObjectSet> iter = new ObjectSetQueryIterator(service, query);
+                if (iter.hasNext()) {
+                    ObjectSet set = iter.next();
+                    result = set.getBoolean("o.active");
+                }
+            }
+        }
+
+        return result;
+    }
+
+    private Set<EntityRelationship> getProductSuppliers(Product product) {
+        EntityBean bean = new EntityBean(product, service);
+        return new HashSet<EntityRelationship>(bean.getNodeRelationships("suppliers"));
+    }
+}