--- conflicted
+++ resolved
@@ -1,622 +1,617 @@
-/*
- *  Version: 1.0
- *
- *  The contents of this file are subject to the OpenVPMS License Version
- *  1.0 (the 'License'); you may not use this file except in compliance with
- *  the License. You may obtain a copy of the License at
- *  http://www.openvpms.org/license/
- *
- *  Software distributed under the License is distributed on an 'AS IS' basis,
- *  WITHOUT WARRANTY OF ANY KIND, either express or implied. See the License
- *  for the specific language governing rights and limitations under the
- *  License.
- *
- *  Copyright 2006 (C) OpenVPMS Ltd. All Rights Reserved.
- *
- *  $Id$
- */
-
-package org.openvpms.web.component.im.layout;
-
-import echopointng.TabbedPane;
-import echopointng.tabbedpane.TabModel;
-import nextapp.echo2.app.Column;
-import nextapp.echo2.app.Component;
-import nextapp.echo2.app.Grid;
-import nextapp.echo2.app.Label;
-import nextapp.echo2.app.SelectField;
-import org.openvpms.component.business.domain.im.archetype.descriptor.ArchetypeDescriptor;
-import org.openvpms.component.business.domain.im.archetype.descriptor.NodeDescriptor;
-import org.openvpms.component.business.domain.im.common.IMObject;
-import org.openvpms.component.business.service.archetype.helper.DescriptorHelper;
-import org.openvpms.web.component.focus.FocusGroup;
-import org.openvpms.web.component.focus.FocusHelper;
-import org.openvpms.web.component.im.filter.ChainedNodeFilter;
-import org.openvpms.web.component.im.filter.FilterHelper;
-import org.openvpms.web.component.im.filter.NodeFilter;
-import org.openvpms.web.component.im.view.ComponentState;
-import org.openvpms.web.component.im.view.IMObjectComponentFactory;
-import org.openvpms.web.component.property.Property;
-import org.openvpms.web.component.property.PropertySet;
-import org.openvpms.web.component.util.ColumnFactory;
-import org.openvpms.web.component.util.GridFactory;
-import org.openvpms.web.component.util.LabelFactory;
-import org.openvpms.web.component.util.RowFactory;
-import org.openvpms.web.component.util.TabPaneModel;
-import org.openvpms.web.component.util.TabbedPaneFactory;
-
-import java.util.ArrayList;
-import java.util.List;
-
-
-/**
- * Abstract implementation of the {@link IMObjectLayoutStrategy} interface.
- *
- * @author <a href="mailto:support@openvpms.org">OpenVPMS Team</a>
- * @version $LastChangedDate$
- */
-public abstract class AbstractLayoutStrategy implements IMObjectLayoutStrategy {
-
-    /**
-     * List of component states, used to determine initial focus.
-     */
-    private final List<ComponentState> components
-            = new ArrayList<ComponentState>();
-
-    /**
-     * The focus group of the current component.
-     */
-    private FocusGroup focusGroup;
-
-    /**
-<<<<<<< HEAD
-     * Sanity checker to detect recursion.
-     */
-    boolean inApply;
-
-
-    /**
-     * Constructs a <tt>AbstractLayoutStrategy</tt>.
-=======
-     * If <tt>true</tt> keep layout state after invoking <tt>apply()</tt>. Use this if the same strategy will be used
-     * to layout a component multiple times.
-     */
-    private boolean keepState;
-
-
-    /**
-     * Constructs a new <tt>AbstractLayoutStrategy</tt>.
->>>>>>> 44446851
-     */
-    public AbstractLayoutStrategy() {
-        this(false);
-    }
-
-    /**
-     * Constructs a <tt>AbstractLayoutStrategy</tt>.
-     *
-     * @param keepState if <tt>true</tt> keep layout state. Use this if the same strategy will be used to layout a
-     *                  component multiple times
-     */
-    public AbstractLayoutStrategy(boolean keepState) {
-        this.keepState = keepState;
-    }
-
-    /**
-     * Apply the layout strategy.
-     * <p/>
-     * This renders an object in a <code>Component</code>, using a factory to
-     * create the child components.
-     *
-     * @param object     the object to apply
-     * @param properties the object's properties
-     * @param parent     the parent object. May be <code>null</code>
-     * @param context    the layout context
-     * @return the component containing the rendered <code>object</code>
-     */
-    public ComponentState apply(IMObject object, PropertySet properties,
-                                IMObject parent, LayoutContext context) {
-<<<<<<< HEAD
-        ComponentState state;
-        if (inApply) {
-            throw new IllegalStateException("Cannot call apply() recursively");
-        }
-        inApply = true;
-        try {
-            focusGroup = new FocusGroup(DescriptorHelper.getDisplayName(object));
-            Column column = ColumnFactory.create("CellSpacing");
-            doLayout(object, properties, column, context);
-            setFocus();
-            state = new ComponentState(column, focusGroup);
-            components.clear();
-            focusGroup = null;
-        } finally {
-            inApply = false;
-=======
-        focusGroup = new FocusGroup(DescriptorHelper.getDisplayName(object));
-        Column column = ColumnFactory.create("CellSpacing");
-        doLayout(object, properties, column, context);
-        setFocus();
-        ComponentState state = new ComponentState(column, focusGroup);
-        components.clear();
-        if (!keepState) {
-            focusGroup = null;
->>>>>>> 44446851
-        }
-        return state;
-    }
-
-    /**
-     * Returns the focus group.
-     *
-     * @return the focus group, or <code>null</code> if it hasn't been
-     *         initialised
-     */
-    protected FocusGroup getFocusGroup() {
-        return focusGroup;
-    }
-
-    /**
-     * Lay out out the object in the specified container.
-     *
-     * @param object     the object to lay out
-     * @param properties the object's properties
-     * @param container  the container to use
-     * @param context    the layout context
-     */
-    protected void doLayout(IMObject object, PropertySet properties,
-                            Component container, LayoutContext context) {
-        ArchetypeDescriptor archetype = context.getArchetypeDescriptor(object);
-        List<NodeDescriptor> simple = getSimpleNodes(archetype);
-        List<NodeDescriptor> complex = getComplexNodes(archetype);
-
-        NodeFilter filter = getNodeFilter(object, context);
-        simple = filter(object, simple, filter);
-        complex = filter(object, complex, filter);
-
-        doSimpleLayout(object, simple, properties, container, context);
-        doComplexLayout(object, complex, properties, container, context);
-    }
-
-    /**
-     * Lays out child components in a grid.
-     *
-     * @param object      the parent object
-     * @param descriptors the property descriptors
-     * @param properties  the properties
-     * @param container   the container to use
-     * @param context     the layout context
-     */
-    protected void doSimpleLayout(IMObject object,
-                                  List<NodeDescriptor> descriptors,
-                                  PropertySet properties, Component container,
-                                  LayoutContext context) {
-        if (!descriptors.isEmpty()) {
-            Grid grid = createGrid(descriptors);
-            doGridLayout(object, descriptors, properties, grid, context);
-            container.add(grid);
-        }
-    }
-
-    /**
-     * Lays out each child component in a tabbed pane.
-     *
-     * @param object      the parent object
-     * @param descriptors the property descriptors
-     * @param properties  the properties
-     * @param container   the container to use
-     * @param context     the layout context
-     */
-    protected void doComplexLayout(IMObject object,
-                                   List<NodeDescriptor> descriptors,
-                                   PropertySet properties, Component container,
-                                   LayoutContext context) {
-        if (!descriptors.isEmpty()) {
-            TabModel model = doTabLayout(object, descriptors, properties,
-                                         container, context);
-            TabbedPane pane = TabbedPaneFactory.create(model);
-
-            pane.setSelectedIndex(0);
-            container.add(pane);
-        }
-    }
-
-    /**
-     * Returns the 'simple' nodes.
-     *
-     * @param archetype the archetype
-     * @return the simple nodes
-     * @see org.openvpms.component.business.domain.im.archetype.descriptor.ArchetypeDescriptor#getSimpleNodeDescriptors()
-     */
-    protected List<NodeDescriptor> getSimpleNodes(
-            ArchetypeDescriptor archetype) {
-        return archetype.getSimpleNodeDescriptors();
-    }
-
-    /**
-     * Returns the 'complex' nodes.
-     *
-     * @param archetype the archetype
-     * @return the complex nodes
-     * @see org.openvpms.component.business.domain.im.archetype.descriptor.ArchetypeDescriptor#getComplexNodeDescriptors()
-     */
-    protected List<NodeDescriptor> getComplexNodes(
-            ArchetypeDescriptor archetype) {
-        return archetype.getComplexNodeDescriptors();
-    }
-
-    /**
-     * Returns a node filter to filter nodes. This implementation return {@link
-     * LayoutContext#getDefaultNodeFilter()}.
-     *
-     * @param object  the object to filter nodes for
-     * @param context the context
-     * @return a node filter to filter nodes, or <code>null</code> if no
-     *         filterering is required
-     */
-    protected NodeFilter getNodeFilter(IMObject object, LayoutContext context) {
-        return context.getDefaultNodeFilter();
-    }
-
-    /**
-     * Helper to create a chained node filter from the default node filter and a
-     * custom node filter.
-     *
-     * @param context the context
-     * @param filter  the node filter
-     * @return a new chained node filter
-     */
-    protected ChainedNodeFilter getNodeFilter(LayoutContext context,
-                                              NodeFilter filter) {
-        return FilterHelper.chain(context.getDefaultNodeFilter(), filter);
-    }
-
-    /**
-     * Filters a set of node descriptors, using the specfied node filter.
-     *
-     * @param object      the object
-     * @param descriptors the node descriptors to filter
-     * @param filter      the filter to use
-     * @return the filtered nodes
-     */
-    protected List<NodeDescriptor> filter(IMObject object,
-                                          List<NodeDescriptor> descriptors,
-                                          NodeFilter filter) {
-        return FilterHelper.filter(object, filter, descriptors);
-    }
-
-    /**
-     * Lays out child components in columns.
-     *
-     * @param object      the parent object
-     * @param descriptors the property descriptors
-     * @param properties  the properties
-     * @param grid        the grid to use
-     * @param context     the layout context
-     */
-    protected void doGridLayout(IMObject object,
-                                List<NodeDescriptor> descriptors,
-                                PropertySet properties, Grid grid,
-                                LayoutContext context) {
-        ComponentSet set = createComponentSet(object, descriptors, properties,
-                                              context);
-        ComponentState[] states = set.getComponents().toArray(new ComponentState[set.getComponents().size()]);
-        Component[] components = new Component[states.length];
-        String[] labels = new String[states.length];
-        for (int i = 0; i < states.length; ++i) {
-            ComponentState state = states[i];
-            Component component = state.getComponent();
-            components[i] = component;
-            labels[i] = set.getLabel(state);
-            setFocusTraversal(state);
-            if (component instanceof SelectField) {
-                // workaround for render bug in firefox. See OVPMS-239
-                components[i] = RowFactory.create(component);
-            }
-        }
-        int size = components.length;
-        int columns = (grid.getSize() <= 2) ? 1 : 2;
-        int rows;
-        if (columns == 1) {
-            rows = size;
-        } else {
-            rows = (size / 2) + (size % 2);
-        }
-        for (int i = 0, j = rows; i < rows; ++i, ++j) {
-            add(grid, labels[i], components[i]);
-            if (j < size) {
-                add(grid, labels[j], components[j]);
-            }
-        }
-    }
-
-    /**
-     * Lays out a component grid.
-     *
-     * @param grid      the grid
-     * @param container the container to add the grid to
-     */
-    protected void doGridLayout(ComponentGrid grid, Component container) {
-        Grid g = GridFactory.create(grid.getColumns() * 2);
-        for (int row = 0; row < grid.getRows(); ++row) {
-            for (int col = 0; col < grid.getColumns(); ++col) {
-                ComponentState state = grid.get(row, col);
-                if (state != null) {
-                    setFocusTraversal(state);
-                    Component component = state.getComponent();
-                    if (component instanceof SelectField) {
-                        // workaround for render bug in firefox. See OVPMS-239
-                        component = RowFactory.create(component);
-                    }
-                    add(g, state.getDisplayName(), component);
-                } else {
-                    add(g, null, LabelFactory.create());
-                }
-            }
-        }
-        container.add(g);
-    }
-
-    /**
-     * Lays out child components in a tab model.
-     *
-     * @param object      the parent object
-     * @param descriptors the property descriptors
-     * @param properties  the properties
-     * @param container   the container
-     * @param context     the layout context
-     * @return the tab model
-     */
-    protected TabPaneModel doTabLayout(IMObject object,
-                                       List<NodeDescriptor> descriptors,
-                                       PropertySet properties,
-                                       Component container,
-                                       LayoutContext context) {
-        TabPaneModel model;
-        boolean shortcuts = false;
-        if (context.getLayoutDepth() == 0 && descriptors.size() > 1) {
-            model = createTabModel(container);
-            shortcuts = true;
-        } else {
-            model = createTabModel(null);
-        }
-<<<<<<< HEAD
-        doTabLayout(object, descriptors, properties, model, context, shortcuts);
-        return model;
-    }
-
-    /**
-     * Lays out child components in a tab model.
-     *
-     * @param object      the parent object
-     * @param descriptors the property descriptors
-     * @param properties  the properties
-     * @param model       the tab model
-     * @param context     the layout context
-     * @param shortcuts   if <tt>true</tt> include short cuts
-     */
-    protected void doTabLayout(IMObject object, List<NodeDescriptor> descriptors, PropertySet properties,
-                               TabPaneModel model, LayoutContext context, boolean shortcuts) {
-        int shortcut = 1;
-=======
->>>>>>> 44446851
-        for (NodeDescriptor nodeDesc : descriptors) {
-            Property property = properties.get(nodeDesc);
-            ComponentState child = createComponent(property, object, context);
-            addTab(model, property, child, shortcuts);
-        }
-    }
-
-    /**
-     * Creates a new tab model.
-     *
-     * @param container the tab container. May be <tt>null</tt>
-     * @return a new tab model
-     */
-    protected TabPaneModel createTabModel(Component container) {
-        return new TabPaneModel(container);
-    }
-
-    /**
-     * Adds a tab to a tab model.
-     *
-     * @param model       the tab  model
-     * @param property    property
-     * @param component   the component to add
-     * @param addShortcut if <tt>true</tt> add a tab shortcut
-     */
-    protected void addTab(TabPaneModel model, Property property, ComponentState component, boolean addShortcut) {
-        setFocusTraversal(component);
-        String text = component.getDisplayName();
-        if (text == null) {
-            text = property.getDisplayName();
-        }
-        if (addShortcut && model.size() < 10) {
-            text = getShortcut(text, model.size() + 1);
-        }
-        Component inset = ColumnFactory.create("Inset", component.getComponent());
-        model.addTab(text, inset);
-    }
-
-    /**
-     * Creates a set of components to be rendered from the supplied descriptors.
-     *
-     * @param object      the parent object
-     * @param descriptors the property descriptors
-     * @param properties  the properties
-     * @param context     the layout context
-     * @return the components
-     */
-    protected ComponentSet createComponentSet(IMObject object,
-                                              List<NodeDescriptor> descriptors,
-                                              PropertySet properties,
-                                              LayoutContext context) {
-        ComponentSet result = new ComponentSet();
-        for (NodeDescriptor descriptor : descriptors) {
-            Property property = properties.get(descriptor);
-            ComponentState component = createComponent(property, object,
-                                                       context);
-            String displayName = component.getDisplayName();
-            if (displayName == null) {
-                displayName = descriptor.getDisplayName();
-            }
-            result.add(component, displayName);
-        }
-        return result;
-    }
-
-    /**
-     * Helper to add a node to a container.
-     *
-     * @param container the container
-     * @param name      the node display name. May be <tt>null</tt>
-     * @param component the component representing the node
-     */
-    protected void add(Component container, String name, Component component) {
-        Label label = LabelFactory.create();
-        if (name != null) {
-            label.setText(name);
-        }
-        container.add(label);
-        container.add(component);
-    }
-
-    /**
-     * Helper to add a node to a container, setting its tab index.
-     *
-     * @param container the container
-     * @param name      the node display name
-     * @param component the component representing the node
-     */
-    protected void add(Component container, String name,
-                       ComponentState component) {
-        add(container, name, component.getComponent());
-        setFocusTraversal(component);
-    }
-
-    /**
-     * Helper to add a property to a container, setting its tab index.
-     *
-     * @param container the container
-     * @param component the component representing the property
-     */
-    protected void add(Component container, ComponentState component) {
-        Property property = component.getProperty();
-        String name = null;
-        if (property != null) {
-            name = property.getDisplayName();
-        }
-        add(container, name, component);
-        setFocusTraversal(component);
-    }
-
-    /**
-     * Creates a component for a property.
-     *
-     * @param property the property
-     * @param parent   the parent object
-     * @param context  the layout context
-     * @return a component to display <code>property</code>
-     */
-    protected ComponentState createComponent(Property property, IMObject parent,
-                                             LayoutContext context) {
-        IMObjectComponentFactory factory = context.getComponentFactory();
-        return factory.create(property, parent);
-    }
-
-    /**
-     * Creates a grid with the no. of columns determined by the no. of
-     * node descriptors.
-     *
-     * @param descriptors the node descriptors
-     * @return a new grid
-     */
-    protected Grid createGrid(List<NodeDescriptor> descriptors) {
-        return (descriptors.size() <= 4) ? GridFactory.create(2)
-                                         : GridFactory.create(4);
-    }
-
-    /**
-     * Sets focus on a component.
-     * Delegates to {@link #setFocus(List<ComponentState>)}.
-     */
-    protected void setFocus() {
-        setFocus(components);
-    }
-
-    /**
-     * Sets focus on a component.
-     * This implementation sets focus on the first focusable field.
-     *
-     * @param components the components
-     */
-    protected void setFocus(List<ComponentState> components) {
-        Component focusable = getFocusable(components);
-        FocusHelper.setFocus(focusable);
-    }
-
-    /**
-     * Returns the first focusable component, selecting invalid properties
-     * in preference to other components.
-     *
-     * @param components the components
-     * @return the first focusable component
-     */
-    protected Component getFocusable(List<ComponentState> components) {
-        Component result = null;
-        for (ComponentState state : components) {
-            Component child = state.getFocusable();
-            if (child != null) {
-                Property property = state.getProperty();
-                if (property != null && !property.isValid()) {
-                    result = child;
-                    break;
-                }
-                if (result == null) {
-                    result = child;
-                }
-            }
-        }
-        return result;
-    }
-
-    /**
-     * Sets the focus traversal index of a component, if it is a focus traversal
-     * participant.
-     * NOTE: if a component doesn't specify a focus group,
-     * this may register a child component with the focus group rather than the
-     * parent.
-     *
-     * @param state the component state
-     */
-    protected void setFocusTraversal(ComponentState state) {
-        Component component = state.getComponent();
-        if (state.getFocusGroup() != null) {
-            focusGroup.add(state.getFocusGroup());
-            components.add(state);
-        } else {
-            Component focusable = FocusHelper.getFocusable(component);
-            if (focusable != null) {
-                focusGroup.add(focusable);
-                components.add(state);
-            }
-        }
-    }
-
-    /**
-     * Returns a shortcut for a tab.
-     * Shortcuts no.s must be from 1..10, and will be displayed as '1..9, 0'.
-     *
-     * @param name     the tab name
-     * @param shortcut the shortcut no.
-     * @return the shortcut text
-     */
-    protected String getShortcut(String name, int shortcut) {
-        if (shortcut == 10) {
-            shortcut = 0;
-        }
-        return "&" + shortcut + " " + name;
-    }
-
-}
-
+/*
+ *  Version: 1.0
+ *
+ *  The contents of this file are subject to the OpenVPMS License Version
+ *  1.0 (the 'License'); you may not use this file except in compliance with
+ *  the License. You may obtain a copy of the License at
+ *  http://www.openvpms.org/license/
+ *
+ *  Software distributed under the License is distributed on an 'AS IS' basis,
+ *  WITHOUT WARRANTY OF ANY KIND, either express or implied. See the License
+ *  for the specific language governing rights and limitations under the
+ *  License.
+ *
+ *  Copyright 2006 (C) OpenVPMS Ltd. All Rights Reserved.
+ *
+ *  $Id$
+ */
+
+package org.openvpms.web.component.im.layout;
+
+import echopointng.TabbedPane;
+import echopointng.tabbedpane.TabModel;
+import nextapp.echo2.app.Column;
+import nextapp.echo2.app.Component;
+import nextapp.echo2.app.Grid;
+import nextapp.echo2.app.Label;
+import nextapp.echo2.app.SelectField;
+import org.openvpms.component.business.domain.im.archetype.descriptor.ArchetypeDescriptor;
+import org.openvpms.component.business.domain.im.archetype.descriptor.NodeDescriptor;
+import org.openvpms.component.business.domain.im.common.IMObject;
+import org.openvpms.component.business.service.archetype.helper.DescriptorHelper;
+import org.openvpms.web.component.focus.FocusGroup;
+import org.openvpms.web.component.focus.FocusHelper;
+import org.openvpms.web.component.im.filter.ChainedNodeFilter;
+import org.openvpms.web.component.im.filter.FilterHelper;
+import org.openvpms.web.component.im.filter.NodeFilter;
+import org.openvpms.web.component.im.view.ComponentState;
+import org.openvpms.web.component.im.view.IMObjectComponentFactory;
+import org.openvpms.web.component.property.Property;
+import org.openvpms.web.component.property.PropertySet;
+import org.openvpms.web.component.util.ColumnFactory;
+import org.openvpms.web.component.util.GridFactory;
+import org.openvpms.web.component.util.LabelFactory;
+import org.openvpms.web.component.util.RowFactory;
+import org.openvpms.web.component.util.TabPaneModel;
+import org.openvpms.web.component.util.TabbedPaneFactory;
+
+import java.util.ArrayList;
+import java.util.List;
+
+
+/**
+ * Abstract implementation of the {@link IMObjectLayoutStrategy} interface.
+ *
+ * @author <a href="mailto:support@openvpms.org">OpenVPMS Team</a>
+ * @version $LastChangedDate$
+ */
+public abstract class AbstractLayoutStrategy implements IMObjectLayoutStrategy {
+
+    /**
+     * List of component states, used to determine initial focus.
+     */
+    private final List<ComponentState> components
+            = new ArrayList<ComponentState>();
+
+    /**
+     * The focus group of the current component.
+     */
+    private FocusGroup focusGroup;
+
+    /**
+     * If <tt>true</tt> keep layout state after invoking <tt>apply()</tt>. Use this if the same strategy will be used
+     * to layout a component multiple times.
+     */
+    private boolean keepState;
+
+    /**
+     * Sanity checker to detect recursion.
+     */
+    boolean inApply;
+
+
+    /**
+     * Constructs a <tt>AbstractLayoutStrategy</tt>.
+     */
+    public AbstractLayoutStrategy() {
+        this(false);
+    }
+
+    /**
+     * Constructs a <tt>AbstractLayoutStrategy</tt>.
+     *
+     * @param keepState if <tt>true</tt> keep layout state. Use this if the same strategy will be used to layout a
+     *                  component multiple times
+     */
+    public AbstractLayoutStrategy(boolean keepState) {
+        this.keepState = keepState;
+    }
+
+    /**
+     * Apply the layout strategy.
+     * <p/>
+     * This renders an object in a <code>Component</code>, using a factory to
+     * create the child components.
+     *
+     * @param object     the object to apply
+     * @param properties the object's properties
+     * @param parent     the parent object. May be <code>null</code>
+     * @param context    the layout context
+     * @return the component containing the rendered <code>object</code>
+     */
+    public ComponentState apply(IMObject object, PropertySet properties,
+                                IMObject parent, LayoutContext context) {
+        ComponentState state;
+        if (inApply) {
+            throw new IllegalStateException("Cannot call apply() recursively");
+        }
+        inApply = true;
+        try {
+            focusGroup = new FocusGroup(DescriptorHelper.getDisplayName(object));
+            Column column = ColumnFactory.create("CellSpacing");
+            doLayout(object, properties, column, context);
+            setFocus();
+            state = new ComponentState(column, focusGroup);
+            components.clear();
+            if (!keepState) {
+                focusGroup = null;
+            }
+        } finally {
+            inApply = false;
+        }
+        return state;
+    }
+
+    /**
+     * Returns the focus group.
+     *
+     * @return the focus group, or <code>null</code> if it hasn't been
+     *         initialised
+     */
+    protected FocusGroup getFocusGroup() {
+        return focusGroup;
+    }
+
+    /**
+     * Lay out out the object in the specified container.
+     *
+     * @param object     the object to lay out
+     * @param properties the object's properties
+     * @param container  the container to use
+     * @param context    the layout context
+     */
+    protected void doLayout(IMObject object, PropertySet properties,
+                            Component container, LayoutContext context) {
+        ArchetypeDescriptor archetype = context.getArchetypeDescriptor(object);
+        List<NodeDescriptor> simple = getSimpleNodes(archetype);
+        List<NodeDescriptor> complex = getComplexNodes(archetype);
+
+        NodeFilter filter = getNodeFilter(object, context);
+        simple = filter(object, simple, filter);
+        complex = filter(object, complex, filter);
+
+        doSimpleLayout(object, simple, properties, container, context);
+        doComplexLayout(object, complex, properties, container, context);
+    }
+
+    /**
+     * Lays out child components in a grid.
+     *
+     * @param object      the parent object
+     * @param descriptors the property descriptors
+     * @param properties  the properties
+     * @param container   the container to use
+     * @param context     the layout context
+     */
+    protected void doSimpleLayout(IMObject object,
+                                  List<NodeDescriptor> descriptors,
+                                  PropertySet properties, Component container,
+                                  LayoutContext context) {
+        if (!descriptors.isEmpty()) {
+            Grid grid = createGrid(descriptors);
+            doGridLayout(object, descriptors, properties, grid, context);
+            container.add(grid);
+        }
+    }
+
+    /**
+     * Lays out each child component in a tabbed pane.
+     *
+     * @param object      the parent object
+     * @param descriptors the property descriptors
+     * @param properties  the properties
+     * @param container   the container to use
+     * @param context     the layout context
+     */
+    protected void doComplexLayout(IMObject object,
+                                   List<NodeDescriptor> descriptors,
+                                   PropertySet properties, Component container,
+                                   LayoutContext context) {
+        if (!descriptors.isEmpty()) {
+            TabModel model = doTabLayout(object, descriptors, properties,
+                                         container, context);
+            TabbedPane pane = TabbedPaneFactory.create(model);
+
+            pane.setSelectedIndex(0);
+            container.add(pane);
+        }
+    }
+
+    /**
+     * Returns the 'simple' nodes.
+     *
+     * @param archetype the archetype
+     * @return the simple nodes
+     * @see org.openvpms.component.business.domain.im.archetype.descriptor.ArchetypeDescriptor#getSimpleNodeDescriptors()
+     */
+    protected List<NodeDescriptor> getSimpleNodes(
+            ArchetypeDescriptor archetype) {
+        return archetype.getSimpleNodeDescriptors();
+    }
+
+    /**
+     * Returns the 'complex' nodes.
+     *
+     * @param archetype the archetype
+     * @return the complex nodes
+     * @see org.openvpms.component.business.domain.im.archetype.descriptor.ArchetypeDescriptor#getComplexNodeDescriptors()
+     */
+    protected List<NodeDescriptor> getComplexNodes(
+            ArchetypeDescriptor archetype) {
+        return archetype.getComplexNodeDescriptors();
+    }
+
+    /**
+     * Returns a node filter to filter nodes. This implementation return {@link
+     * LayoutContext#getDefaultNodeFilter()}.
+     *
+     * @param object  the object to filter nodes for
+     * @param context the context
+     * @return a node filter to filter nodes, or <code>null</code> if no
+     *         filterering is required
+     */
+    protected NodeFilter getNodeFilter(IMObject object, LayoutContext context) {
+        return context.getDefaultNodeFilter();
+    }
+
+    /**
+     * Helper to create a chained node filter from the default node filter and a
+     * custom node filter.
+     *
+     * @param context the context
+     * @param filter  the node filter
+     * @return a new chained node filter
+     */
+    protected ChainedNodeFilter getNodeFilter(LayoutContext context,
+                                              NodeFilter filter) {
+        return FilterHelper.chain(context.getDefaultNodeFilter(), filter);
+    }
+
+    /**
+     * Filters a set of node descriptors, using the specfied node filter.
+     *
+     * @param object      the object
+     * @param descriptors the node descriptors to filter
+     * @param filter      the filter to use
+     * @return the filtered nodes
+     */
+    protected List<NodeDescriptor> filter(IMObject object,
+                                          List<NodeDescriptor> descriptors,
+                                          NodeFilter filter) {
+        return FilterHelper.filter(object, filter, descriptors);
+    }
+
+    /**
+     * Lays out child components in columns.
+     *
+     * @param object      the parent object
+     * @param descriptors the property descriptors
+     * @param properties  the properties
+     * @param grid        the grid to use
+     * @param context     the layout context
+     */
+    protected void doGridLayout(IMObject object,
+                                List<NodeDescriptor> descriptors,
+                                PropertySet properties, Grid grid,
+                                LayoutContext context) {
+        ComponentSet set = createComponentSet(object, descriptors, properties,
+                                              context);
+        ComponentState[] states = set.getComponents().toArray(new ComponentState[set.getComponents().size()]);
+        Component[] components = new Component[states.length];
+        String[] labels = new String[states.length];
+        for (int i = 0; i < states.length; ++i) {
+            ComponentState state = states[i];
+            Component component = state.getComponent();
+            components[i] = component;
+            labels[i] = set.getLabel(state);
+            setFocusTraversal(state);
+            if (component instanceof SelectField) {
+                // workaround for render bug in firefox. See OVPMS-239
+                components[i] = RowFactory.create(component);
+            }
+        }
+        int size = components.length;
+        int columns = (grid.getSize() <= 2) ? 1 : 2;
+        int rows;
+        if (columns == 1) {
+            rows = size;
+        } else {
+            rows = (size / 2) + (size % 2);
+        }
+        for (int i = 0, j = rows; i < rows; ++i, ++j) {
+            add(grid, labels[i], components[i]);
+            if (j < size) {
+                add(grid, labels[j], components[j]);
+            }
+        }
+    }
+
+    /**
+     * Lays out a component grid.
+     *
+     * @param grid      the grid
+     * @param container the container to add the grid to
+     */
+    protected void doGridLayout(ComponentGrid grid, Component container) {
+        Grid g = GridFactory.create(grid.getColumns() * 2);
+        for (int row = 0; row < grid.getRows(); ++row) {
+            for (int col = 0; col < grid.getColumns(); ++col) {
+                ComponentState state = grid.get(row, col);
+                if (state != null) {
+                    setFocusTraversal(state);
+                    Component component = state.getComponent();
+                    if (component instanceof SelectField) {
+                        // workaround for render bug in firefox. See OVPMS-239
+                        component = RowFactory.create(component);
+                    }
+                    add(g, state.getDisplayName(), component);
+                } else {
+                    add(g, null, LabelFactory.create());
+                }
+            }
+        }
+        container.add(g);
+    }
+
+    /**
+     * Lays out child components in a tab model.
+     *
+     * @param object      the parent object
+     * @param descriptors the property descriptors
+     * @param properties  the properties
+     * @param container   the container
+     * @param context     the layout context
+     * @return the tab model
+     */
+    protected TabPaneModel doTabLayout(IMObject object,
+                                       List<NodeDescriptor> descriptors,
+                                       PropertySet properties,
+                                       Component container,
+                                       LayoutContext context) {
+        TabPaneModel model;
+        boolean shortcuts = false;
+        if (context.getLayoutDepth() == 0 && descriptors.size() > 1) {
+            model = createTabModel(container);
+            shortcuts = true;
+        } else {
+            model = createTabModel(null);
+        }
+        doTabLayout(object, descriptors, properties, model, context, shortcuts);
+        return model;
+    }
+
+    /**
+     * Creates a new tab model.
+     *
+     * @param container the tab container. May be <tt>null</tt>
+     * @return a new tab model
+     */
+    protected TabPaneModel createTabModel(Component container) {
+        return new TabPaneModel(container);
+    }
+
+    /**
+     * Lays out child components in a tab model.
+     *
+     * @param object      the parent object
+     * @param descriptors the property descriptors
+     * @param properties  the properties
+     * @param model       the tab model
+     * @param context     the layout context
+     * @param shortcuts   if <tt>true</tt> include short cuts
+     */
+    protected void doTabLayout(IMObject object, List<NodeDescriptor> descriptors, PropertySet properties,
+                               TabPaneModel model, LayoutContext context, boolean shortcuts) {
+        int shortcut = 1;
+        for (NodeDescriptor nodeDesc : descriptors) {
+            Property property = properties.get(nodeDesc);
+            ComponentState child = createComponent(property, object, context);
+            Component inset = ColumnFactory.create("Inset",
+                                                   child.getComponent());
+            setFocusTraversal(child);
+            String text = child.getDisplayName();
+            if (text == null) {
+                text = nodeDesc.getDisplayName();
+            }
+
+            if (shortcuts && shortcut <= 10) {
+                text = getShortcut(text, shortcut);
+                ++shortcut;
+            }
+            model.addTab(text, inset);
+        }
+    }
+
+    /**
+     * Adds a tab to a tab model.
+     *
+     * @param model       the tab  model
+     * @param property    property
+     * @param component   the component to add
+     * @param addShortcut if <tt>true</tt> add a tab shortcut
+     */
+    protected void addTab(TabPaneModel model, Property property, ComponentState component, boolean addShortcut) {
+        setFocusTraversal(component);
+        String text = component.getDisplayName();
+        if (text == null) {
+            text = property.getDisplayName();
+        }
+        if (addShortcut && model.size() < 10) {
+            text = getShortcut(text, model.size() + 1);
+        }
+        Component inset = ColumnFactory.create("Inset", component.getComponent());
+        model.addTab(text, inset);
+    }
+
+    /**
+     * Creates a set of components to be rendered from the supplied descriptors.
+     *
+     * @param object      the parent object
+     * @param descriptors the property descriptors
+     * @param properties  the properties
+     * @param context     the layout context
+     * @return the components
+     */
+    protected ComponentSet createComponentSet(IMObject object,
+                                              List<NodeDescriptor> descriptors,
+                                              PropertySet properties,
+                                              LayoutContext context) {
+        ComponentSet result = new ComponentSet();
+        for (NodeDescriptor descriptor : descriptors) {
+            Property property = properties.get(descriptor);
+            ComponentState component = createComponent(property, object,
+                                                       context);
+            String displayName = component.getDisplayName();
+            if (displayName == null) {
+                displayName = descriptor.getDisplayName();
+            }
+            result.add(component, displayName);
+        }
+        return result;
+    }
+
+    /**
+     * Helper to add a node to a container.
+     *
+     * @param container the container
+     * @param name      the node display name. May be <tt>null</tt>
+     * @param component the component representing the node
+     */
+    protected void add(Component container, String name, Component component) {
+        Label label = LabelFactory.create();
+        if (name != null) {
+            label.setText(name);
+        }
+        container.add(label);
+        container.add(component);
+    }
+
+    /**
+     * Helper to add a node to a container, setting its tab index.
+     *
+     * @param container the container
+     * @param name      the node display name
+     * @param component the component representing the node
+     */
+    protected void add(Component container, String name,
+                       ComponentState component) {
+        add(container, name, component.getComponent());
+        setFocusTraversal(component);
+    }
+
+    /**
+     * Helper to add a property to a container, setting its tab index.
+     *
+     * @param container the container
+     * @param component the component representing the property
+     */
+    protected void add(Component container, ComponentState component) {
+        Property property = component.getProperty();
+        String name = null;
+        if (property != null) {
+            name = property.getDisplayName();
+        }
+        add(container, name, component);
+        setFocusTraversal(component);
+    }
+
+    /**
+     * Creates a component for a property.
+     *
+     * @param property the property
+     * @param parent   the parent object
+     * @param context  the layout context
+     * @return a component to display <code>property</code>
+     */
+    protected ComponentState createComponent(Property property, IMObject parent,
+                                             LayoutContext context) {
+        IMObjectComponentFactory factory = context.getComponentFactory();
+        return factory.create(property, parent);
+    }
+
+    /**
+     * Creates a grid with the no. of columns determined by the no. of
+     * node descriptors.
+     *
+     * @param descriptors the node descriptors
+     * @return a new grid
+     */
+    protected Grid createGrid(List<NodeDescriptor> descriptors) {
+        return (descriptors.size() <= 4) ? GridFactory.create(2)
+                                         : GridFactory.create(4);
+    }
+
+    /**
+     * Sets focus on a component.
+     * Delegates to {@link #setFocus(List<ComponentState>)}.
+     */
+    protected void setFocus() {
+        setFocus(components);
+    }
+
+    /**
+     * Sets focus on a component.
+     * This implementation sets focus on the first focusable field.
+     *
+     * @param components the components
+     */
+    protected void setFocus(List<ComponentState> components) {
+        Component focusable = getFocusable(components);
+        FocusHelper.setFocus(focusable);
+    }
+
+    /**
+     * Returns the first focusable component, selecting invalid properties
+     * in preference to other components.
+     *
+     * @param components the components
+     * @return the first focusable component
+     */
+    protected Component getFocusable(List<ComponentState> components) {
+        Component result = null;
+        for (ComponentState state : components) {
+            Component child = state.getFocusable();
+            if (child != null) {
+                Property property = state.getProperty();
+                if (property != null && !property.isValid()) {
+                    result = child;
+                    break;
+                }
+                if (result == null) {
+                    result = child;
+                }
+            }
+        }
+        return result;
+    }
+
+    /**
+     * Sets the focus traversal index of a component, if it is a focus traversal
+     * participant.
+     * NOTE: if a component doesn't specify a focus group,
+     * this may register a child component with the focus group rather than the
+     * parent.
+     *
+     * @param state the component state
+     */
+    protected void setFocusTraversal(ComponentState state) {
+        Component component = state.getComponent();
+        if (state.getFocusGroup() != null) {
+            focusGroup.add(state.getFocusGroup());
+            components.add(state);
+        } else {
+            Component focusable = FocusHelper.getFocusable(component);
+            if (focusable != null) {
+                focusGroup.add(focusable);
+                components.add(state);
+            }
+        }
+    }
+
+    /**
+     * Returns a shortcut for a tab.
+     * Shortcuts no.s must be from 1..10, and will be displayed as '1..9, 0'.
+     *
+     * @param name     the tab name
+     * @param shortcut the shortcut no.
+     * @return the shortcut text
+     */
+    protected String getShortcut(String name, int shortcut) {
+        if (shortcut == 10) {
+            shortcut = 0;
+        }
+        return "&" + shortcut + " " + name;
+    }
+
+}
+