--- conflicted
+++ resolved
@@ -1,658 +1,611 @@
-/*
- * Version: 1.0
- *
- * The contents of this file are subject to the OpenVPMS License Version
- * 1.0 (the 'License'); you may not use this file except in compliance with
- * the License. You may obtain a copy of the License at
- * http://www.openvpms.org/license/
- *
- * Software distributed under the License is distributed on an 'AS IS' basis,
- * WITHOUT WARRANTY OF ANY KIND, either express or implied. See the License
- * for the specific language governing rights and limitations under the
- * License.
- *
- * Copyright 2018 (C) OpenVPMS Ltd. All Rights Reserved.
- */
-
-package org.openvpms.component.business.service.archetype;
-
-import org.hibernate.Query;
-import org.hibernate.Session;
-import org.hibernate.SessionFactory;
-import org.junit.Ignore;
-import org.junit.Test;
-<<<<<<< HEAD
-import org.openvpms.component.business.dao.hibernate.im.party.PartyDO;
-=======
-import org.openvpms.component.business.dao.hibernate.im.query.QueryBuilderException;
-import org.openvpms.component.business.dao.im.common.IMObjectDAOException;
->>>>>>> 312cc5dd
-import org.openvpms.component.business.domain.im.common.EntityIdentity;
-import org.openvpms.component.business.domain.im.common.EntityLink;
-import org.openvpms.component.business.domain.im.common.IMObject;
-import org.openvpms.component.business.domain.im.lookup.Lookup;
-import org.openvpms.component.business.domain.im.party.Contact;
-import org.openvpms.component.business.domain.im.party.Party;
-import org.openvpms.component.business.domain.im.product.Product;
-import org.openvpms.component.business.service.AbstractArchetypeServiceTest;
-import org.openvpms.component.business.service.archetype.helper.EntityBean;
-import org.openvpms.component.business.service.archetype.helper.IMObjectBean;
-import org.openvpms.component.business.service.lookup.LookupUtil;
-import org.openvpms.component.system.common.query.ArchetypeNodeConstraint;
-import org.openvpms.component.system.common.query.ArchetypeQuery;
-import org.openvpms.component.system.common.query.CollectionNodeConstraint;
-import org.openvpms.component.system.common.query.Constraints;
-import org.openvpms.component.system.common.query.IPage;
-import org.openvpms.component.system.common.query.IdConstraint;
-import org.openvpms.component.system.common.query.JoinConstraint;
-import org.openvpms.component.system.common.query.NodeConstraint;
-import org.openvpms.component.system.common.query.NodeSet;
-import org.openvpms.component.system.common.query.NodeSortConstraint;
-import org.openvpms.component.system.common.query.ObjectRefConstraint;
-import org.openvpms.component.system.common.query.ObjectSelectConstraint;
-import org.openvpms.component.system.common.query.ObjectSet;
-import org.openvpms.component.system.common.query.OrConstraint;
-import org.openvpms.component.system.common.query.RelationalOp;
-import org.openvpms.component.system.common.query.ShortNameConstraint;
-import org.springframework.test.context.ContextConfiguration;
-
-import java.util.Arrays;
-import java.util.Collection;
-import java.util.List;
-
-import static org.junit.Assert.assertEquals;
-import static org.junit.Assert.assertFalse;
-import static org.junit.Assert.assertNotNull;
-import static org.junit.Assert.assertTrue;
-import static org.junit.Assert.fail;
-import static org.openvpms.component.system.common.query.Constraints.eq;
-import static org.openvpms.component.system.common.query.Constraints.join;
-import static org.openvpms.component.system.common.query.Constraints.or;
-import static org.openvpms.component.system.common.query.Constraints.sort;
-
-
-/**
- * Tests the {@link IArchetypeService} query facility.
- *
- * @author Jim Alateras
- * @author Tim Anderson
- */
-@ContextConfiguration("archetype-service-appcontext.xml")
-public class ArchetypeServiceQueryTestCase extends AbstractArchetypeServiceTest {
-
-    /**
-     * Test the query by name in the lookup entity. This will support
-     * OVPMS-35.
-     */
-    @Test
-    public void testOVPMS35() {
-        ArchetypeQuery query = new ArchetypeQuery("lookup.country", false, true).add(
-                new NodeConstraint("name", RelationalOp.EQ, "Belarus"));
-        query.setMaxResults(ArchetypeQuery.ALL_RESULTS);
-
-        int acount = get(query).size();
-        Lookup lookup = LookupUtil.createLookup(getArchetypeService(), "lookup.country", "Belarus", "Belarus");
-        save(lookup);
-        int acount1 = get(query).size();
-        assertEquals(acount + 1, acount1);
-    }
-
-    /**
-     * Test query by name with wildcard.
-     */
-    @Test
-    public void testGetByCodeWithWildcard() {
-        ArchetypeQuery query = new ArchetypeQuery("lookup.country", false, true).add(
-                new NodeConstraint("name", RelationalOp.EQ, "Bel*"));
-        query.setMaxResults(ArchetypeQuery.ALL_RESULTS);
-
-        int acount = get(query).size();
-        Lookup lookup = LookupUtil.createLookup(getArchetypeService(), "lookup.country", "Belarus", "Belarus");
-        save(lookup);
-        int acount1 = get(query).size();
-        assertEquals(acount + 1, acount1);
-    }
-
-    /**
-     * Test query by name with wild in short name.
-     */
-    @Test
-    public void testGetCodeWithWildCardShortName() {
-        ArchetypeQuery query = new ArchetypeQuery("lookup.cou*", false, true)
-                .add(new NodeConstraint("name", RelationalOp.EQ, "Bel*"));
-        query.setMaxResults(ArchetypeQuery.ALL_RESULTS);
-
-        int acount = get(query).size();
-        Lookup lookup = LookupUtil.createLookup(getArchetypeService(), "lookup.country", "Belarus", "Belarus");
-        save(lookup);
-        int acount1 = get(query).size();
-        assertEquals(acount + 1, acount1);
-    }
-
-    /**
-     * Test query by name with wild in short name and an order clause.
-     */
-    @Test
-    public void testGetCodeWithWildCardShortNameAndOrdered() {
-        ArchetypeQuery query = new ArchetypeQuery("lookup.cou*", false, true)
-                .add(new NodeConstraint("name", RelationalOp.EQ, "Bel*"))
-                .add(new NodeSortConstraint("name", true));
-        query.setMaxResults(ArchetypeQuery.ALL_RESULTS);
-
-        int acount = get(query).size();
-        Lookup lookup = LookupUtil.createLookup(getArchetypeService(), "lookup.country",
-                                                "Belarus", "Belarus");
-        save(lookup);
-        int acount1 = get(query).size();
-        assertEquals(acount + 1, acount1);
-    }
-
-    /**
-     * Tests product queries constrained by a species classification.
-     * <p/>
-     * This should return all products that have a canine species classification, or
-     * no species classification.
-     * <p/>
-     * This tests the fix for OBF-20 (was OVPMS-245)
-     */
-    @Test
-    public void testGetProductBySpecies() {
-        Lookup canine = LookupUtil.createLookup(getArchetypeService(), "lookup.species", "CANINE");
-        Lookup feline = LookupUtil.createLookup(getArchetypeService(), "lookup.species", "FELINE");
-        save(canine);
-        save(feline);
-
-        Product canineProduct = createProduct(); // a product for canines only
-        canineProduct.addClassification(canine);
-        save(canineProduct);
-
-        Product felineProduct = createProduct(); // a product for felines only
-        felineProduct.addClassification(feline);
-        save(felineProduct);
-
-        Product bothProduct = createProduct();  // a product for both canines and felines
-        bothProduct.addClassification(canine);
-        bothProduct.addClassification(feline);
-        save(bothProduct);
-
-        Product genericProduct = createProduct(); // a product for all pets
-        save(genericProduct);
-
-        ArchetypeQuery query = new ArchetypeQuery("product.product", false, false)
-                .setMaxResults(ArchetypeQuery.ALL_RESULTS)
-                .add(new CollectionNodeConstraint("classifications")
-                             .setJoinType(JoinConstraint.JoinType.LeftOuterJoin)
-                             .add(new ArchetypeNodeConstraint(RelationalOp.EQ, "lookup.species")))
-                .add(new OrConstraint()
-                             .add(new NodeConstraint("classifications.code", RelationalOp.EQ, canine.getCode()))
-                             .add(new NodeConstraint("classifications.code", RelationalOp.IS_NULL)));
-
-        List<IMObject> objects = get(query);
-        assertTrue(objects.contains(canineProduct));
-        assertFalse(objects.contains(felineProduct));
-        assertTrue(objects.contains(bothProduct));
-        assertTrue(objects.contains(genericProduct));
-    }
-
-    /**
-     * Test party queries where the parties may have a particular identity (i.e identities node) or ID.
-     */
-    @Test
-    public void testQueryEntityByClassificationAndId() {
-        Party person1 = createPerson();
-        person1.addIdentity(createIdentity("IDENT1"));
-        save(person1);
-
-        Party person2 = createPerson();
-        person1.addIdentity(createIdentity("IDENT2"));
-        save(person2);
-
-        Party person3 = createPerson();
-        person3.addIdentity(createIdentity("IDENT12"));
-        save(person3);
-
-        ArchetypeQuery query = new ArchetypeQuery("party.customerperson", false, false)
-                .setMaxResults(ArchetypeQuery.ALL_RESULTS)
-                .add(Constraints.leftJoin("identities", Constraints.shortName("entityIdentity.personAlias"))
-                             .add(eq("identity", "IDENT1*")))
-                .add(or(eq("id", person1.getId()),
-                        Constraints.notNull("identities.identity")));
-        List<IMObject> objects = get(query);
-        assertTrue(objects.contains(person1));
-        assertFalse(objects.contains(person2));
-        assertTrue(objects.contains(person3));
-    }
-
-    private EntityIdentity createIdentity(String identity) {
-        EntityIdentity result = (EntityIdentity) create("entityIdentity.personAlias");
-        result.setIdentity(identity);
-        return result;
-    }
-
-    /**
-     * Tests the NodeSet get method. This verifies that subcollections are
-     * loaded correctly, avoiding LazyInitializationExceptionnException.
-     */
-    @Test
-    public void testGetNodeSet() {
-        // set up a party with a single contact and contact purpose
-        Contact contact = (Contact) create("contact.phoneNumber");
-        contact.getDetails().put("areaCode", "03");
-        contact.getDetails().put("telephoneNumber", "0123456789");
-        Lookup purpose = LookupUtil.createLookup(getArchetypeService(),
-                                                 "lookup.contactPurpose",
-                                                 "Home", "Home");
-        save(purpose);
-
-        contact.addClassification(purpose);
-
-        Party person = createPerson();
-        person.addContact(contact);
-        save(person);
-
-        // query the firstName, lastName and contacts nodes of the person
-        ArchetypeQuery query = new ArchetypeQuery(person.getObjectReference());
-        List<String> names = Arrays.asList("firstName", "lastName", "contacts");
-        IPage<NodeSet> page = getArchetypeService().getNodes(query, names);
-        assertNotNull(page);
-
-        // verify that the page only has a single element, and that the node
-        // set has the expected nodes
-        assertEquals(1, page.getResults().size());
-        NodeSet nodes = page.getResults().get(0);
-        assertEquals(3, nodes.getNames().size());
-        assertTrue(nodes.getNames().contains("firstName"));
-        assertTrue(nodes.getNames().contains("lastName"));
-        assertTrue(nodes.getNames().contains("contacts"));
-
-        // verify the values of the simple nodes
-        assertEquals(person.getObjectReference(), nodes.getObjectReference());
-        assertEquals("Tim", nodes.get("firstName"));
-        assertEquals("Anderson", nodes.get("lastName"));
-
-        // verify the values of the contact node. If the classification hasn't
-        // been loaded, a LazyInitializationException will be raised by
-        // hibernate
-        @SuppressWarnings("unchecked")
-        Collection<Contact> contacts
-                = (Collection<Contact>) nodes.get("contacts");
-        assertEquals(1, contacts.size());
-        contact = contacts.toArray(new Contact[contacts.size()])[0];
-        assertEquals("03", contact.getDetails().get("areaCode"));
-        assertEquals("0123456789",
-                     contact.getDetails().get("telephoneNumber"));
-        assertEquals(1, contact.getClassificationsAsArray().length);
-        purpose = (Lookup) contact.getClassificationsAsArray()[0];
-        assertEquals("Home", purpose.getName());
-    }
-
-    /**
-     * Tests the partial get method. This verifies that specified subcollections
-     * are loaded correctly, avoiding LazyInitializationException.
-     */
-    @Test
-    public void testGetPartialObject() {
-        // set up a party with a single contact and contact purpose
-        Contact contact = (Contact) create("contact.phoneNumber");
-        contact.getDetails().put("areaCode", "03");
-        contact.getDetails().put("telephoneNumber", "0123456789");
-        Lookup purpose = LookupUtil.createLookup(getArchetypeService(),
-                                                 "lookup.contactPurpose",
-                                                 "HOME");
-        save(purpose);
-
-        contact.addClassification(purpose);
-
-        Party person = createPerson();
-        person.addContact(contact);
-        save(person);
-
-        // query the firstName, lastName and contacts nodes of the person
-        ArchetypeQuery query = new ArchetypeQuery(person.getObjectReference());
-        List<String> names = Arrays.asList("firstName", "lastName", "title",
-                                           "contacts");
-        IPage<IMObject> page = getArchetypeService().get(query, names);
-        assertNotNull(page);
-
-        // verify that the page only has a single element, and that the
-        // contacts node has been loaded.
-        assertEquals(1, page.getResults().size());
-        Party person2 = (Party) page.getResults().get(0);
-        assertEquals(1, person2.getContacts().size());
-
-        // verify the values of the simple nodes. Note that although details
-        // is a collection, it is treated as a simple node by hibernate as it
-        // maps to a single column. We specify it to load anyway
-        assertEquals(person.getObjectReference(), person2.getObjectReference());
-        assertEquals(3, person2.getDetails().size());
-        assertEquals("Tim", person.getDetails().get("firstName"));
-        assertEquals("Anderson", person.getDetails().get("lastName"));
-        assertEquals("MR", person2.getDetails().get("title"));
-
-        // verify the values of the contact node. If the classification hasn't
-        // been loaded, a LazyInitializationException will be raised by
-        // hibernate
-        Contact contact2 = (Contact) person.getContacts().iterator().next();
-        assertEquals("03", contact2.getDetails().get("areaCode"));
-        assertEquals("0123456789",
-                     contact2.getDetails().get("telephoneNumber"));
-        assertEquals(1, contact2.getClassificationsAsArray().length);
-        Lookup purpose2 = (Lookup) contact2.getClassificationsAsArray()[0];
-        assertEquals(purpose.getCode(), purpose2.getCode());
-    }
-
-    /**
-     * Verifies that additional constraints can be use with
-     * {@link ObjectRefConstraint}.
-     */
-    @Test
-    public void testOBF155() {
-        Party person = createPerson();
-        save(person);
-
-        ArchetypeQuery query = new ArchetypeQuery(person.getObjectReference());
-
-        // verify that the results only have a single element
-        assertEquals(1, get(query).size());
-
-        // constrain the query, and verify the results are empty
-        query.add(new NodeConstraint("name", "Mr Foo"));
-        assertEquals(0, get(query).size());
-    }
-
-    /**
-     * Verifies that ObjectRefConstraints can refer to existing aliases.
-     */
-    public void testRefConstraintWithExistingAlias() {
-        Party person = createPerson();
-        Party pet = createPet();
-        EntityBean bean = new EntityBean(person);
-        bean.addRelationship("entityRelationship.animalOwner", pet);
-
-        save(person, pet);
-        ArchetypeQuery query = new ArchetypeQuery("party.person");
-        query.add(new ObjectSelectConstraint("customer"));
-        ShortNameConstraint relationship = new ShortNameConstraint("rel", "entityRelationship.patient*");
-        ShortNameConstraint patient = new ShortNameConstraint("patient", "party.patientpet");
-        query.add(join("patients", relationship));
-        query.add(patient);
-        query.add(new IdConstraint("rel.source", "customer"));
-        query.add(new IdConstraint("rel.target", "patient"));
-        query.add(new ObjectSelectConstraint("patient"));
-
-    }
-
-    /**
-     * Verifies that relationships between entities can be queried.
-     */
-    @Test
-    public void testOBF178() {
-        Party person = createPerson();
-        Party pet = createPet();
-        EntityBean bean = new EntityBean(person);
-        bean.addNodeTarget("owns", pet);
-
-        save(person, pet);
-
-        ShortNameConstraint partyPerson = new ShortNameConstraint("person", "party.customerperson");
-        ShortNameConstraint animalPet = new ShortNameConstraint("pet", "party.patientpet");
-        ShortNameConstraint relationship = new ShortNameConstraint("rel", "entityRelationship.patientOwner");
-
-        ArchetypeQuery sourceQuery = new ArchetypeQuery(partyPerson);
-        sourceQuery.add(new CollectionNodeConstraint("patients", relationship));
-        sourceQuery.add(animalPet);
-        sourceQuery.add(new IdConstraint("rel.source", "person"));
-        sourceQuery.add(new IdConstraint("rel.target", "pet"));
-        sourceQuery.add(new NodeConstraint("pet.name", pet.getName()));
-
-        // verify that the results only have a single element
-        assertEquals(1, get(sourceQuery).size());
-
-        ArchetypeQuery targetQuery = new ArchetypeQuery(animalPet);
-        targetQuery.add(new CollectionNodeConstraint("customers", relationship));
-        targetQuery.add(partyPerson);
-        targetQuery.add(new IdConstraint("rel.source", "person"));
-        targetQuery.add(new IdConstraint("rel.target", "pet"));
-        targetQuery.add(new NodeConstraint("pet.name", pet.getName()));
-
-        // verify that the results only have a single element
-        assertEquals(1, get(targetQuery).size());
-    }
-
-    /**
-<<<<<<< HEAD
-     * Verifies that joins can be performed on {@link EntityLink} nodes.
-=======
-     * Verifies entity links can be joined on.
->>>>>>> 312cc5dd
-     */
-    @Test
-    public void testQueryEntityLinks() {
-        Party person1 = createPerson();
-        Party person2 = createPerson();
-        Party person3 = createPerson();
-        Party location1 = createLocation();
-        Party location2 = createLocation();
-        save(person1, person2, person3, location1, location2);
-
-        addLocation(person1, location1);
-        addLocation(person2, location2);
-        addLocation(person3, location2);
-
-        // query all customers for location1
-        ArchetypeQuery query1 = new ArchetypeQuery("party.customerperson");
-        query1.add(join("location").add(eq("target", location1)));
-        List<IMObject> customers1 = get(query1);
-        assertEquals(1, customers1.size());
-        assertEquals(person1, customers1.get(0));
-
-        // query all customers for location2
-        ArchetypeQuery query2 = new ArchetypeQuery("party.customerperson");
-        query2.add(join("location").add(eq("target", location2)));
-        List<IMObject> customers2 = get(query2);
-        assertEquals(2, customers2.size());
-        assertFalse(customers2.contains(person1));
-        assertTrue(customers2.contains(person2));
-        assertTrue(customers2.contains(person3));
-    }
-
-    @Ignore
-    @Test
-    public void testHQL() {
-        SessionFactory factory = applicationContext.getBean(SessionFactory.class);
-        Session session = factory.openSession();
-//        Query query = session.createQuery("select party0 " +
-//                                          "from " + PartyDO.class.getName() + " as party0 " +
-//                                          "where key(party0.details) ='species' and value(party0.details).value = 'CANINE'");
-
-        Query query = session.createQuery("select party0 " +
-                                          "from " + PartyDO.class.getName() + " as party0 " +
-                                          "join party0.details details " +
-                                          "where key(details) ='species' and details.value = 'CANINE'");
-        query.setMaxResults(1);
-        query.list();
-        //where KEY(t.tableResults) = 'somekey' and VALUE(t.tableResults) = 'somevalue'
-    }
-
-    @Ignore
-    @Test
-    public void testQueryOnDetailsNode() {
-        Party pet = createPet();
-        save(pet);
-
-        ArchetypeQuery query1 = new ArchetypeQuery("party.patientpet");
-        query1.add(Constraints.eq("name", pet.getName()));
-        List<IMObject> pets = get(query1);
-        assertTrue(pets.contains(pet));
-
-        query1.add(Constraints.eq("species", "CANINE"));
-        pets = get(query1);
-        assertTrue(pets.contains(pet));
-
-        ArchetypeQuery query2 = new ArchetypeQuery("party.patientpet");
-        query2.add(Constraints.eq("name", pet.getName()));
-        query2.add(Constraints.eq("species", "CANINE"));
-        pets = get(query1);
-        assertFalse(pets.contains(pet));
-    }
-
-    /**
-     * Tests the behaviour of using {@link ArchetypeQuery#setDistinct(boolean) setDistinct(true)}.
-     */
-    @Test
-    public void testQueryDistinct() {
-        Party person = createPerson();
-        Party pet1 = createPet();
-        Party pet2 = createPet();
-        IMObjectBean bean = new IMObjectBean(person);
-        bean.addNodeTarget("owns", pet1);
-        bean.addNodeTarget("owns", pet2);
-        bean.addNodeTarget("owns", pet2);  // duplicate
-        save(person, pet1, pet2);
-
-        ArchetypeQuery query = new ArchetypeQuery("party.customerperson");
-        query.add(join("owns").add(or(eq("target", pet1), eq("target", pet2))));
-        query.setCountResults(true);
-
-        // verify that with distinct=false, the same customer is returned twice
-        IPage<IMObject> results1 = getArchetypeService().get(query);
-        assertEquals(3, results1.getTotalResults());
-        List<IMObject> customers1 = results1.getResults();
-        assertEquals(3, customers1.size());
-        assertEquals(person, customers1.get(0));
-        assertEquals(person, customers1.get(1));
-        assertEquals(person, customers1.get(2));
-
-        // now try the query with distinct=true
-        query.setDistinct(true);
-        IPage<IMObject> results2 = getArchetypeService().get(query);
-        assertEquals(1, results2.getTotalResults());
-
-        List<IMObject> customers2 = results2.getResults();
-        assertEquals(1, customers2.size());
-        assertEquals(person, customers2.get(0));
-    }
-
-    @Test
-    public void testQueryDistinctWithSelect() {
-        Party person = createPerson();
-        Party pet1 = createPet();
-        save(pet1);
-        Party pet2 = createPet();
-        save(pet2);
-        IMObjectBean bean = new IMObjectBean(person);
-        bean.addNodeTarget("owns", pet1);
-        bean.addNodeTarget("owns", pet2);
-        bean.addNodeTarget("owns", pet2); // duplicate
-        save(person);
-
-        ArchetypeQuery query = new ArchetypeQuery(Constraints.shortName("customer", "party.customerperson"));
-        query.add(join("owns").add(join("target", "patient").add(
-                or(eq("id", pet1.getId()), eq("id", pet2.getId())))));
-        query.add(sort("patient", "id"));
-        query.add(new ObjectSelectConstraint("customer"));
-        query.add(new ObjectSelectConstraint("patient"));
-        query.setCountResults(true);
-
-        // test the query with distinct=false. Duplicates should be returned
-        IPage<ObjectSet> results1 = getArchetypeService().getObjects(query);
-        assertEquals(3, results1.getTotalResults());
-        ObjectSet set1a = results1.getResults().get(0);
-        ObjectSet set1b = results1.getResults().get(1);
-        ObjectSet set1c = results1.getResults().get(2);
-        assertEquals(person, set1a.get("customer"));
-        assertEquals(pet1, set1a.get("patient"));
-        assertEquals(person, set1b.get("customer"));
-        assertEquals(pet2, set1b.get("patient"));
-        assertEquals(person, set1c.get("customer"));
-        assertEquals(pet2, set1c.get("patient"));
-
-        // now try the query with count=true, distinct=true. This should fail as
-        // select count(distinct customer, patient) ... is not supported.
-        query.setDistinct(true);
-        try {
-            getArchetypeService().getObjects(query);
-            fail("Expected query to fail");
-        }catch (ArchetypeServiceException exception) {
-            assertTrue(exception.getCause() instanceof IMObjectDAOException);
-            assertTrue(exception.getCause().getCause() instanceof QueryBuilderException);
-            assertEquals(QueryBuilderException.ErrorCode.CannotCountDistinctMultipleSelect,
-                         ((QueryBuilderException) exception.getCause().getCause()).getErrorCode());
-        }
-
-        // verify the query can be issued with count=false
-        query.setCountResults(false);
-        IPage<ObjectSet> results2 = getArchetypeService().getObjects(query);
-        assertEquals(-1, results2.getTotalResults());
-        ObjectSet set2a = results2.getResults().get(0);
-        ObjectSet set2b = results2.getResults().get(1);
-        assertEquals(person, set2a.get("customer"));
-        assertEquals(pet1, set2a.get("patient"));
-        assertEquals(person, set2b.get("customer"));
-        assertEquals(pet2, set2b.get("patient"));
-    }
-
-    /**
-     * Helper to create a party of type <em>party.customerperson</em>.
-     *
-     * @return a new party
-     */
-    private Party createPerson() {
-        Party person = (Party) create("party.customerperson");
-        IMObjectBean bean = new IMObjectBean(person);
-        bean.setValue("firstName", "Tim");
-        bean.setValue("lastName", "Anderson");
-        bean.setValue("title", "MR");
-        return person;
-    }
-
-    /**
-     * Helper to create a party of type <em>party.patientpet</em>.
-     *
-     * @return a new party
-     */
-    private Party createPet() {
-        Party pet = (Party) create("party.patientpet");
-        IMObjectBean petBean = new IMObjectBean(pet);
-        String petName = "Mutt-" + System.currentTimeMillis();
-        petBean.setValue("name", petName);
-        petBean.setValue("species", "CANINE");
-        petBean.setValue("breed", "Australian Terrier");
-        return pet;
-    }
-
-    /**
-     * Helper to create a product of type <em>product.product</em>.
-     *
-     * @return a new product
-     */
-    private Product createProduct() {
-        Product product = (Product) create("product.product");
-        product.setName("XProduct-" + System.currentTimeMillis());
-        return product;
-    }
-
-    /**
-     * Helper to create a new <em>party.organisationLocation</em>.
-     *
-     * @return a new location
-     */
-    private Party createLocation() {
-        Party location = (Party) create("party.organisationLocation");
-        location.setName("ZLocation-" + System.currentTimeMillis());
-        return location;
-    }
-
-    /**
-     * Adds a customer-location relationship.
-     *
-     * @param person   the person
-     * @param location the location
-     */
-    private void addLocation(Party person, Party location) {
-        EntityBean bean = new EntityBean(person);
-        bean.addNodeTarget("location", location);
-        bean.save();
-    }
-
-}
+/*
+ * Version: 1.0
+ *
+ * The contents of this file are subject to the OpenVPMS License Version
+ * 1.0 (the 'License'); you may not use this file except in compliance with
+ * the License. You may obtain a copy of the License at
+ * http://www.openvpms.org/license/
+ *
+ * Software distributed under the License is distributed on an 'AS IS' basis,
+ * WITHOUT WARRANTY OF ANY KIND, either express or implied. See the License
+ * for the specific language governing rights and limitations under the
+ * License.
+ *
+ * Copyright 2018 (C) OpenVPMS Ltd. All Rights Reserved.
+ */
+
+package org.openvpms.component.business.service.archetype;
+
+import org.hibernate.Query;
+import org.hibernate.Session;
+import org.hibernate.SessionFactory;
+import org.junit.Ignore;
+import org.junit.Test;
+import org.openvpms.component.business.dao.hibernate.im.party.PartyDO;
+import org.openvpms.component.business.dao.hibernate.im.query.QueryBuilderException;
+import org.openvpms.component.business.dao.im.common.IMObjectDAOException;
+import org.openvpms.component.business.domain.im.common.EntityIdentity;
+import org.openvpms.component.business.domain.im.common.EntityLink;
+import org.openvpms.component.business.domain.im.common.IMObject;
+import org.openvpms.component.business.domain.im.lookup.Lookup;
+import org.openvpms.component.business.domain.im.party.Contact;
+import org.openvpms.component.business.domain.im.party.Party;
+import org.openvpms.component.business.domain.im.product.Product;
+import org.openvpms.component.business.service.AbstractArchetypeServiceTest;
+import org.openvpms.component.business.service.archetype.helper.EntityBean;
+import org.openvpms.component.business.service.archetype.helper.IMObjectBean;
+import org.openvpms.component.business.service.lookup.LookupUtil;
+import org.openvpms.component.system.common.query.ArchetypeNodeConstraint;
+import org.openvpms.component.system.common.query.ArchetypeQuery;
+import org.openvpms.component.system.common.query.CollectionNodeConstraint;
+import org.openvpms.component.system.common.query.Constraints;
+import org.openvpms.component.system.common.query.IPage;
+import org.openvpms.component.system.common.query.IdConstraint;
+import org.openvpms.component.system.common.query.JoinConstraint;
+import org.openvpms.component.system.common.query.NodeConstraint;
+import org.openvpms.component.system.common.query.NodeSet;
+import org.openvpms.component.system.common.query.NodeSortConstraint;
+import org.openvpms.component.system.common.query.ObjectRefConstraint;
+import org.openvpms.component.system.common.query.ObjectSelectConstraint;
+import org.openvpms.component.system.common.query.ObjectSet;
+import org.openvpms.component.system.common.query.OrConstraint;
+import org.openvpms.component.system.common.query.RelationalOp;
+import org.openvpms.component.system.common.query.ShortNameConstraint;
+import org.springframework.test.context.ContextConfiguration;
+
+import java.util.Arrays;
+import java.util.Collection;
+import java.util.List;
+
+import static org.junit.Assert.assertEquals;
+import static org.junit.Assert.assertFalse;
+import static org.junit.Assert.assertNotNull;
+import static org.junit.Assert.assertTrue;
+import static org.junit.Assert.fail;
+import static org.openvpms.component.system.common.query.Constraints.eq;
+import static org.openvpms.component.system.common.query.Constraints.join;
+import static org.openvpms.component.system.common.query.Constraints.or;
+import static org.openvpms.component.system.common.query.Constraints.sort;
+
+
+/**
+ * Tests the {@link IArchetypeService} query facility.
+ *
+ * @author Jim Alateras
+ * @author Tim Anderson
+ */
+@ContextConfiguration("archetype-service-appcontext.xml")
+public class ArchetypeServiceQueryTestCase extends AbstractArchetypeServiceTest {
+
+    /**
+     * Test the query by name in the lookup entity. This will support
+     * OVPMS-35.
+     */
+    @Test
+    public void testOVPMS35() {
+        ArchetypeQuery query = new ArchetypeQuery("lookup.country", false, true).add(
+                new NodeConstraint("name", RelationalOp.EQ, "Belarus"));
+        query.setMaxResults(ArchetypeQuery.ALL_RESULTS);
+
+        int acount = get(query).size();
+        Lookup lookup = LookupUtil.createLookup(getArchetypeService(), "lookup.country", "Belarus", "Belarus");
+        save(lookup);
+        int acount1 = get(query).size();
+        assertEquals(acount + 1, acount1);
+    }
+
+    /**
+     * Test query by name with wildcard.
+     */
+    @Test
+    public void testGetByCodeWithWildcard() {
+        ArchetypeQuery query = new ArchetypeQuery("lookup.country", false, true).add(
+                new NodeConstraint("name", RelationalOp.EQ, "Bel*"));
+        query.setMaxResults(ArchetypeQuery.ALL_RESULTS);
+
+        int acount = get(query).size();
+        Lookup lookup = LookupUtil.createLookup(getArchetypeService(), "lookup.country", "Belarus", "Belarus");
+        save(lookup);
+        int acount1 = get(query).size();
+        assertEquals(acount + 1, acount1);
+    }
+
+    /**
+     * Test query by name with wild in short name.
+     */
+    @Test
+    public void testGetCodeWithWildCardShortName() {
+        ArchetypeQuery query = new ArchetypeQuery("lookup.cou*", false, true)
+                .add(new NodeConstraint("name", RelationalOp.EQ, "Bel*"));
+        query.setMaxResults(ArchetypeQuery.ALL_RESULTS);
+
+        int acount = get(query).size();
+        Lookup lookup = LookupUtil.createLookup(getArchetypeService(), "lookup.country", "Belarus", "Belarus");
+        save(lookup);
+        int acount1 = get(query).size();
+        assertEquals(acount + 1, acount1);
+    }
+
+    /**
+     * Test query by name with wild in short name and an order clause.
+     */
+    @Test
+    public void testGetCodeWithWildCardShortNameAndOrdered() {
+        ArchetypeQuery query = new ArchetypeQuery("lookup.cou*", false, true)
+                .add(new NodeConstraint("name", RelationalOp.EQ, "Bel*"))
+                .add(new NodeSortConstraint("name", true));
+        query.setMaxResults(ArchetypeQuery.ALL_RESULTS);
+
+        int acount = get(query).size();
+        Lookup lookup = LookupUtil.createLookup(getArchetypeService(), "lookup.country",
+                                                "Belarus", "Belarus");
+        save(lookup);
+        int acount1 = get(query).size();
+        assertEquals(acount + 1, acount1);
+    }
+
+    /**
+     * Tests product queries constrained by a species classification.
+     * <p/>
+     * This should return all products that have a canine species classification, or
+     * no species classification.
+     * <p/>
+     * This tests the fix for OBF-20 (was OVPMS-245)
+     */
+    @Test
+    public void testGetProductBySpecies() {
+        Lookup canine = LookupUtil.createLookup(getArchetypeService(), "lookup.species", "CANINE");
+        Lookup feline = LookupUtil.createLookup(getArchetypeService(), "lookup.species", "FELINE");
+        save(canine);
+        save(feline);
+
+        Product canineProduct = createProduct(); // a product for canines only
+        canineProduct.addClassification(canine);
+        save(canineProduct);
+
+        Product felineProduct = createProduct(); // a product for felines only
+        felineProduct.addClassification(feline);
+        save(felineProduct);
+
+        Product bothProduct = createProduct();  // a product for both canines and felines
+        bothProduct.addClassification(canine);
+        bothProduct.addClassification(feline);
+        save(bothProduct);
+
+        Product genericProduct = createProduct(); // a product for all pets
+        save(genericProduct);
+
+        ArchetypeQuery query = new ArchetypeQuery("product.product", false, false)
+                .setMaxResults(ArchetypeQuery.ALL_RESULTS)
+                .add(new CollectionNodeConstraint("classifications")
+                             .setJoinType(JoinConstraint.JoinType.LeftOuterJoin)
+                             .add(new ArchetypeNodeConstraint(RelationalOp.EQ, "lookup.species")))
+                .add(new OrConstraint()
+                             .add(new NodeConstraint("classifications.code", RelationalOp.EQ, canine.getCode()))
+                             .add(new NodeConstraint("classifications.code", RelationalOp.IS_NULL)));
+
+        List<IMObject> objects = get(query);
+        assertTrue(objects.contains(canineProduct));
+        assertFalse(objects.contains(felineProduct));
+        assertTrue(objects.contains(bothProduct));
+        assertTrue(objects.contains(genericProduct));
+    }
+
+    /**
+     * Test party queries where the parties may have a particular identity (i.e identities node) or ID.
+     */
+    @Test
+    public void testQueryEntityByClassificationAndId() {
+        Party person1 = createPerson();
+        person1.addIdentity(createIdentity("IDENT1"));
+        save(person1);
+
+        Party person2 = createPerson();
+        person1.addIdentity(createIdentity("IDENT2"));
+        save(person2);
+
+        Party person3 = createPerson();
+        person3.addIdentity(createIdentity("IDENT12"));
+        save(person3);
+
+        ArchetypeQuery query = new ArchetypeQuery("party.customerperson", false, false)
+                .setMaxResults(ArchetypeQuery.ALL_RESULTS)
+                .add(Constraints.leftJoin("identities", Constraints.shortName("entityIdentity.personAlias"))
+                             .add(eq("identity", "IDENT1*")))
+                .add(or(eq("id", person1.getId()),
+                        Constraints.notNull("identities.identity")));
+        List<IMObject> objects = get(query);
+        assertTrue(objects.contains(person1));
+        assertFalse(objects.contains(person2));
+        assertTrue(objects.contains(person3));
+    }
+
+    private EntityIdentity createIdentity(String identity) {
+        EntityIdentity result = (EntityIdentity) create("entityIdentity.personAlias");
+        result.setIdentity(identity);
+        return result;
+    }
+
+    /**
+     * Tests the NodeSet get method. This verifies that subcollections are
+     * loaded correctly, avoiding LazyInitializationExceptionnException.
+     */
+    @Test
+    public void testGetNodeSet() {
+        // set up a party with a single contact and contact purpose
+        Contact contact = (Contact) create("contact.phoneNumber");
+        contact.getDetails().put("areaCode", "03");
+        contact.getDetails().put("telephoneNumber", "0123456789");
+        Lookup purpose = LookupUtil.createLookup(getArchetypeService(),
+                                                 "lookup.contactPurpose",
+                                                 "Home", "Home");
+        save(purpose);
+
+        contact.addClassification(purpose);
+
+        Party person = createPerson();
+        person.addContact(contact);
+        save(person);
+
+        // query the firstName, lastName and contacts nodes of the person
+        ArchetypeQuery query = new ArchetypeQuery(person.getObjectReference());
+        List<String> names = Arrays.asList("firstName", "lastName", "contacts");
+        IPage<NodeSet> page = getArchetypeService().getNodes(query, names);
+        assertNotNull(page);
+
+        // verify that the page only has a single element, and that the node
+        // set has the expected nodes
+        assertEquals(1, page.getResults().size());
+        NodeSet nodes = page.getResults().get(0);
+        assertEquals(3, nodes.getNames().size());
+        assertTrue(nodes.getNames().contains("firstName"));
+        assertTrue(nodes.getNames().contains("lastName"));
+        assertTrue(nodes.getNames().contains("contacts"));
+
+        // verify the values of the simple nodes
+        assertEquals(person.getObjectReference(), nodes.getObjectReference());
+        assertEquals("Tim", nodes.get("firstName"));
+        assertEquals("Anderson", nodes.get("lastName"));
+
+        // verify the values of the contact node. If the classification hasn't
+        // been loaded, a LazyInitializationException will be raised by
+        // hibernate
+        @SuppressWarnings("unchecked")
+        Collection<Contact> contacts
+                = (Collection<Contact>) nodes.get("contacts");
+        assertEquals(1, contacts.size());
+        contact = contacts.toArray(new Contact[contacts.size()])[0];
+        assertEquals("03", contact.getDetails().get("areaCode"));
+        assertEquals("0123456789",
+                     contact.getDetails().get("telephoneNumber"));
+        assertEquals(1, contact.getClassificationsAsArray().length);
+        purpose = (Lookup) contact.getClassificationsAsArray()[0];
+        assertEquals("Home", purpose.getName());
+    }
+
+    /**
+     * Tests the partial get method. This verifies that specified subcollections
+     * are loaded correctly, avoiding LazyInitializationException.
+     */
+    @Test
+    public void testGetPartialObject() {
+        // set up a party with a single contact and contact purpose
+        Contact contact = (Contact) create("contact.phoneNumber");
+        contact.getDetails().put("areaCode", "03");
+        contact.getDetails().put("telephoneNumber", "0123456789");
+        Lookup purpose = LookupUtil.createLookup(getArchetypeService(),
+                                                 "lookup.contactPurpose",
+                                                 "HOME");
+        save(purpose);
+
+        contact.addClassification(purpose);
+
+        Party person = createPerson();
+        person.addContact(contact);
+        save(person);
+
+        // query the firstName, lastName and contacts nodes of the person
+        ArchetypeQuery query = new ArchetypeQuery(person.getObjectReference());
+        List<String> names = Arrays.asList("firstName", "lastName", "title",
+                                           "contacts");
+        IPage<IMObject> page = getArchetypeService().get(query, names);
+        assertNotNull(page);
+
+        // verify that the page only has a single element, and that the
+        // contacts node has been loaded.
+        assertEquals(1, page.getResults().size());
+        Party person2 = (Party) page.getResults().get(0);
+        assertEquals(1, person2.getContacts().size());
+
+        // verify the values of the simple nodes. Note that although details
+        // is a collection, it is treated as a simple node by hibernate as it
+        // maps to a single column. We specify it to load anyway
+        assertEquals(person.getObjectReference(), person2.getObjectReference());
+        assertEquals(3, person2.getDetails().size());
+        assertEquals("Tim", person.getDetails().get("firstName"));
+        assertEquals("Anderson", person.getDetails().get("lastName"));
+        assertEquals("MR", person2.getDetails().get("title"));
+
+        // verify the values of the contact node. If the classification hasn't
+        // been loaded, a LazyInitializationException will be raised by
+        // hibernate
+        Contact contact2 = (Contact) person.getContacts().iterator().next();
+        assertEquals("03", contact2.getDetails().get("areaCode"));
+        assertEquals("0123456789",
+                     contact2.getDetails().get("telephoneNumber"));
+        assertEquals(1, contact2.getClassificationsAsArray().length);
+        Lookup purpose2 = (Lookup) contact2.getClassificationsAsArray()[0];
+        assertEquals(purpose.getCode(), purpose2.getCode());
+    }
+
+    /**
+     * Verifies that additional constraints can be use with
+     * {@link ObjectRefConstraint}.
+     */
+    @Test
+    public void testOBF155() {
+        Party person = createPerson();
+        save(person);
+
+        ArchetypeQuery query = new ArchetypeQuery(person.getObjectReference());
+
+        // verify that the results only have a single element
+        assertEquals(1, get(query).size());
+
+        // constrain the query, and verify the results are empty
+        query.add(new NodeConstraint("name", "Mr Foo"));
+        assertEquals(0, get(query).size());
+    }
+
+    /**
+     * Verifies that ObjectRefConstraints can refer to existing aliases.
+     */
+    public void testRefConstraintWithExistingAlias() {
+        Party person = createPerson();
+        Party pet = createPet();
+        EntityBean bean = new EntityBean(person);
+        bean.addRelationship("entityRelationship.animalOwner", pet);
+
+        save(person, pet);
+        ArchetypeQuery query = new ArchetypeQuery("party.person");
+        query.add(new ObjectSelectConstraint("customer"));
+        ShortNameConstraint relationship = new ShortNameConstraint("rel", "entityRelationship.patient*");
+        ShortNameConstraint patient = new ShortNameConstraint("patient", "party.patientpet");
+        query.add(join("patients", relationship));
+        query.add(patient);
+        query.add(new IdConstraint("rel.source", "customer"));
+        query.add(new IdConstraint("rel.target", "patient"));
+        query.add(new ObjectSelectConstraint("patient"));
+
+    }
+
+    /**
+     * Verifies that relationships between entities can be queried.
+     */
+    @Test
+    public void testOBF178() {
+        Party person = createPerson();
+        Party pet = createPet();
+        EntityBean bean = new EntityBean(person);
+        bean.addNodeTarget("owns", pet);
+
+        save(person, pet);
+
+        ShortNameConstraint partyPerson = new ShortNameConstraint("person", "party.customerperson");
+        ShortNameConstraint animalPet = new ShortNameConstraint("pet", "party.patientpet");
+        ShortNameConstraint relationship = new ShortNameConstraint("rel", "entityRelationship.patientOwner");
+
+        ArchetypeQuery sourceQuery = new ArchetypeQuery(partyPerson);
+        sourceQuery.add(new CollectionNodeConstraint("patients", relationship));
+        sourceQuery.add(animalPet);
+        sourceQuery.add(new IdConstraint("rel.source", "person"));
+        sourceQuery.add(new IdConstraint("rel.target", "pet"));
+        sourceQuery.add(new NodeConstraint("pet.name", pet.getName()));
+
+        // verify that the results only have a single element
+        assertEquals(1, get(sourceQuery).size());
+
+        ArchetypeQuery targetQuery = new ArchetypeQuery(animalPet);
+        targetQuery.add(new CollectionNodeConstraint("customers", relationship));
+        targetQuery.add(partyPerson);
+        targetQuery.add(new IdConstraint("rel.source", "person"));
+        targetQuery.add(new IdConstraint("rel.target", "pet"));
+        targetQuery.add(new NodeConstraint("pet.name", pet.getName()));
+
+        // verify that the results only have a single element
+        assertEquals(1, get(targetQuery).size());
+    }
+
+    /**
+     * Verifies that joins can be performed on {@link EntityLink} nodes.
+     */
+    @Test
+    public void testQueryEntityLinks() {
+        Party person1 = createPerson();
+        Party person2 = createPerson();
+        Party person3 = createPerson();
+        Party location1 = createLocation();
+        Party location2 = createLocation();
+        save(person1, person2, person3, location1, location2);
+
+        addLocation(person1, location1);
+        addLocation(person2, location2);
+        addLocation(person3, location2);
+
+        // query all customers for location1
+        ArchetypeQuery query1 = new ArchetypeQuery("party.customerperson");
+        query1.add(join("location").add(eq("target", location1)));
+        List<IMObject> customers1 = get(query1);
+        assertEquals(1, customers1.size());
+        assertEquals(person1, customers1.get(0));
+
+        // query all customers for location2
+        ArchetypeQuery query2 = new ArchetypeQuery("party.customerperson");
+        query2.add(join("location").add(eq("target", location2)));
+        List<IMObject> customers2 = get(query2);
+        assertEquals(2, customers2.size());
+        assertFalse(customers2.contains(person1));
+        assertTrue(customers2.contains(person2));
+        assertTrue(customers2.contains(person3));
+    }
+
+    /**
+     * Tests the behaviour of using {@link ArchetypeQuery#setDistinct(boolean) setDistinct(true)}.
+     */
+    @Test
+    public void testQueryDistinct() {
+        Party person = createPerson();
+        Party pet1 = createPet();
+        Party pet2 = createPet();
+        IMObjectBean bean = new IMObjectBean(person);
+        bean.addNodeTarget("owns", pet1);
+        bean.addNodeTarget("owns", pet2);
+        bean.addNodeTarget("owns", pet2);  // duplicate
+        save(person, pet1, pet2);
+
+        ArchetypeQuery query = new ArchetypeQuery("party.customerperson");
+        query.add(join("owns").add(or(eq("target", pet1), eq("target", pet2))));
+        query.setCountResults(true);
+
+        // verify that with distinct=false, the same customer is returned twice
+        IPage<IMObject> results1 = getArchetypeService().get(query);
+        assertEquals(3, results1.getTotalResults());
+        List<IMObject> customers1 = results1.getResults();
+        assertEquals(3, customers1.size());
+        assertEquals(person, customers1.get(0));
+        assertEquals(person, customers1.get(1));
+        assertEquals(person, customers1.get(2));
+
+        // now try the query with distinct=true
+        query.setDistinct(true);
+        IPage<IMObject> results2 = getArchetypeService().get(query);
+        assertEquals(1, results2.getTotalResults());
+
+        List<IMObject> customers2 = results2.getResults();
+        assertEquals(1, customers2.size());
+        assertEquals(person, customers2.get(0));
+    }
+
+    @Test
+    public void testQueryDistinctWithSelect() {
+        Party person = createPerson();
+        Party pet1 = createPet();
+        save(pet1);
+        Party pet2 = createPet();
+        save(pet2);
+        IMObjectBean bean = new IMObjectBean(person);
+        bean.addNodeTarget("owns", pet1);
+        bean.addNodeTarget("owns", pet2);
+        bean.addNodeTarget("owns", pet2); // duplicate
+        save(person);
+
+        ArchetypeQuery query = new ArchetypeQuery(Constraints.shortName("customer", "party.customerperson"));
+        query.add(join("owns").add(join("target", "patient").add(
+                or(eq("id", pet1.getId()), eq("id", pet2.getId())))));
+        query.add(sort("patient", "id"));
+        query.add(new ObjectSelectConstraint("customer"));
+        query.add(new ObjectSelectConstraint("patient"));
+        query.setCountResults(true);
+
+        // test the query with distinct=false. Duplicates should be returned
+        IPage<ObjectSet> results1 = getArchetypeService().getObjects(query);
+        assertEquals(3, results1.getTotalResults());
+        ObjectSet set1a = results1.getResults().get(0);
+        ObjectSet set1b = results1.getResults().get(1);
+        ObjectSet set1c = results1.getResults().get(2);
+        assertEquals(person, set1a.get("customer"));
+        assertEquals(pet1, set1a.get("patient"));
+        assertEquals(person, set1b.get("customer"));
+        assertEquals(pet2, set1b.get("patient"));
+        assertEquals(person, set1c.get("customer"));
+        assertEquals(pet2, set1c.get("patient"));
+
+        // now try the query with count=true, distinct=true. This should fail as
+        // select count(distinct customer, patient) ... is not supported.
+        query.setDistinct(true);
+        try {
+            getArchetypeService().getObjects(query);
+            fail("Expected query to fail");
+        }catch (ArchetypeServiceException exception) {
+            assertTrue(exception.getCause() instanceof IMObjectDAOException);
+            assertTrue(exception.getCause().getCause() instanceof QueryBuilderException);
+            assertEquals(QueryBuilderException.ErrorCode.CannotCountDistinctMultipleSelect,
+                         ((QueryBuilderException) exception.getCause().getCause()).getErrorCode());
+        }
+
+        // verify the query can be issued with count=false
+        query.setCountResults(false);
+        IPage<ObjectSet> results2 = getArchetypeService().getObjects(query);
+        assertEquals(-1, results2.getTotalResults());
+        ObjectSet set2a = results2.getResults().get(0);
+        ObjectSet set2b = results2.getResults().get(1);
+        assertEquals(person, set2a.get("customer"));
+        assertEquals(pet1, set2a.get("patient"));
+        assertEquals(person, set2b.get("customer"));
+        assertEquals(pet2, set2b.get("patient"));
+    }
+
+    /**
+     * Helper to create a party of type <em>party.customerperson</em>.
+     *
+     * @return a new party
+     */
+    private Party createPerson() {
+        Party person = (Party) create("party.customerperson");
+        IMObjectBean bean = new IMObjectBean(person);
+        bean.setValue("firstName", "Tim");
+        bean.setValue("lastName", "Anderson");
+        bean.setValue("title", "MR");
+        return person;
+    }
+
+    /**
+     * Helper to create a party of type <em>party.patientpet</em>.
+     *
+     * @return a new party
+     */
+    private Party createPet() {
+        Party pet = (Party) create("party.patientpet");
+        IMObjectBean petBean = new IMObjectBean(pet);
+        String petName = "Mutt-" + System.currentTimeMillis();
+        petBean.setValue("name", petName);
+        petBean.setValue("species", "CANINE");
+        petBean.setValue("breed", "Australian Terrier");
+        return pet;
+    }
+
+    /**
+     * Helper to create a product of type <em>product.product</em>.
+     *
+     * @return a new product
+     */
+    private Product createProduct() {
+        Product product = (Product) create("product.product");
+        product.setName("XProduct-" + System.currentTimeMillis());
+        return product;
+    }
+
+    /**
+     * Helper to create a new <em>party.organisationLocation</em>.
+     *
+     * @return a new location
+     */
+    private Party createLocation() {
+        Party location = (Party) create("party.organisationLocation");
+        location.setName("ZLocation-" + System.currentTimeMillis());
+        return location;
+    }
+
+    /**
+     * Adds a customer-location relationship.
+     *
+     * @param person   the person
+     * @param location the location
+     */
+    private void addLocation(Party person, Party location) {
+        EntityBean bean = new EntityBean(person);
+        bean.addNodeTarget("location", location);
+        bean.save();
+    }
+
+}