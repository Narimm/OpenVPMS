--- conflicted
+++ resolved
@@ -1,1064 +1,1056 @@
-/*
- * Version: 1.0
- *
- * The contents of this file are subject to the OpenVPMS License Version
- * 1.0 (the 'License'); you may not use this file except in compliance with
- * the License. You may obtain a copy of the License at
- * http://www.openvpms.org/license/
- *
- * Software distributed under the License is distributed on an 'AS IS' basis,
- * WITHOUT WARRANTY OF ANY KIND, either express or implied. See the License
- * for the specific language governing rights and limitations under the
- * License.
- *
-<<<<<<< HEAD
- *  Copyright 2005 (C) OpenVPMS Ltd. All Rights Reserved.
-=======
- * Copyright 2018 (C) OpenVPMS Ltd. All Rights Reserved.
->>>>>>> 312cc5dd
- */
-
-package org.openvpms.component.business.service.archetype;
-
-import org.apache.commons.lang.StringUtils;
-import org.junit.Before;
-import org.junit.Test;
-import org.openvpms.component.business.dao.hibernate.im.IMObjectDAOHibernate;
-import org.openvpms.component.business.dao.im.common.IMObjectDAOException;
-import org.openvpms.component.business.domain.im.act.Act;
-import org.openvpms.component.business.domain.im.archetype.descriptor.ArchetypeDescriptor;
-import org.openvpms.component.business.domain.im.archetype.descriptor.NodeDescriptor;
-import org.openvpms.component.business.domain.im.common.Entity;
-import org.openvpms.component.business.domain.im.common.IMObject;
-import org.openvpms.component.business.domain.im.common.Participation;
-import org.openvpms.component.business.domain.im.party.Party;
-import org.openvpms.component.business.service.AbstractArchetypeServiceTest;
-import org.openvpms.component.business.service.archetype.helper.ActBean;
-import org.openvpms.component.business.service.archetype.helper.ArchetypeQueryHelper;
-import org.openvpms.component.model.act.ActRelationship;
-import org.openvpms.component.system.common.query.ArchetypeQuery;
-import org.openvpms.component.system.common.query.IPage;
-import org.openvpms.component.system.common.query.NodeConstraint;
-import org.openvpms.component.system.common.query.RelationalOp;
-import org.springframework.test.context.ContextConfiguration;
-import org.springframework.transaction.PlatformTransactionManager;
-import org.springframework.transaction.TransactionStatus;
-import org.springframework.transaction.support.TransactionCallback;
-import org.springframework.transaction.support.TransactionTemplate;
-
-import java.math.BigDecimal;
-import java.util.Arrays;
-import java.util.Collection;
-import java.util.Collections;
-import java.util.Date;
-import java.util.List;
-import java.util.Set;
-
-import static org.junit.Assert.assertEquals;
-import static org.junit.Assert.assertFalse;
-import static org.junit.Assert.assertNotNull;
-import static org.junit.Assert.assertNotSame;
-import static org.junit.Assert.assertNull;
-import static org.junit.Assert.assertSame;
-import static org.junit.Assert.assertTrue;
-import static org.junit.Assert.fail;
-import static org.openvpms.component.business.service.archetype.ArchetypeServiceException.ErrorCode.FailedToDeleteObject;
-import static org.openvpms.component.business.service.archetype.ArchetypeServiceException.ErrorCode.FailedToSaveCollectionOfObjects;
-
-/**
- * Test that ability to create and query on acts.
- *
-<<<<<<< HEAD
- * @author Jim Alateras
-=======
- * @author <a href="mailto:support@openvpms.org">OpenVPMS Team</a>
->>>>>>> 312cc5dd
- */
-@ContextConfiguration("archetype-service-appcontext.xml")
-public class ArchetypeServiceActTestCase extends AbstractArchetypeServiceTest {
-
-    /**
-     * The transaction template.
-     */
-    private TransactionTemplate template;
-
-
-    /**
-     * Test the creation of a simple act.
-     */
-    @Test
-    public void testSimpleActCreation() {
-        Party person = createPerson("MR", "Jim", "Alateras");
-        save(person);
-        Act act = createSimpleAct("study", "inprogress");
-        act.setStatus2("secondary status");
-        Participation participation = createSimpleParticipation("studyParticipation", person, act);
-        act.addParticipation(participation);
-        save(act);
-
-        Act act1 = (Act) get(act.getObjectReference());
-        assertEquals(act1, act);
-        assertEquals("study", act1.getName());
-        assertEquals("inprogress", act1.getStatus());
-        assertEquals("secondary status", act1.getStatus2());
-    }
-
-    /**
-     * Test the search by acts function.
-     */
-    @Test
-    public void testGetActs() {
-        // create an act which participates in 5 acts
-        Party person = createPerson("MR", "Jim", "Alateras");
-        save(person);
-        for (int index = 0; index < 5; index++) {
-            Act act = createSimpleAct("study" + index, "inprogress");
-            Participation participation = createSimpleParticipation("studyParticipation", person, act);
-            act.addParticipation(participation);
-            save(act);
-        }
-
-        // now use the getActs request
-        IPage acts = ArchetypeQueryHelper.getActs(
-                getArchetypeService(), person.getObjectReference(),
-                "participation.simple", "act", "simple",
-                null, null, null, null,
-                null, false, 0, ArchetypeQuery.ALL_RESULTS);
-        assertEquals(5, acts.getTotalResults());
-
-        // now look at the paging aspects
-        acts = ArchetypeQueryHelper.getActs(getArchetypeService(),
-                                            person.getObjectReference(),
-                                            "participation.simple", "act",
-                                            "simple", null, null, null, null,
-                                            null, false, 0, 1);
-        assertEquals(5, acts.getTotalResults());
-        assertEquals(1, acts.getResults().size());
-        assertFalse(StringUtils.isEmpty(((Act) acts.getResults().get(0)).getName()));
-    }
-
-    /**
-     * Retrieve acts using a start and end date.
-     */
-    @Test
-    public void testGetActsBetweenTimes() {
-        Date startTime = new Date();
-        Date endTime = new Date(startTime.getTime() + 2 * 60 * 60 * 1000);
-        ArchetypeQuery query = new ArchetypeQuery("act.simple", false, true)
-                .add(new NodeConstraint("startTime", RelationalOp.BTW,
-                                        startTime, endTime))
-                .add(new NodeConstraint("name", "between"));
-        int acount = get(query).size();
-        save(createSimpleAct("between", "start"));
-        int acount1 = get(query).size();
-        assertEquals(acount + 1, acount1);
-
-        for (int index = 0; index < 5; index++) {
-            save(createSimpleAct("between", "start"));
-        }
-        acount1 = get(query).size();
-        assertEquals(acount + 6, acount1);
-    }
-
-    /**
-     * Tests OVPMS-211.
-     */
-    @Test
-    public void testOVPMS211() {
-        Act estimationItem1 = (Act) create("act.customerEstimationItem");
-        ActBean estimationItem1Bean = new ActBean(estimationItem1);
-        estimationItem1Bean.setValue("fixedPrice", "1.0");
-        estimationItem1Bean.setValue("lowQty", "2.0");
-        estimationItem1Bean.setValue("lowUnitPrice", "3.0");
-        estimationItem1Bean.setValue("highQty", "4.0");
-        estimationItem1Bean.setValue("highUnitPrice", "5.0");
-        estimationItem1Bean.save();
-
-        Act estimation = (Act) create("act.customerEstimation");
-        ActBean estimationBean = new ActBean(estimation);
-        estimationBean.setValue("status", "IN_PROGRESS");
-        estimationBean.addRelationship("actRelationship.customerEstimationItem", estimationItem1);
-
-        Act estimationItem2 = (Act) create("act.customerEstimationItem");
-        ActBean estimationItem2Bean = new ActBean(estimationItem2);
-        estimationItem2Bean.setValue("fixedPrice", "2.0");
-        estimationItem2Bean.setValue("lowQty", "3.0");
-        estimationItem2Bean.setValue("lowUnitPrice", "4.0");
-        estimationItem2Bean.setValue("highQty", "5.0");
-        estimationItem2Bean.setValue("highUnitPrice", "6.0");
-        estimationItem2Bean.save();
-
-        estimationBean.addRelationship("actRelationship.customerEstimationItem", estimationItem2);
-        estimationBean.save();
-
-        // reload the estimation
-        estimation = reload(estimation);
-        estimationBean = new ActBean(estimation);
-
-        // verify low & high totals have been calculated
-        BigDecimal lowTotal = estimationBean.getBigDecimal("lowTotal");
-        BigDecimal highTotal = estimationBean.getBigDecimal("highTotal");
-        assertTrue(lowTotal.compareTo(BigDecimal.ZERO) > 0);
-        assertTrue(highTotal.compareTo(BigDecimal.ZERO) > 0);
-    }
-
-    /**
-     * Tests OVPMS-228.
-     */
-    @Test
-    public void testOVPMS228() {
-        Act act = (Act) create("act.customerAccountPayment");
-        assertNotNull(act);
-        ArchetypeDescriptor adesc = getArchetypeService().getArchetypeDescriptor(act.getArchetypeId());
-        assertNotNull(adesc);
-        NodeDescriptor ndesc = adesc.getNodeDescriptor("amount");
-        assertNotNull(ndesc);
-        ndesc.getValue(act);
-        assertTrue(ndesc.getValue(act).getClass().getName(),
-                   ndesc.getValue(act) instanceof BigDecimal);
-    }
-
-    /**
-     * Saves a collection of acts.
-     */
-    @Test
-    public void testSaveCollection() {
-        Act act1 = createSimpleAct("act1", "IN_PROGRESS");
-        Act act2 = createSimpleAct("act2", "IN_PROGRESS");
-        Act act3 = createSimpleAct("act3", "IN_PROGRESS");
-
-        List<IMObject> acts = Arrays.asList((IMObject) act1, act2, act3);
-        checkSaveCollection(acts, 0);
-
-        // verify the acts can be re-saved
-        act1.setStatus("POSTED");
-        act2.setStatus("POSTED");
-        act3.setStatus("POSTED");
-        checkSaveCollection(acts, 1);
-
-        // now change the first act, and attempt to re-save the collection.
-        // This should fail as the collection doesn't have the latest version
-        // of act1
-        act1 = reload(act1);
-        act1.setStatus("COMPLETED");
-        save(act1);
-        try {
-            checkSaveCollection(acts, 2);
-            fail("Expected save to fail");
-        } catch (ArchetypeServiceException expected) {
-            assertEquals(FailedToSaveCollectionOfObjects, expected.getErrorCode());
-        }
-    }
-
-    /**
-     * Verifies that the {@link IArchetypeService#save(Collection)}
-     * method can be used to save 2 or more acts that reference the same
-     * ActRelationship.
-     *
-     * @throws Exception for any error
-     */
-    @Test
-    public void testOBF163() throws Exception {
-        Act estimation = (Act) create("act.customerEstimation");
-        estimation.setStatus("POSTED");
-        ActRelationship relationship = (ActRelationship) create(
-                "actRelationship.customerEstimationItem");
-        Act item = (Act) create("act.customerEstimationItem");
-        relationship.setSource(estimation.getObjectReference());
-        relationship.setTarget(item.getObjectReference());
-        estimation.addActRelationship(relationship);
-        item.addActRelationship(relationship);
-
-        List<Act> acts = Arrays.asList(estimation, item);
-        checkSaveCollection(acts, 0);
-
-        // reload the estimation and item. Each will have a separate copy of
-        // the same persistent act relationship
-        estimation = reload(estimation);
-        item = reload(item);
-        assertNotNull(estimation);
-        assertNotNull(item);
-
-        acts = Arrays.asList(estimation, item);
-
-        // save the collection, and verify they have saved by checking the
-        // versions.
-        estimation.setTitle("changed"); // make a change to each to ensure
-        item.setTitle("changed");       // they save
-        checkSaveCollection(acts, 1);
-
-        // now remove the relationship, and add a new one
-        estimation.removeActRelationship(relationship);
-        item.removeActRelationship(relationship);
-
-        ActRelationship relationship2 = (ActRelationship) create(
-                "actRelationship.customerEstimationItem");
-        relationship2.setSource(estimation.getObjectReference());
-        relationship2.setTarget(item.getObjectReference());
-        estimation.addActRelationship(relationship2);
-        item.addActRelationship(relationship2);
-
-        checkSaveCollection(acts, 2);
-    }
-
-    /**
-     * Verifies that the {@link IArchetypeService#save(Collection)}
-     * method and {@link IArchetypeService#save(IMObject) method can be used
-     * to save the same object.
-     *
-     * @throws Exception for any error
-     */
-    @Test
-    public void testOBF170() {
-        Party person = createPerson("MR", "Jim", "Alateras");
-        save(person);
-
-        Act act1 = createSimpleAct("act1", "IN_PROGRESS");
-
-        Participation p1 = createSimpleParticipation("act1p1", person, act1);
-        act1.addParticipation(p1);
-
-        save(act1);
-        act1.setStatus("POSTED");
-        save(Collections.singletonList(act1));
-
-        act1.removeParticipation(p1);
-        save(Collections.singletonList(act1));
-
-        save(act1);
-    }
-
-    /**
-     * Verifies that related acts must be saved together i.e the entire
-     * object graph must be saved.
-     */
-    @Test
-    public void testSaveRelatedActs() {
-        // Create 2 acts with the following relationship:
-        // act1 -- (parent/child) --> act2
-        final Act act1 = createSimpleAct("act1", "IN_PROGRESS");
-        final Act act2 = createSimpleAct("act2", "IN_PROGRESS");
-        addRelationship(act1, act2, "act1->act2", true);
-
-        // verify that act1 cannot be saved without act2
-        try {
-            save(act1);
-            fail("Expected save to fail");
-        } catch (ArchetypeServiceException expected) {
-            assertEquals(-1, act1.getId());
-        }
-
-        // verify that act2 cannot be saved without act1
-        try {
-            save(act2);
-            fail("Expected save to fail");
-        } catch (ArchetypeServiceException expected) {
-            assertEquals(-1, act2.getId());
-        }
-
-        // verify both acts can be saved together
-        save(Arrays.asList(act1, act2));
-    }
-
-    /**
-     * Verifies that related acts can be saved individually, but in the one
-     * transaction.
-     */
-    @Test
-    public void testSaveRelatedActsInTxn() {
-        // Create 2 acts with the following relationship:
-        // act1 -- (parent/child) --> act2
-        final Act act1 = createSimpleAct("act1", "IN_PROGRESS");
-        final Act act2 = createSimpleAct("act2", "IN_PROGRESS");
-        addRelationship(act1, act2, "act1->act2", true);
-
-        // now try to save each act within a transaction.
-        template.execute(new TransactionCallback<Object>() {
-            public Object doInTransaction(TransactionStatus status) {
-                save(act1);
-                // act has been saved, but the identifier cannot be assigned
-                // until the related act is also saved
-                assertEquals(-1, act1.getId());
-
-                save(act2);
-
-                // identifiers should have updated
-                assertFalse(act1.getId() == -1);
-                assertFalse(act2.getId() == -1);
-                return null;
-            }
-        });
-    }
-
-    /**
-     * Verifies that saved but uncommitted acts can be resolved using
-     * {@link IArchetypeService#get(org.openvpms.component.model.object.Reference)} in a transaction,
-     * even if an identifier hasn't been assigned.
-     */
-    @Test
-    public void testResolveUncommittedActs() {
-        // Create 2 acts with the following relationship:
-        // act1 -- (parent/child) --> act2
-        final Act act1 = createSimpleAct("act1", "IN_PROGRESS");
-        final Act act2 = createSimpleAct("act2", "IN_PROGRESS");
-        addRelationship(act1, act2, "act1->act2", true);
-
-        assertNull(get(act1.getObjectReference()));
-        assertNull(get(act2.getObjectReference()));
-
-        // now try to save each act within a transaction.
-        template.execute(new TransactionCallback<Object>() {
-            public Object doInTransaction(TransactionStatus status) {
-                save(act1);
-                // act has been saved, but the identifier cannot be assigned
-                // until the related act is also saved
-                assertEquals(-1, act1.getId());
-
-                // verify that the act can be retrieved by reference, and is
-                // the same object
-                assertSame(act1, get(act1.getObjectReference()));
-
-                assertNull(get(act2.getObjectReference()));
-                save(act2);
-
-                // identifiers should have updated
-                assertFalse(act1.getId() == -1);
-                assertFalse(act2.getId() == -1);
-
-                // verify that the acts can be retrieved by reference, and are
-                // the same objects
-                assertSame(act1, get(act1.getObjectReference()));
-                assertSame(act2, get(act2.getObjectReference()));
-                return null;
-            }
-        });
-
-        IMObject reload1 = get(act1.getObjectReference());
-        IMObject reload2 = get(act2.getObjectReference());
-        assertNotNull(reload1);
-        assertNotNull(reload2);
-
-        // the reloaded acts should now be different objects as it is a
-        // different transaction
-        assertNotSame(act1, reload1);
-        assertNotSame(act2, reload2);
-    }
-
-    /**
-     * Verifies an act can be removed.
-     */
-    @Test
-    public void testSingleActRemove() {
-        Act act = createSimpleAct("act", "IN_PROGRESS");
-        save(act);
-        assertEquals(act, reload(act));
-
-        remove(act);
-        assertNull(reload(act));
-    }
-
-    /**
-     * Creates a set of acts with non-parent/child relationships, and verifies
-     * that deleting one act doesn't cascade to the rest.
-     */
-    @Test
-    public void testPeerActRemoval() {
-        Act act1 = createSimpleAct("act1", "IN_PROGRESS");
-        Act act2 = createSimpleAct("act2", "IN_PROGRESS");
-        Act act3 = createSimpleAct("act3", "IN_PROGRESS");
-
-        // create a relationship from act1 -> act2
-        addRelationship(act1, act2, "act1->act2");
-
-        // create a relationship from act2 -> act3
-        addRelationship(act2, act3, "act2->act3");
-
-        save(Arrays.asList(act1, act2, act3));
-
-        remove(act1);
-        assertNull(reload(act1));
-        assertNotNull(reload(act2));
-        assertNotNull(reload(act3));
-
-        remove(act3);
-        assertNull(reload(act3));
-        assertNotNull(reload(act2));
-    }
-
-    /**
-     * Creates a parent/child act hierarchy, and verifies that:
-     * <ul>
-     * <li>deleting the children doesn't affect the remaining children or
-     * parent; and</li>
-     * <li>deleting the parent causes deletion of the children</li>
-     * </ul>
-     */
-    @Test
-    public void testParentChildRemoval() {
-        Act estimation = (Act) create("act.customerEstimation");
-        estimation.setStatus("IN_PROGRESS");
-        Act item1 = (Act) create("act.customerEstimationItem");
-        Act item2 = (Act) create("act.customerEstimationItem");
-        Act item3 = (Act) create("act.customerEstimationItem");
-        ActBean bean = new ActBean(estimation);
-        bean.addRelationship("actRelationship.customerEstimationItem", item1);
-        bean.addRelationship("actRelationship.customerEstimationItem", item2);
-        bean.addRelationship("actRelationship.customerEstimationItem", item3);
-        save(Arrays.asList(estimation, item1, item2, item3));
-
-        // remove an item, and verify it has been removed and that the other
-        // acts aren't removed
-        remove(item1);
-        assertNull(reload(item1));
-        assertNotNull(reload(estimation));
-        assertNotNull(reload(item2));
-        assertNotNull(reload(item3));
-
-        // now remove the estimation and verify the remaining items are removed
-        estimation = reload(estimation);
-        assertNotNull(estimation);
-        remove(estimation);
-        assertNull(reload(estimation));
-        assertNull(reload(item2));
-        assertNull(reload(item3));
-    }
-
-    /**
-     * Verifies that a set of acts in a cyclic parent/child relationship can
-     * be removed.
-     *
-     * @throws Exception for any error
-     */
-    @Test
-    public void testCyclicParentChildRemoval() throws Exception {
-        // create 3 acts, with the following relationships:
-        // act1 -> act2 -> act3 -> act1
-        Act act1 = createSimpleAct("act1", "IN_PROGRESS");
-        Act act2 = createSimpleAct("act2", "IN_PROGRESS");
-        Act act3 = createSimpleAct("act3", "IN_PROGRESS");
-
-        addRelationship(act1, act2, "act1->act2", true);
-        addRelationship(act2, act3, "act2->act3", true);
-        addRelationship(act3, act1, "act3->act1", true);
-
-        // remove act2. The removal should cascade to include act3 and act1
-        remove(act2);
-        assertNull(reload(act1));
-        assertNull(reload(act2));
-        assertNull(reload(act3));
-    }
-
-    /**
-     * Verifies that acts with peer and parent/child relationships are handled
-     * correctly at deletion, i.e the deletion cascades to those target
-     * acts in parent/child relationships, and not those in peer relationships.
-     *
-     * @throws Exception for any error
-     */
-    @Test
-    public void testPeerParentChildRemoval() throws Exception {
-        // create 3 acts with the following relationships:
-        // act1 -- (parent/child) --> act2
-        //   |-------- (peer) ------> act3
-
-        Act act1 = createSimpleAct("act1", "IN_PROGRESS");
-        Act act2 = createSimpleAct("act2", "IN_PROGRESS");
-        Act act3 = createSimpleAct("act2", "IN_PROGRESS");
-
-        addRelationship(act1, act2, "act1->act2", true);
-        addRelationship(act1, act3, "act1->act3", false);
-
-        save(Arrays.asList(act1, act2, act3));
-
-        // remove act1, and verify that it and act2 are removed, and act3
-        // remains.
-        remove(act1);
-
-        assertNull(reload(act1));
-        assertNull(reload(act2));
-        assertNotNull(reload(act3));
-    }
-
-    /**
-     * Verifies that removal of acts with a parent/child relationship fails
-     * when the parent act has changed subsequent to the version being deleted.
-     *
-     * @throws Exception for any error
-     */
-    @Test
-    public void testStaleParentChildRemoval() throws Exception {
-        Act act1 = createSimpleAct("act1", "IN_PROGRESS");
-        Act act2 = createSimpleAct("act2", "IN_PROGRESS");
-        Act act3 = createSimpleAct("act3", "IN_PROGRESS");
-
-        addRelationship(act1, act2, "act1->act2", true);
-        save(Arrays.asList(act1, act2, act3));
-
-        Act stale = reload(act1);
-
-        addRelationship(act1, act3, "act1->act3", true);
-        save(act1);
-        save(act3);
-
-        try {
-            remove(stale);
-            fail("Expected removal to fail");
-        } catch (ArchetypeServiceException expected) {
-            assertEquals(FailedToDeleteObject, expected.getErrorCode());
-            IMObjectDAOException cause
-                    = (IMObjectDAOException) expected.getCause();
-
-            // verify the cause comes from the DAO collection deletion method
-            assertEquals(IMObjectDAOException.ErrorCode.FailedToDeleteIMObject,
-                         cause.getErrorCode());
-        }
-    }
-
-    /**
-     * Creates a set of acts with non-parent/child relationships, and verifies
-     * that deleting one act doesn't cascade to the rest, within transactions.
-     *
-     * @throws Exception for any error
-     */
-    @Test
-    public void testPeerActRemovalInTxn() throws Exception {
-        final Act act1 = createSimpleAct("act1", "IN_PROGRESS");
-        final Act act2 = createSimpleAct("act2", "IN_PROGRESS");
-        final Act act3 = createSimpleAct("act3", "IN_PROGRESS");
-
-        // create a relationship from act1 -> act2
-        final ActRelationship relAct1Act2 = addRelationship(act1, act2,
-                                                            "act1->act2");
-
-        // create a relationship from act2 -> act3
-        final ActRelationship relAct2Act3 = addRelationship(act2, act3,
-                                                            "act2->act3");
-
-        // create a relationship from act1 -> act3
-        final ActRelationship relAct1Act3 = addRelationship(act1, act3,
-                                                            "act1->act3");
-
-        save(Arrays.asList(act1, act2, act3));
-
-        template.execute(new TransactionCallback<Object>() {
-            public Object doInTransaction(TransactionStatus status) {
-                remove(act1);
-                assertNull(reload(act1));
-
-                // reload act2 and verify that it no longer has a relationship
-                // to act1, and can be saved again
-                Act act2reloaded = reload(act2);
-                Set<ActRelationship> relationships
-                        = act2reloaded.getActRelationships();
-                assertFalse(relationships.contains(relAct1Act2));
-                assertTrue(relationships.contains(relAct2Act3));
-                act2reloaded.setStatus("POSTED");
-                save(act2reloaded);
-
-                // reload act3 and verify that it no longer has a relationship
-                // to act1, and can be saved again
-                Act act3reloaded = reload(act3);
-                relationships = act3reloaded.getActRelationships();
-                assertFalse(relationships.contains(relAct1Act3));
-                act3reloaded.setStatus("POSTED");
-                save(act3reloaded);
-                return null;
-            }
-        });
-        assertNull(reload(act1));
-        assertNotNull(reload(act2));
-        assertNotNull(reload(act3));
-
-        template.execute(new TransactionCallback<Object>() {
-            public Object doInTransaction(TransactionStatus status) {
-                Act act3reloaded = reload(act3);
-                remove(act3reloaded);
-                assertNull(reload(act3reloaded));
-
-                // reload act2 and verify that it no longer has a relationship
-                // to act3
-                Act act2reloaded = reload(act2);
-                assertFalse(act2reloaded.getActRelationships().contains(
-                        relAct2Act3));
-                assertEquals("POSTED", act2reloaded.getStatus());
-                return null;
-            }
-        });
-
-        assertNull(reload(act3));
-        assertNotNull(reload(act2));
-    }
-
-    /**
-     * Creates two acts, act1 and act2 with a relationship between them.
-     * In a transaction, deletes act2 and associates act1 with act3.
-     */
-    @Test
-    public void testActReplacementInTxn() {
-        final Act act1 = createSimpleAct("act1", "IN_PROGRESS");
-        final Act act2 = createSimpleAct("act2", "IN_PROGRESS");
-        final Act act3 = createSimpleAct("act3", "IN_PROGRESS");
-
-        // create a relationship from act1 -> act2
-        final ActRelationship relAct1Act2 = addRelationship(act1, act2,
-                                                            "act1->act2");
-
-        save(Arrays.asList(act1, act2));
-        template.execute(new TransactionCallback<Object>() {
-            public Object doInTransaction(TransactionStatus status) {
-                remove(act2);
-                Act reloaded = reload(act1);
-
-                // relationship should be removed
-                assertFalse(reloaded.getActRelationships().contains(
-                        relAct1Act2));
-
-                // add a new relationship
-                addRelationship(reloaded, act3, "act1->act3");
-                save(reloaded);
-                save(act3);
-                return null;
-            }
-        });
-
-        Act reloaded = reload(act1);
-        ActBean relBean = new ActBean(reloaded);
-        assertTrue(relBean.getActs().contains(act3));
-    }
-
-    /**
-     * Verifies that acts with peer and parent/child relationships are handled
-     * correctly at deletion in a transaction, i.e the deletion cascades to
-     * those target acts in parent/child relationships, and not those in peer
-     * relationships.
-     */
-    @Test
-    public void testPeerParentChildRemovalInTxn() {
-        // Create 4 acts with the following relationships:
-        // act1 -- (parent/child) --> act2 -- (peer) --> act 4
-        //   |---- (parent/child) --> act3 -- (peer) -----|
-        final Act act1 = createSimpleAct("act1", "IN_POGRESS");
-        final Act act2 = createSimpleAct("act2", "IN_PROGRESS");
-        final Act act3 = createSimpleAct("act3", "IN_PROGRESS");
-        final Act act4 = createSimpleAct("act4", "IN_PROGRESS");
-
-        addRelationship(act1, act2, "act1->act2", true);
-        addRelationship(act1, act3, "act1->act3", true);
-        final ActRelationship relAct2Act4
-                = addRelationship(act2, act4, "act2->act4", false);
-        final ActRelationship relAct3Act4
-                = addRelationship(act3, act4, "act3->act4", false);
-        save(Arrays.asList(act1, act2, act3, act4));
-
-        assertTrue(act4.getActRelationships().contains(relAct2Act4));
-        assertTrue(act4.getActRelationships().contains(relAct3Act4));
-
-        template.execute(new TransactionCallback<Object>() {
-            public Object doInTransaction(TransactionStatus status) {
-                remove(act1);
-
-                // reload act4 and verify it no longer has any relationships
-                Act reloaded = reload(act4);
-                assertTrue(reloaded.getActRelationships().isEmpty());
-
-                // verify it can be re-saved
-                reloaded.setName("A test");
-                save(reloaded);
-                return null;
-            }
-        });
-
-        assertNull(reload(act1)); // deletion of act1 should have cascaded to
-        assertNull(reload(act2)); // act2 and act3
-        assertNull(reload(act3));
-
-        Act reloaded = reload(act4);
-        assertTrue(reloaded.getActRelationships().isEmpty());
-    }
-
-    /**
-     * Verifies that new objects can be subsequently saved if a rollback
-     * occurs, for OBF-186.
-     */
-    @Test
-    public void testResetNewIdsOnRollback() {
-        // Create 2 acts with the following relationships:
-        // act1 -- (parent/child) --> act2
-        final Act act1 = createSimpleAct("act1", "IN_POGRESS");
-        final Act act2 = createSimpleAct("act2", "IN_PROGRESS");
-        final ActRelationship rel
-                = addRelationship(act1, act2, "act1->act2", true);
-
-        // initial ids and versions should be unset
-        assertEquals(-1, act1.getId());
-        assertEquals(0, act1.getVersion());
-        assertEquals(-1, act2.getId());
-        assertEquals(0, act2.getVersion());
-        assertEquals(-1, rel.getId());
-        assertEquals(-1, rel.getSource().getId());
-        assertEquals(-1, rel.getTarget().getId());
-        // TODO: act relationships unversioned.
-
-        // save objects in a transaction, and rollback. Within the transaction,
-        // the objects should be assigned identifiers. After rollback, they
-        // should be reset to -1.
-        try {
-            template.execute(new TransactionCallback<Object>() {
-                public Object doInTransaction(TransactionStatus status) {
-                    save(act1);
-                    save(act2);
-                    act1.setName("f0o");
-                    save(act1);
-
-                    // objects should have ids assigned now
-                    assertFalse(-1 == act1.getId());
-                    assertFalse(-1 == act2.getId());
-                    assertFalse(-1 == rel.getId());
-                    assertFalse(-1 == rel.getSource().getId());
-                    assertFalse(-1 == rel.getTarget().getId());
-
-                    // versions don't get updated until commit
-                    assertEquals(0, act1.getVersion());
-                    assertEquals(0, act2.getVersion());
-
-                    throw new RuntimeException("Trigger rollback");
-                }
-            });
-            fail("Expected transaction to fail");
-        } catch (Exception expected) {
-            // expected behaviour
-        }
-
-        // id changes should be reverted on rollback
-        assertEquals(-1, act1.getId());
-        assertEquals(-1, act2.getId());
-        assertEquals(-1, rel.getId());
-        assertEquals(-1, rel.getSource().getId());
-        assertEquals(-1, rel.getTarget().getId());
-
-        assertEquals(0, act1.getVersion());
-        assertEquals(0, act2.getVersion());
-
-        // now verify the objects can be saved. Save twice to inc version.
-        for (int i = 0; i < 2; ++i) {
-            try {
-                template.execute(new TransactionCallback<Object>() {
-                    public Object doInTransaction(TransactionStatus status) {
-                        save(act1);
-                        save(act2);
-                        return null;
-                    }
-                });
-            } catch (Exception error) {
-                error.printStackTrace();
-                fail("Expected transaction to succeed");
-            }
-        }
-
-        // objects should have ids assigned now
-        assertFalse(-1 == act1.getId());
-        assertFalse(-1 == act2.getId());
-        assertFalse(-1 == rel.getId());
-
-        assertEquals(1, act1.getVersion());
-        assertEquals(1, act2.getVersion());
-
-        // now verfiy that a subsequent rollback of persistent objects
-        // doesn't reset the ids
-        try {
-            template.execute(new TransactionCallback<Object>() {
-                public Object doInTransaction(TransactionStatus status) {
-                    save(act1);
-                    save(act2);
-                    throw new RuntimeException("Trigger rollback");
-                }
-            });
-            fail("Expected transaction to fail");
-        } catch (Exception expected) {
-            // expected behaviour
-        }
-
-        // objects should have ids and versions assigned still
-        assertFalse(-1 == act1.getId());
-        assertFalse(-1 == act2.getId());
-        assertFalse(-1 == rel.getId());
-
-        assertEquals(1, act1.getVersion());
-        assertEquals(1, act2.getVersion());
-    }
-
-    /**
-     * Tests the fix for OBF-190.
-     */
-    @Test
-    public void testOBF190() {
-        // Create 2 acts with the following relationship:
-        // act1 -- (parent/child) --> act2
-        final Act act1 = createSimpleAct("act1", "IN_PROGRESS");
-        final Act act2 = createSimpleAct("act2", "IN_PROGRESS");
-
-        String name = "act1->act2";
-        final ActRelationship rel = addRelationship(act1, act2, name, true);
-        save(Arrays.asList(act1, act2));
-
-        final String newName = "act1->act2 changed";
-
-        template.execute(new TransactionCallback<Object>() {
-            public Object doInTransaction(TransactionStatus status) {
-                // reload act2 and verify it contains the relationship
-                Act reloaded = reload(act2);
-                assertTrue(reloaded.getTargetActRelationships().contains(rel));
-
-                // update the relationship and save act1
-                rel.setName(newName);
-                save(act1);
-                return null;
-            }
-        });
-
-        // reload act1 and verify it contains the relationship
-        Act reloaded = reload(act1);
-        assertNotNull(reloaded);
-        Set<ActRelationship> relationships
-                = reloaded.getSourceActRelationships();
-        assertEquals(1, relationships.size());
-        ActRelationship reloadedRel = relationships.toArray(new ActRelationship[relationships.size()])[0];
-
-        // verify the relationship was updated
-        assertEquals(reloadedRel, rel);
-        assertEquals(reloadedRel.getVersion(), rel.getVersion());
-        assertEquals(newName, reloadedRel.getName());
-
-        // verify the acts can be saved again
-        save(act1);
-        save(act2);
-    }
-
-    /**
-     * Sets up the test case.
-     */
-    @Before
-    public void setUp() {
-        PlatformTransactionManager txnManager = (PlatformTransactionManager) applicationContext.getBean("txnManager");
-        template = new TransactionTemplate(txnManager);
-    }
-
-    /**
-     * Saves a collection via the {@link IMObjectDAOHibernate#save(Collection)}
-     * method and verifies they have saved with the correct version.
-     *
-     * @param objects the objects to save
-     * @param version the expected version
-     */
-    private void checkSaveCollection(List<? extends IMObject> objects,
-                                     long version) {
-        save(objects);
-        for (IMObject object : objects) {
-            assertEquals(version, object.getVersion());
-            IMObject reloaded = reload(object);
-            assertEquals(object, reloaded);
-            assertEquals(version, reloaded.getVersion());
-        }
-    }
-
-    /**
-     * Helper to reload an object.
-     *
-     * @param object the object to reload
-     * @return the reloaded object, or <tt>null</tt> if it can't be found
-     * @throws ArchetypeServiceException for any error
-     */
-    @SuppressWarnings("unchecked")
-    private <T extends IMObject> T reload(T object) {
-        return (T) get(object.getObjectReference());
-    }
-
-    /**
-     * Create a simple act
-     *
-     * @param name   the name of the act
-     * @param status the status of the act
-     * @return Act
-     */
-    private Act createSimpleAct(String name, String status) {
-        Act act = (Act) create("act.simple");
-
-        act.setName(name);
-        act.setStatus(status);
-        act.setActivityStartTime(new Date());
-        act.setActivityEndTime(
-                new Date(System.currentTimeMillis() + 2 * 60 * 60 * 1000));
-
-        return act;
-    }
-
-    /**
-     * Create a simple participation.
-     *
-     * @param name   the name of the participation
-     * @param entity the entity in the participation
-     * @param act    the act in the participation
-     * @return a new participation
-     */
-    private Participation createSimpleParticipation(String name, Entity entity, Act act) {
-        Participation participation = (Participation) create("participation.simple");
-        participation.setName(name);
-        participation.setEntity(entity.getObjectReference());
-        participation.setAct(act.getObjectReference());
-
-        return participation;
-    }
-
-    /**
-     * Create a person with the specified title, firstName and lastName.
-     *
-     * @param title     the person's title
-     * @param firstName the person's first name
-     * @param lastName  the person's last name
-     * @return a new party
-     */
-    private Party createPerson(String title, String firstName,
-                               String lastName) {
-        Party person = (Party) create("party.person");
-        person.getDetails().put("lastName", lastName);
-        person.getDetails().put("firstName", firstName);
-        person.getDetails().put("title", title);
-
-        return person;
-    }
-
-    /**
-     * Helper to add a peer <em>actRelationship.simple</em> relationship
-     * between two acts.
-     *
-     * @param source the source act
-     * @param target that target act
-     * @param name   the relationship name
-     * @return the relationship
-     */
-    private ActRelationship addRelationship(Act source, Act target,
-                                            String name) {
-        return addRelationship(source, target, name, false);
-    }
-
-    /**
-     * Helper to add an <em>actRelationship.simple</em> relationship between two
-     * acts.
-     *
-     * @param source      the source act
-     * @param target      that target act
-     * @param name        the relationship name
-     * @param parentChild if <tt>true</tt> add a parent-child relationship,
-     *                    otherwise add a peer relationship
-     * @return the relationship
-     */
-    private ActRelationship addRelationship(Act source, Act target, String name,
-                                            boolean parentChild) {
-        ActBean bean = new ActBean(source);
-        ActRelationship result = bean.addRelationship("actRelationship.simple",
-                                                      target);
-        result.setName(name);
-        result.setParentChildRelationship(parentChild);
-        return result;
-    }
-}
+/*
+ * Version: 1.0
+ *
+ * The contents of this file are subject to the OpenVPMS License Version
+ * 1.0 (the 'License'); you may not use this file except in compliance with
+ * the License. You may obtain a copy of the License at
+ * http://www.openvpms.org/license/
+ *
+ * Software distributed under the License is distributed on an 'AS IS' basis,
+ * WITHOUT WARRANTY OF ANY KIND, either express or implied. See the License
+ * for the specific language governing rights and limitations under the
+ * License.
+ *
+ * Copyright 2018 (C) OpenVPMS Ltd. All Rights Reserved.
+ */
+
+package org.openvpms.component.business.service.archetype;
+
+import org.apache.commons.lang.StringUtils;
+import org.junit.Before;
+import org.junit.Test;
+import org.openvpms.component.business.dao.hibernate.im.IMObjectDAOHibernate;
+import org.openvpms.component.business.dao.im.common.IMObjectDAOException;
+import org.openvpms.component.business.domain.im.act.Act;
+import org.openvpms.component.business.domain.im.archetype.descriptor.ArchetypeDescriptor;
+import org.openvpms.component.business.domain.im.archetype.descriptor.NodeDescriptor;
+import org.openvpms.component.business.domain.im.common.Entity;
+import org.openvpms.component.business.domain.im.common.IMObject;
+import org.openvpms.component.business.domain.im.common.Participation;
+import org.openvpms.component.business.domain.im.party.Party;
+import org.openvpms.component.business.service.AbstractArchetypeServiceTest;
+import org.openvpms.component.business.service.archetype.helper.ActBean;
+import org.openvpms.component.business.service.archetype.helper.ArchetypeQueryHelper;
+import org.openvpms.component.model.act.ActRelationship;
+import org.openvpms.component.system.common.query.ArchetypeQuery;
+import org.openvpms.component.system.common.query.IPage;
+import org.openvpms.component.system.common.query.NodeConstraint;
+import org.openvpms.component.system.common.query.RelationalOp;
+import org.springframework.test.context.ContextConfiguration;
+import org.springframework.transaction.PlatformTransactionManager;
+import org.springframework.transaction.TransactionStatus;
+import org.springframework.transaction.support.TransactionCallback;
+import org.springframework.transaction.support.TransactionTemplate;
+
+import java.math.BigDecimal;
+import java.util.Arrays;
+import java.util.Collection;
+import java.util.Collections;
+import java.util.Date;
+import java.util.List;
+import java.util.Set;
+
+import static org.junit.Assert.assertEquals;
+import static org.junit.Assert.assertFalse;
+import static org.junit.Assert.assertNotNull;
+import static org.junit.Assert.assertNotSame;
+import static org.junit.Assert.assertNull;
+import static org.junit.Assert.assertSame;
+import static org.junit.Assert.assertTrue;
+import static org.junit.Assert.fail;
+import static org.openvpms.component.business.service.archetype.ArchetypeServiceException.ErrorCode.FailedToDeleteObject;
+import static org.openvpms.component.business.service.archetype.ArchetypeServiceException.ErrorCode.FailedToSaveCollectionOfObjects;
+
+/**
+ * Test that ability to create and query on acts.
+ *
+ * @author Jim Alateras
+ */
+@ContextConfiguration("archetype-service-appcontext.xml")
+public class ArchetypeServiceActTestCase extends AbstractArchetypeServiceTest {
+
+    /**
+     * The transaction template.
+     */
+    private TransactionTemplate template;
+
+
+    /**
+     * Test the creation of a simple act.
+     */
+    @Test
+    public void testSimpleActCreation() {
+        Party person = createPerson("MR", "Jim", "Alateras");
+        save(person);
+        Act act = createSimpleAct("study", "inprogress");
+        act.setStatus2("secondary status");
+        Participation participation = createSimpleParticipation("studyParticipation", person, act);
+        act.addParticipation(participation);
+        save(act);
+
+        Act act1 = (Act) get(act.getObjectReference());
+        assertEquals(act1, act);
+        assertEquals("study", act1.getName());
+        assertEquals("inprogress", act1.getStatus());
+        assertEquals("secondary status", act1.getStatus2());
+    }
+
+    /**
+     * Test the search by acts function.
+     */
+    @Test
+    public void testGetActs() {
+        // create an act which participates in 5 acts
+        Party person = createPerson("MR", "Jim", "Alateras");
+        save(person);
+        for (int index = 0; index < 5; index++) {
+            Act act = createSimpleAct("study" + index, "inprogress");
+            Participation participation = createSimpleParticipation("studyParticipation", person, act);
+            act.addParticipation(participation);
+            save(act);
+        }
+
+        // now use the getActs request
+        IPage acts = ArchetypeQueryHelper.getActs(
+                getArchetypeService(), person.getObjectReference(),
+                "participation.simple", "act", "simple",
+                null, null, null, null,
+                null, false, 0, ArchetypeQuery.ALL_RESULTS);
+        assertEquals(5, acts.getTotalResults());
+
+        // now look at the paging aspects
+        acts = ArchetypeQueryHelper.getActs(getArchetypeService(),
+                                            person.getObjectReference(),
+                                            "participation.simple", "act",
+                                            "simple", null, null, null, null,
+                                            null, false, 0, 1);
+        assertEquals(5, acts.getTotalResults());
+        assertEquals(1, acts.getResults().size());
+        assertFalse(StringUtils.isEmpty(((Act) acts.getResults().get(0)).getName()));
+    }
+
+    /**
+     * Retrieve acts using a start and end date.
+     */
+    @Test
+    public void testGetActsBetweenTimes() {
+        Date startTime = new Date();
+        Date endTime = new Date(startTime.getTime() + 2 * 60 * 60 * 1000);
+        ArchetypeQuery query = new ArchetypeQuery("act.simple", false, true)
+                .add(new NodeConstraint("startTime", RelationalOp.BTW,
+                                        startTime, endTime))
+                .add(new NodeConstraint("name", "between"));
+        int acount = get(query).size();
+        save(createSimpleAct("between", "start"));
+        int acount1 = get(query).size();
+        assertEquals(acount + 1, acount1);
+
+        for (int index = 0; index < 5; index++) {
+            save(createSimpleAct("between", "start"));
+        }
+        acount1 = get(query).size();
+        assertEquals(acount + 6, acount1);
+    }
+
+    /**
+     * Tests OVPMS-211.
+     */
+    @Test
+    public void testOVPMS211() {
+        Act estimationItem1 = (Act) create("act.customerEstimationItem");
+        ActBean estimationItem1Bean = new ActBean(estimationItem1);
+        estimationItem1Bean.setValue("fixedPrice", "1.0");
+        estimationItem1Bean.setValue("lowQty", "2.0");
+        estimationItem1Bean.setValue("lowUnitPrice", "3.0");
+        estimationItem1Bean.setValue("highQty", "4.0");
+        estimationItem1Bean.setValue("highUnitPrice", "5.0");
+        estimationItem1Bean.save();
+
+        Act estimation = (Act) create("act.customerEstimation");
+        ActBean estimationBean = new ActBean(estimation);
+        estimationBean.setValue("status", "IN_PROGRESS");
+        estimationBean.addRelationship("actRelationship.customerEstimationItem", estimationItem1);
+
+        Act estimationItem2 = (Act) create("act.customerEstimationItem");
+        ActBean estimationItem2Bean = new ActBean(estimationItem2);
+        estimationItem2Bean.setValue("fixedPrice", "2.0");
+        estimationItem2Bean.setValue("lowQty", "3.0");
+        estimationItem2Bean.setValue("lowUnitPrice", "4.0");
+        estimationItem2Bean.setValue("highQty", "5.0");
+        estimationItem2Bean.setValue("highUnitPrice", "6.0");
+        estimationItem2Bean.save();
+
+        estimationBean.addRelationship("actRelationship.customerEstimationItem", estimationItem2);
+        estimationBean.save();
+
+        // reload the estimation
+        estimation = reload(estimation);
+        estimationBean = new ActBean(estimation);
+
+        // verify low & high totals have been calculated
+        BigDecimal lowTotal = estimationBean.getBigDecimal("lowTotal");
+        BigDecimal highTotal = estimationBean.getBigDecimal("highTotal");
+        assertTrue(lowTotal.compareTo(BigDecimal.ZERO) > 0);
+        assertTrue(highTotal.compareTo(BigDecimal.ZERO) > 0);
+    }
+
+    /**
+     * Tests OVPMS-228.
+     */
+    @Test
+    public void testOVPMS228() {
+        Act act = (Act) create("act.customerAccountPayment");
+        assertNotNull(act);
+        ArchetypeDescriptor adesc = getArchetypeService().getArchetypeDescriptor(act.getArchetypeId());
+        assertNotNull(adesc);
+        NodeDescriptor ndesc = adesc.getNodeDescriptor("amount");
+        assertNotNull(ndesc);
+        ndesc.getValue(act);
+        assertTrue(ndesc.getValue(act).getClass().getName(),
+                   ndesc.getValue(act) instanceof BigDecimal);
+    }
+
+    /**
+     * Saves a collection of acts.
+     */
+    @Test
+    public void testSaveCollection() {
+        Act act1 = createSimpleAct("act1", "IN_PROGRESS");
+        Act act2 = createSimpleAct("act2", "IN_PROGRESS");
+        Act act3 = createSimpleAct("act3", "IN_PROGRESS");
+
+        List<IMObject> acts = Arrays.asList((IMObject) act1, act2, act3);
+        checkSaveCollection(acts, 0);
+
+        // verify the acts can be re-saved
+        act1.setStatus("POSTED");
+        act2.setStatus("POSTED");
+        act3.setStatus("POSTED");
+        checkSaveCollection(acts, 1);
+
+        // now change the first act, and attempt to re-save the collection.
+        // This should fail as the collection doesn't have the latest version
+        // of act1
+        act1 = reload(act1);
+        act1.setStatus("COMPLETED");
+        save(act1);
+        try {
+            checkSaveCollection(acts, 2);
+            fail("Expected save to fail");
+        } catch (ArchetypeServiceException expected) {
+            assertEquals(FailedToSaveCollectionOfObjects, expected.getErrorCode());
+        }
+    }
+
+    /**
+     * Verifies that the {@link IArchetypeService#save(Collection<IMObject>)}
+     * method can be used to save 2 or more acts that reference the same
+     * ActRelationship.
+     *
+     * @throws Exception for any error
+     */
+    @Test
+    public void testOBF163() throws Exception {
+        Act estimation = (Act) create("act.customerEstimation");
+        estimation.setStatus("POSTED");
+        ActRelationship relationship = (ActRelationship) create(
+                "actRelationship.customerEstimationItem");
+        Act item = (Act) create("act.customerEstimationItem");
+        relationship.setSource(estimation.getObjectReference());
+        relationship.setTarget(item.getObjectReference());
+        estimation.addActRelationship(relationship);
+        item.addActRelationship(relationship);
+
+        List<Act> acts = Arrays.asList(estimation, item);
+        checkSaveCollection(acts, 0);
+
+        // reload the estimation and item. Each will have a separate copy of
+        // the same persistent act relationship
+        estimation = reload(estimation);
+        item = reload(item);
+        assertNotNull(estimation);
+        assertNotNull(item);
+
+        acts = Arrays.asList(estimation, item);
+
+        // save the collection, and verify they have saved by checking the
+        // versions.
+        estimation.setTitle("changed"); // make a change to each to ensure
+        item.setTitle("changed");       // they save
+        checkSaveCollection(acts, 1);
+
+        // now remove the relationship, and add a new one
+        estimation.removeActRelationship(relationship);
+        item.removeActRelationship(relationship);
+
+        ActRelationship relationship2 = (ActRelationship) create(
+                "actRelationship.customerEstimationItem");
+        relationship2.setSource(estimation.getObjectReference());
+        relationship2.setTarget(item.getObjectReference());
+        estimation.addActRelationship(relationship2);
+        item.addActRelationship(relationship2);
+
+        checkSaveCollection(acts, 2);
+    }
+
+    /**
+     * Verifies that the {@link IArchetypeService#save(Collection<IMObject>)}
+     * method and {@link IArchetypeService#save(IMObject) method can be used
+     * to save the same object.
+     *
+     * @throws Exception for any error
+     */
+    @Test
+    public void testOBF170() {
+        Party person = createPerson("MR", "Jim", "Alateras");
+        save(person);
+
+        Act act1 = createSimpleAct("act1", "IN_PROGRESS");
+
+        Participation p1 = createSimpleParticipation("act1p1", person, act1);
+        act1.addParticipation(p1);
+
+        save(act1);
+        act1.setStatus("POSTED");
+        save(Collections.singletonList(act1));
+
+        act1.removeParticipation(p1);
+        save(Collections.singletonList(act1));
+
+        save(act1);
+    }
+
+    /**
+     * Verifies that related acts must be saved together i.e the entire
+     * object graph must be saved.
+     */
+    @Test
+    public void testSaveRelatedActs() {
+        // Create 2 acts with the following relationship:
+        // act1 -- (parent/child) --> act2
+        final Act act1 = createSimpleAct("act1", "IN_PROGRESS");
+        final Act act2 = createSimpleAct("act2", "IN_PROGRESS");
+        addRelationship(act1, act2, "act1->act2", true);
+
+        // verify that act1 cannot be saved without act2
+        try {
+            save(act1);
+            fail("Expected save to fail");
+        } catch (ArchetypeServiceException expected) {
+            assertEquals(-1, act1.getId());
+        }
+
+        // verify that act2 cannot be saved without act1
+        try {
+            save(act2);
+            fail("Expected save to fail");
+        } catch (ArchetypeServiceException expected) {
+            assertEquals(-1, act2.getId());
+        }
+
+        // verify both acts can be saved together
+        save(Arrays.asList(act1, act2));
+    }
+
+    /**
+     * Verifies that related acts can be saved individually, but in the one
+     * transaction.
+     */
+    @Test
+    public void testSaveRelatedActsInTxn() {
+        // Create 2 acts with the following relationship:
+        // act1 -- (parent/child) --> act2
+        final Act act1 = createSimpleAct("act1", "IN_PROGRESS");
+        final Act act2 = createSimpleAct("act2", "IN_PROGRESS");
+        addRelationship(act1, act2, "act1->act2", true);
+
+        // now try to save each act within a transaction.
+        template.execute(new TransactionCallback<Object>() {
+            public Object doInTransaction(TransactionStatus status) {
+                save(act1);
+                // act has been saved, but the identifier cannot be assigned
+                // until the related act is also saved
+                assertEquals(-1, act1.getId());
+
+                save(act2);
+
+                // identifiers should have updated
+                assertFalse(act1.getId() == -1);
+                assertFalse(act2.getId() == -1);
+                return null;
+            }
+        });
+    }
+
+    /**
+     * Verifies that saved but uncommitted acts can be resolved using
+     * {@link IArchetypeService#get(org.openvpms.component.model.object.Reference)} in a transaction,
+     * even if an identifier hasn't been assigned.
+     */
+    @Test
+    public void testResolveUncommittedActs() {
+        // Create 2 acts with the following relationship:
+        // act1 -- (parent/child) --> act2
+        final Act act1 = createSimpleAct("act1", "IN_PROGRESS");
+        final Act act2 = createSimpleAct("act2", "IN_PROGRESS");
+        addRelationship(act1, act2, "act1->act2", true);
+
+        assertNull(get(act1.getObjectReference()));
+        assertNull(get(act2.getObjectReference()));
+
+        // now try to save each act within a transaction.
+        template.execute(new TransactionCallback<Object>() {
+            public Object doInTransaction(TransactionStatus status) {
+                save(act1);
+                // act has been saved, but the identifier cannot be assigned
+                // until the related act is also saved
+                assertEquals(-1, act1.getId());
+
+                // verify that the act can be retrieved by reference, and is
+                // the same object
+                assertSame(act1, get(act1.getObjectReference()));
+
+                assertNull(get(act2.getObjectReference()));
+                save(act2);
+
+                // identifiers should have updated
+                assertFalse(act1.getId() == -1);
+                assertFalse(act2.getId() == -1);
+
+                // verify that the acts can be retrieved by reference, and are
+                // the same objects
+                assertSame(act1, get(act1.getObjectReference()));
+                assertSame(act2, get(act2.getObjectReference()));
+                return null;
+            }
+        });
+
+        IMObject reload1 = get(act1.getObjectReference());
+        IMObject reload2 = get(act2.getObjectReference());
+        assertNotNull(reload1);
+        assertNotNull(reload2);
+
+        // the reloaded acts should now be different objects as it is a
+        // different transaction
+        assertNotSame(act1, reload1);
+        assertNotSame(act2, reload2);
+    }
+
+    /**
+     * Verifies an act can be removed.
+     */
+    @Test
+    public void testSingleActRemove() {
+        Act act = createSimpleAct("act", "IN_PROGRESS");
+        save(act);
+        assertEquals(act, reload(act));
+
+        remove(act);
+        assertNull(reload(act));
+    }
+
+    /**
+     * Creates a set of acts with non-parent/child relationships, and verifies
+     * that deleting one act doesn't cascade to the rest.
+     */
+    @Test
+    public void testPeerActRemoval() {
+        Act act1 = createSimpleAct("act1", "IN_PROGRESS");
+        Act act2 = createSimpleAct("act2", "IN_PROGRESS");
+        Act act3 = createSimpleAct("act3", "IN_PROGRESS");
+
+        // create a relationship from act1 -> act2
+        addRelationship(act1, act2, "act1->act2");
+
+        // create a relationship from act2 -> act3
+        addRelationship(act2, act3, "act2->act3");
+
+        save(Arrays.asList(act1, act2, act3));
+
+        remove(act1);
+        assertNull(reload(act1));
+        assertNotNull(reload(act2));
+        assertNotNull(reload(act3));
+
+        remove(act3);
+        assertNull(reload(act3));
+        assertNotNull(reload(act2));
+    }
+
+    /**
+     * Creates a parent/child act hierarchy, and verifies that:
+     * <ul>
+     * <li>deleting the children doesn't affect the remaining children or
+     * parent; and</li>
+     * <li>deleting the parent causes deletion of the children</li>
+     * </ul>
+     */
+    @Test
+    public void testParentChildRemoval() {
+        Act estimation = (Act) create("act.customerEstimation");
+        estimation.setStatus("IN_PROGRESS");
+        Act item1 = (Act) create("act.customerEstimationItem");
+        Act item2 = (Act) create("act.customerEstimationItem");
+        Act item3 = (Act) create("act.customerEstimationItem");
+        ActBean bean = new ActBean(estimation);
+        bean.addRelationship("actRelationship.customerEstimationItem", item1);
+        bean.addRelationship("actRelationship.customerEstimationItem", item2);
+        bean.addRelationship("actRelationship.customerEstimationItem", item3);
+        save(Arrays.asList(estimation, item1, item2, item3));
+
+        // remove an item, and verify it has been removed and that the other
+        // acts aren't removed
+        remove(item1);
+        assertNull(reload(item1));
+        assertNotNull(reload(estimation));
+        assertNotNull(reload(item2));
+        assertNotNull(reload(item3));
+
+        // now remove the estimation and verify the remaining items are removed
+        estimation = reload(estimation);
+        assertNotNull(estimation);
+        remove(estimation);
+        assertNull(reload(estimation));
+        assertNull(reload(item2));
+        assertNull(reload(item3));
+    }
+
+    /**
+     * Verifies that a set of acts in a cyclic parent/child relationship can
+     * be removed.
+     *
+     * @throws Exception for any error
+     */
+    @Test
+    public void testCyclicParentChildRemoval() throws Exception {
+        // create 3 acts, with the following relationships:
+        // act1 -> act2 -> act3 -> act1
+        Act act1 = createSimpleAct("act1", "IN_PROGRESS");
+        Act act2 = createSimpleAct("act2", "IN_PROGRESS");
+        Act act3 = createSimpleAct("act3", "IN_PROGRESS");
+
+        addRelationship(act1, act2, "act1->act2", true);
+        addRelationship(act2, act3, "act2->act3", true);
+        addRelationship(act3, act1, "act3->act1", true);
+
+        // remove act2. The removal should cascade to include act3 and act1
+        remove(act2);
+        assertNull(reload(act1));
+        assertNull(reload(act2));
+        assertNull(reload(act3));
+    }
+
+    /**
+     * Verifies that acts with peer and parent/child relationships are handled
+     * correctly at deletion, i.e the deletion cascades to those target
+     * acts in parent/child relationships, and not those in peer relationships.
+     *
+     * @throws Exception for any error
+     */
+    @Test
+    public void testPeerParentChildRemoval() throws Exception {
+        // create 3 acts with the following relationships:
+        // act1 -- (parent/child) --> act2
+        //   |-------- (peer) ------> act3
+
+        Act act1 = createSimpleAct("act1", "IN_PROGRESS");
+        Act act2 = createSimpleAct("act2", "IN_PROGRESS");
+        Act act3 = createSimpleAct("act2", "IN_PROGRESS");
+
+        addRelationship(act1, act2, "act1->act2", true);
+        addRelationship(act1, act3, "act1->act3", false);
+
+        save(Arrays.asList(act1, act2, act3));
+
+        // remove act1, and verify that it and act2 are removed, and act3
+        // remains.
+        remove(act1);
+
+        assertNull(reload(act1));
+        assertNull(reload(act2));
+        assertNotNull(reload(act3));
+    }
+
+    /**
+     * Verifies that removal of acts with a parent/child relationship fails
+     * when the parent act has changed subsequent to the version being deleted.
+     *
+     * @throws Exception for any error
+     */
+    @Test
+    public void testStaleParentChildRemoval() throws Exception {
+        Act act1 = createSimpleAct("act1", "IN_PROGRESS");
+        Act act2 = createSimpleAct("act2", "IN_PROGRESS");
+        Act act3 = createSimpleAct("act3", "IN_PROGRESS");
+
+        addRelationship(act1, act2, "act1->act2", true);
+        save(Arrays.asList(act1, act2, act3));
+
+        Act stale = reload(act1);
+
+        addRelationship(act1, act3, "act1->act3", true);
+        save(act1);
+        save(act3);
+
+        try {
+            remove(stale);
+            fail("Expected removal to fail");
+        } catch (ArchetypeServiceException expected) {
+            assertEquals(FailedToDeleteObject, expected.getErrorCode());
+            IMObjectDAOException cause
+                    = (IMObjectDAOException) expected.getCause();
+
+            // verify the cause comes from the DAO collection deletion method
+            assertEquals(IMObjectDAOException.ErrorCode.FailedToDeleteIMObject,
+                         cause.getErrorCode());
+        }
+    }
+
+    /**
+     * Creates a set of acts with non-parent/child relationships, and verifies
+     * that deleting one act doesn't cascade to the rest, within transactions.
+     *
+     * @throws Exception for any error
+     */
+    @Test
+    public void testPeerActRemovalInTxn() throws Exception {
+        final Act act1 = createSimpleAct("act1", "IN_PROGRESS");
+        final Act act2 = createSimpleAct("act2", "IN_PROGRESS");
+        final Act act3 = createSimpleAct("act3", "IN_PROGRESS");
+
+        // create a relationship from act1 -> act2
+        final ActRelationship relAct1Act2 = addRelationship(act1, act2,
+                                                            "act1->act2");
+
+        // create a relationship from act2 -> act3
+        final ActRelationship relAct2Act3 = addRelationship(act2, act3,
+                                                            "act2->act3");
+
+        // create a relationship from act1 -> act3
+        final ActRelationship relAct1Act3 = addRelationship(act1, act3,
+                                                            "act1->act3");
+
+        save(Arrays.asList(act1, act2, act3));
+
+        template.execute(new TransactionCallback<Object>() {
+            public Object doInTransaction(TransactionStatus status) {
+                remove(act1);
+                assertNull(reload(act1));
+
+                // reload act2 and verify that it no longer has a relationship
+                // to act1, and can be saved again
+                Act act2reloaded = reload(act2);
+                Set<ActRelationship> relationships
+                        = act2reloaded.getActRelationships();
+                assertFalse(relationships.contains(relAct1Act2));
+                assertTrue(relationships.contains(relAct2Act3));
+                act2reloaded.setStatus("POSTED");
+                save(act2reloaded);
+
+                // reload act3 and verify that it no longer has a relationship
+                // to act1, and can be saved again
+                Act act3reloaded = reload(act3);
+                relationships = act3reloaded.getActRelationships();
+                assertFalse(relationships.contains(relAct1Act3));
+                act3reloaded.setStatus("POSTED");
+                save(act3reloaded);
+                return null;
+            }
+        });
+        assertNull(reload(act1));
+        assertNotNull(reload(act2));
+        assertNotNull(reload(act3));
+
+        template.execute(new TransactionCallback<Object>() {
+            public Object doInTransaction(TransactionStatus status) {
+                Act act3reloaded = reload(act3);
+                remove(act3reloaded);
+                assertNull(reload(act3reloaded));
+
+                // reload act2 and verify that it no longer has a relationship
+                // to act3
+                Act act2reloaded = reload(act2);
+                assertFalse(act2reloaded.getActRelationships().contains(
+                        relAct2Act3));
+                assertEquals("POSTED", act2reloaded.getStatus());
+                return null;
+            }
+        });
+
+        assertNull(reload(act3));
+        assertNotNull(reload(act2));
+    }
+
+    /**
+     * Creates two acts, act1 and act2 with a relationship between them.
+     * In a transaction, deletes act2 and associates act1 with act3.
+     */
+    @Test
+    public void testActReplacementInTxn() {
+        final Act act1 = createSimpleAct("act1", "IN_PROGRESS");
+        final Act act2 = createSimpleAct("act2", "IN_PROGRESS");
+        final Act act3 = createSimpleAct("act3", "IN_PROGRESS");
+
+        // create a relationship from act1 -> act2
+        final ActRelationship relAct1Act2 = addRelationship(act1, act2,
+                                                            "act1->act2");
+
+        save(Arrays.asList(act1, act2));
+        template.execute(new TransactionCallback<Object>() {
+            public Object doInTransaction(TransactionStatus status) {
+                remove(act2);
+                Act reloaded = reload(act1);
+
+                // relationship should be removed
+                assertFalse(reloaded.getActRelationships().contains(
+                        relAct1Act2));
+
+                // add a new relationship
+                addRelationship(reloaded, act3, "act1->act3");
+                save(reloaded);
+                save(act3);
+                return null;
+            }
+        });
+
+        Act reloaded = reload(act1);
+        ActBean relBean = new ActBean(reloaded);
+        assertTrue(relBean.getActs().contains(act3));
+    }
+
+    /**
+     * Verifies that acts with peer and parent/child relationships are handled
+     * correctly at deletion in a transaction, i.e the deletion cascades to
+     * those target acts in parent/child relationships, and not those in peer
+     * relationships.
+     */
+    @Test
+    public void testPeerParentChildRemovalInTxn() {
+        // Create 4 acts with the following relationships:
+        // act1 -- (parent/child) --> act2 -- (peer) --> act 4
+        //   |---- (parent/child) --> act3 -- (peer) -----|
+        final Act act1 = createSimpleAct("act1", "IN_POGRESS");
+        final Act act2 = createSimpleAct("act2", "IN_PROGRESS");
+        final Act act3 = createSimpleAct("act3", "IN_PROGRESS");
+        final Act act4 = createSimpleAct("act4", "IN_PROGRESS");
+
+        addRelationship(act1, act2, "act1->act2", true);
+        addRelationship(act1, act3, "act1->act3", true);
+        final ActRelationship relAct2Act4
+                = addRelationship(act2, act4, "act2->act4", false);
+        final ActRelationship relAct3Act4
+                = addRelationship(act3, act4, "act3->act4", false);
+        save(Arrays.asList(act1, act2, act3, act4));
+
+        assertTrue(act4.getActRelationships().contains(relAct2Act4));
+        assertTrue(act4.getActRelationships().contains(relAct3Act4));
+
+        template.execute(new TransactionCallback<Object>() {
+            public Object doInTransaction(TransactionStatus status) {
+                remove(act1);
+
+                // reload act4 and verify it no longer has any relationships
+                Act reloaded = reload(act4);
+                assertTrue(reloaded.getActRelationships().isEmpty());
+
+                // verify it can be re-saved
+                reloaded.setName("A test");
+                save(reloaded);
+                return null;
+            }
+        });
+
+        assertNull(reload(act1)); // deletion of act1 should have cascaded to
+        assertNull(reload(act2)); // act2 and act3
+        assertNull(reload(act3));
+
+        Act reloaded = reload(act4);
+        assertTrue(reloaded.getActRelationships().isEmpty());
+    }
+
+    /**
+     * Verifies that new objects can be subsequently saved if a rollback
+     * occurs, for OBF-186.
+     */
+    @Test
+    public void testResetNewIdsOnRollback() {
+        // Create 2 acts with the following relationships:
+        // act1 -- (parent/child) --> act2
+        final Act act1 = createSimpleAct("act1", "IN_POGRESS");
+        final Act act2 = createSimpleAct("act2", "IN_PROGRESS");
+        final ActRelationship rel
+                = addRelationship(act1, act2, "act1->act2", true);
+
+        // initial ids and versions should be unset
+        assertEquals(-1, act1.getId());
+        assertEquals(0, act1.getVersion());
+        assertEquals(-1, act2.getId());
+        assertEquals(0, act2.getVersion());
+        assertEquals(-1, rel.getId());
+        assertEquals(-1, rel.getSource().getId());
+        assertEquals(-1, rel.getTarget().getId());
+        // TODO: act relationships unversioned.
+
+        // save objects in a transaction, and rollback. Within the transaction,
+        // the objects should be assigned identifiers. After rollback, they
+        // should be reset to -1.
+        try {
+            template.execute(new TransactionCallback<Object>() {
+                public Object doInTransaction(TransactionStatus status) {
+                    save(act1);
+                    save(act2);
+                    act1.setName("f0o");
+                    save(act1);
+
+                    // objects should have ids assigned now
+                    assertFalse(-1 == act1.getId());
+                    assertFalse(-1 == act2.getId());
+                    assertFalse(-1 == rel.getId());
+                    assertFalse(-1 == rel.getSource().getId());
+                    assertFalse(-1 == rel.getTarget().getId());
+
+                    // versions don't get updated until commit
+                    assertEquals(0, act1.getVersion());
+                    assertEquals(0, act2.getVersion());
+
+                    throw new RuntimeException("Trigger rollback");
+                }
+            });
+            fail("Expected transaction to fail");
+        } catch (Exception expected) {
+            // expected behaviour
+        }
+
+        // id changes should be reverted on rollback
+        assertEquals(-1, act1.getId());
+        assertEquals(-1, act2.getId());
+        assertEquals(-1, rel.getId());
+        assertEquals(-1, rel.getSource().getId());
+        assertEquals(-1, rel.getTarget().getId());
+
+        assertEquals(0, act1.getVersion());
+        assertEquals(0, act2.getVersion());
+
+        // now verify the objects can be saved. Save twice to inc version.
+        for (int i = 0; i < 2; ++i) {
+            try {
+                template.execute(new TransactionCallback<Object>() {
+                    public Object doInTransaction(TransactionStatus status) {
+                        save(act1);
+                        save(act2);
+                        return null;
+                    }
+                });
+            } catch (Exception error) {
+                error.printStackTrace();
+                fail("Expected transaction to succeed");
+            }
+        }
+
+        // objects should have ids assigned now
+        assertFalse(-1 == act1.getId());
+        assertFalse(-1 == act2.getId());
+        assertFalse(-1 == rel.getId());
+
+        assertEquals(1, act1.getVersion());
+        assertEquals(1, act2.getVersion());
+
+        // now verfiy that a subsequent rollback of persistent objects
+        // doesn't reset the ids
+        try {
+            template.execute(new TransactionCallback<Object>() {
+                public Object doInTransaction(TransactionStatus status) {
+                    save(act1);
+                    save(act2);
+                    throw new RuntimeException("Trigger rollback");
+                }
+            });
+            fail("Expected transaction to fail");
+        } catch (Exception expected) {
+            // expected behaviour
+        }
+
+        // objects should have ids and versions assigned still
+        assertFalse(-1 == act1.getId());
+        assertFalse(-1 == act2.getId());
+        assertFalse(-1 == rel.getId());
+
+        assertEquals(1, act1.getVersion());
+        assertEquals(1, act2.getVersion());
+    }
+
+    /**
+     * Tests the fix for OBF-190.
+     */
+    @Test
+    public void testOBF190() {
+        // Create 2 acts with the following relationship:
+        // act1 -- (parent/child) --> act2
+        final Act act1 = createSimpleAct("act1", "IN_PROGRESS");
+        final Act act2 = createSimpleAct("act2", "IN_PROGRESS");
+
+        String name = "act1->act2";
+        final ActRelationship rel = addRelationship(act1, act2, name, true);
+        save(Arrays.asList(act1, act2));
+
+        final String newName = "act1->act2 changed";
+
+        template.execute(new TransactionCallback<Object>() {
+            public Object doInTransaction(TransactionStatus status) {
+                // reload act2 and verify it contains the relationship
+                Act reloaded = reload(act2);
+                assertTrue(reloaded.getTargetActRelationships().contains(rel));
+
+                // update the relationship and save act1
+                rel.setName(newName);
+                save(act1);
+                return null;
+            }
+        });
+
+        // reload act1 and verify it contains the relationship
+        Act reloaded = reload(act1);
+        assertNotNull(reloaded);
+        Set<ActRelationship> relationships
+                = reloaded.getSourceActRelationships();
+        assertEquals(1, relationships.size());
+        ActRelationship reloadedRel = relationships.toArray(new ActRelationship[relationships.size()])[0];
+
+        // verify the relationship was updated
+        assertEquals(reloadedRel, rel);
+        assertEquals(reloadedRel.getVersion(), rel.getVersion());
+        assertEquals(newName, reloadedRel.getName());
+
+        // verify the acts can be saved again
+        save(act1);
+        save(act2);
+    }
+
+    /**
+     * Sets up the test case.
+     */
+    @Before
+    public void setUp() {
+        PlatformTransactionManager txnManager = (PlatformTransactionManager) applicationContext.getBean("txnManager");
+        template = new TransactionTemplate(txnManager);
+    }
+
+    /**
+     * Saves a collection via the {@link IMObjectDAOHibernate#save(Collection)}
+     * method and verifies they have saved with the correct version.
+     *
+     * @param objects the objects to save
+     * @param version the expected version
+     */
+    private void checkSaveCollection(List<? extends IMObject> objects,
+                                     long version) {
+        save(objects);
+        for (IMObject object : objects) {
+            assertEquals(version, object.getVersion());
+            IMObject reloaded = reload(object);
+            assertEquals(object, reloaded);
+            assertEquals(version, reloaded.getVersion());
+        }
+    }
+
+    /**
+     * Helper to reload an object.
+     *
+     * @param object the object to reload
+     * @return the reloaded object, or <tt>null</tt> if it can't be found
+     * @throws ArchetypeServiceException for any error
+     */
+    @SuppressWarnings("unchecked")
+    private <T extends IMObject> T reload(T object) {
+        return (T) get(object.getObjectReference());
+    }
+
+    /**
+     * Create a simple act
+     *
+     * @param name   the name of the act
+     * @param status the status of the act
+     * @return Act
+     */
+    private Act createSimpleAct(String name, String status) {
+        Act act = (Act) create("act.simple");
+
+        act.setName(name);
+        act.setStatus(status);
+        act.setActivityStartTime(new Date());
+        act.setActivityEndTime(
+                new Date(System.currentTimeMillis() + 2 * 60 * 60 * 1000));
+
+        return act;
+    }
+
+    /**
+     * Create a simple participation.
+     *
+     * @param name   the name of the participation
+     * @param entity the entity in the participation
+     * @param act    the act in the participation
+     * @return a new participation
+     */
+    private Participation createSimpleParticipation(String name, Entity entity, Act act) {
+        Participation participation = (Participation) create("participation.simple");
+        participation.setName(name);
+        participation.setEntity(entity.getObjectReference());
+        participation.setAct(act.getObjectReference());
+
+        return participation;
+    }
+
+    /**
+     * Create a person with the specified title, firstName and lastName.
+     *
+     * @param title     the person's title
+     * @param firstName the person's first name
+     * @param lastName  the person's last name
+     * @return a new party
+     */
+    private Party createPerson(String title, String firstName,
+                               String lastName) {
+        Party person = (Party) create("party.person");
+        person.getDetails().put("lastName", lastName);
+        person.getDetails().put("firstName", firstName);
+        person.getDetails().put("title", title);
+
+        return person;
+    }
+
+    /**
+     * Helper to add a peer <em>actRelationship.simple</em> relationship
+     * between two acts.
+     *
+     * @param source the source act
+     * @param target that target act
+     * @param name   the relationship name
+     * @return the relationship
+     */
+    private ActRelationship addRelationship(Act source, Act target,
+                                            String name) {
+        return addRelationship(source, target, name, false);
+    }
+
+    /**
+     * Helper to add an <em>actRelationship.simple</em> relationship between two
+     * acts.
+     *
+     * @param source      the source act
+     * @param target      that target act
+     * @param name        the relationship name
+     * @param parentChild if <tt>true</tt> add a parent-child relationship,
+     *                    otherwise add a peer relationship
+     * @return the relationship
+     */
+    private ActRelationship addRelationship(Act source, Act target, String name,
+                                            boolean parentChild) {
+        ActBean bean = new ActBean(source);
+        ActRelationship result = bean.addRelationship("actRelationship.simple",
+                                                      target);
+        result.setName(name);
+        result.setParentChildRelationship(parentChild);
+        return result;
+    }
+}