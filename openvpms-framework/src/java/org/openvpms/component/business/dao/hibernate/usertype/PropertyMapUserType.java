--- conflicted
+++ resolved
@@ -1,196 +1,165 @@
-/*
- * Version: 1.0
- *
- * The contents of this file are subject to the OpenVPMS License Version
- * 1.0 (the 'License'); you may not use this file except in compliance with
- * the License. You may obtain a copy of the License at
- * http://www.openvpms.org/license/
- *
- * Software distributed under the License is distributed on an 'AS IS' basis,
- * WITHOUT WARRANTY OF ANY KIND, either express or implied. See the License
- * for the specific language governing rights and limitations under the
- * License.
- *
-<<<<<<< HEAD
- *  Copyright 2005 (C) OpenVPMS Ltd. All Rights Reserved.
-=======
- * Copyright 2016 (C) OpenVPMS Ltd. All Rights Reserved.
->>>>>>> 312cc5dd
- */
-
-
-package org.openvpms.component.business.dao.hibernate.usertype;
-
-import com.thoughtworks.xstream.XStream;
-<<<<<<< HEAD
-import org.hibernate.HibernateException;
-import org.hibernate.engine.spi.SessionImplementor;
-=======
-import org.apache.commons.lang.ObjectUtils;
-import org.hibernate.HibernateException;
->>>>>>> 312cc5dd
-import org.hibernate.usertype.UserType;
-import org.openvpms.component.business.domain.im.datatypes.property.PropertyMap;
-
-import java.io.Serializable;
-import java.sql.PreparedStatement;
-import java.sql.ResultSet;
-import java.sql.SQLException;
-import java.sql.Types;
-
-/**
-<<<<<<< HEAD
- * This user type will stream an {@link PropertyMap} into an
- * XML buffer, which will eventually be persisted
-=======
- * This user type will stream an {@link PropertyMap} into an XML buffer, which will eventually be persisted.
->>>>>>> 312cc5dd
- *
- * @author Jim Alateras
- */
-public class PropertyMapUserType implements UserType, Serializable {
-
-    /**
-     * Default SUID.
-     */
-    private static final long serialVersionUID = 1L;
-
-    /**
-     * Define the SQL types for {@link #sqlTypes()}.
-     */
-    private static final int[] SQL_TYPES = {Types.VARCHAR};
-
-    /**
-     * Default constructor.
-     */
-    public PropertyMapUserType() {
-        super();
-    }
-
-    /* (non-Javadoc)
-     * @see org.hibernate.usertype.UserType#sqlTypes()
-     */
-    @Override
-    public int[] sqlTypes() {
-        return SQL_TYPES;
-    }
-
-    /* (non-Javadoc)
-     * @see org.hibernate.usertype.UserType#returnedClass()
-     */
-    @Override
-    public Class returnedClass() {
-        return PropertyMap.class;
-    }
-
-    /* (non-Javadoc)
-     * @see org.hibernate.usertype.UserType#equals(java.lang.Object, java.lang.Object)
-     */
-    @Override
-    public boolean equals(Object obj1, Object obj2) throws HibernateException {
-<<<<<<< HEAD
-        return obj1 == obj2 || !(obj1 == null || obj2 == null) && obj1.equals(obj2);
-=======
-        return ObjectUtils.equals(obj1, obj2);
->>>>>>> 312cc5dd
-    }
-
-    /* (non-Javadoc)
-     * @see org.hibernate.usertype.UserType#hashCode(java.lang.Object)
-     */
-    public int hashCode(Object obj) throws HibernateException {
-        return obj.hashCode();
-    }
-
-    /**
-     * Retrieve an instance of the mapped class from a JDBC resultset. Implementors
-     * should handle possibility of null values.
-     *
-     * @param set     a JDBC result set
-     * @param names   the column names
-     * @param session the session
-     * @param owner   the containing entity
-     * @return the object. May be {@code null}
-     * @throws SQLException for an SQL error
-     */
-<<<<<<< HEAD
-    @Override
-    public Object nullSafeGet(ResultSet set, String[] names, SessionImplementor session, Object owner) throws SQLException {
-        String value = set.getString(names[0]);
-        return (value != null) ? new XStream().fromXML(value) : null;
-=======
-    public Object nullSafeGet(ResultSet rs, String[] names, Object owner)
-            throws HibernateException, SQLException {
-        String value = rs.getString(names[0]);
-        if (value != null) {
-            return new XStream().fromXML(value);
-        }
-        return null;
->>>>>>> 312cc5dd
-    }
-
-    /**
-     * Write an instance of the mapped class to a prepared statement. Implementors
-     * should handle possibility of null values. A multi-column type should be written
-     * to parameters starting from {@code index}.
-     *
-     * @param statement a JDBC prepared statement
-     * @param value     the object to write
-     * @param index     statement parameter index
-     * @param session   the session
-     * @throws SQLException for any SQL error
-     */
-    @Override
-    public void nullSafeSet(PreparedStatement statement, Object value, int index, SessionImplementor session)
-            throws SQLException {
-        if (value == null) {
-            statement.setNull(index, Types.VARCHAR);
-        } else {
-            statement.setString(index, new XStream().toXML(value));
-        }
-    }
-
-    /* (non-Javadoc)
-     * @see org.hibernate.usertype.UserType#deepCopy(java.lang.Object)
-     */
-    @Override
-    public Object deepCopy(Object obj) throws HibernateException {
-        return obj;
-    }
-
-    /* (non-Javadoc)
-     * @see org.hibernate.usertype.UserType#isMutable()
-     */
-    @Override
-    public boolean isMutable() {
-        return true;
-    }
-
-    /* (non-Javadoc)
-     * @see org.hibernate.usertype.UserType#assemble(java.io.Serializable, java.lang.Object)
-     */
-    @Override
-    public Object assemble(Serializable cached, Object owner) throws HibernateException {
-        return deepCopy(cached);
-    }
-
-    /* (non-Javadoc)
-     * @see org.hibernate.usertype.UserType#disassemble(java.lang.Object)
-     */
-    @Override
-    public Serializable disassemble(Object value) throws HibernateException {
-<<<<<<< HEAD
-        return (Serializable) value;
-=======
-        return (Serializable) deepCopy(value);
->>>>>>> 312cc5dd
-    }
-
-    /* (non-Javadoc)
-     * @see org.hibernate.usertype.UserType#replace(java.lang.Object, java.lang.Object, java.lang.Object)
-     */
-    @Override
-    public Object replace(Object original, Object target, Object owner) throws HibernateException {
-        return deepCopy(original);
-    }
-}
+/*
+ * Version: 1.0
+ *
+ * The contents of this file are subject to the OpenVPMS License Version
+ * 1.0 (the 'License'); you may not use this file except in compliance with
+ * the License. You may obtain a copy of the License at
+ * http://www.openvpms.org/license/
+ *
+ * Software distributed under the License is distributed on an 'AS IS' basis,
+ * WITHOUT WARRANTY OF ANY KIND, either express or implied. See the License
+ * for the specific language governing rights and limitations under the
+ * License.
+ *
+ * Copyright 2016 (C) OpenVPMS Ltd. All Rights Reserved.
+ */
+
+
+package org.openvpms.component.business.dao.hibernate.usertype;
+
+import com.thoughtworks.xstream.XStream;
+import org.apache.commons.lang.ObjectUtils;
+import org.hibernate.HibernateException;
+import org.hibernate.engine.spi.SessionImplementor;
+import org.hibernate.usertype.UserType;
+import org.openvpms.component.business.domain.im.datatypes.property.PropertyMap;
+
+import java.io.Serializable;
+import java.sql.PreparedStatement;
+import java.sql.ResultSet;
+import java.sql.SQLException;
+import java.sql.Types;
+
+/**
+ * This user type will stream an {@link PropertyMap} into an XML buffer, which will eventually be persisted.
+ *
+ * @author Jim Alateras
+ */
+public class PropertyMapUserType implements UserType, Serializable {
+
+    /**
+     * Default SUID
+     */
+    private static final long serialVersionUID = 1L;
+
+    /**
+     * Define the SQL types for {@link #sqlTypes()}.
+     */
+    private static final int[] SQL_TYPES = {Types.VARCHAR};
+
+    /**
+     * Default constructor
+     */
+    public PropertyMapUserType() {
+        super();
+    }
+
+    /* (non-Javadoc)
+     * @see org.hibernate.usertype.UserType#sqlTypes()
+     */
+    @Override
+    public int[] sqlTypes() {
+        return SQL_TYPES;
+    }
+
+    /* (non-Javadoc)
+     * @see org.hibernate.usertype.UserType#returnedClass()
+     */
+    @Override
+    public Class returnedClass() {
+        return PropertyMap.class;
+    }
+
+    /* (non-Javadoc)
+     * @see org.hibernate.usertype.UserType#equals(java.lang.Object, java.lang.Object)
+     */
+    @Override
+    public boolean equals(Object obj1, Object obj2) throws HibernateException {
+        return ObjectUtils.equals(obj1, obj2);
+    }
+
+    /* (non-Javadoc)
+     * @see org.hibernate.usertype.UserType#hashCode(java.lang.Object)
+     */
+    public int hashCode(Object obj) throws HibernateException {
+        return obj.hashCode();
+    }
+
+    /**
+     * Retrieve an instance of the mapped class from a JDBC resultset. Implementors
+     * should handle possibility of null values.
+     *
+     * @param set     a JDBC result set
+     * @param names   the column names
+     * @param session the session
+     * @param owner   the containing entity
+     * @return the object. May be {@code null}
+     * @throws SQLException for an SQL error
+     */
+    @Override
+    public Object nullSafeGet(ResultSet set, String[] names, SessionImplementor session, Object owner) throws SQLException {
+        String value = set.getString(names[0]);
+        return (value != null) ? new XStream().fromXML(value) : null;
+    }
+
+    /**
+     * Write an instance of the mapped class to a prepared statement. Implementors
+     * should handle possibility of null values. A multi-column type should be written
+     * to parameters starting from {@code index}.
+     *
+     * @param statement a JDBC prepared statement
+     * @param value     the object to write
+     * @param index     statement parameter index
+     * @param session   the session
+     * @throws SQLException for any SQL error
+     */
+    @Override
+    public void nullSafeSet(PreparedStatement statement, Object value, int index, SessionImplementor session)
+            throws SQLException {
+        if (value == null) {
+            statement.setNull(index, Types.VARCHAR);
+        } else {
+            statement.setString(index, new XStream().toXML(value));
+        }
+    }
+
+    /* (non-Javadoc)
+     * @see org.hibernate.usertype.UserType#deepCopy(java.lang.Object)
+     */
+    @Override
+    public Object deepCopy(Object obj) throws HibernateException {
+        return obj;
+    }
+
+    /* (non-Javadoc)
+     * @see org.hibernate.usertype.UserType#isMutable()
+     */
+    @Override
+    public boolean isMutable() {
+        return true;
+    }
+
+    /* (non-Javadoc)
+     * @see org.hibernate.usertype.UserType#assemble(java.io.Serializable, java.lang.Object)
+     */
+    @Override
+    public Object assemble(Serializable cached, Object owner) throws HibernateException {
+        return deepCopy(cached);
+    }
+
+    /* (non-Javadoc)
+     * @see org.hibernate.usertype.UserType#disassemble(java.lang.Object)
+     */
+    @Override
+    public Serializable disassemble(Object value) throws HibernateException {
+        return (Serializable) deepCopy(value);
+    }
+
+    /* (non-Javadoc)
+     * @see org.hibernate.usertype.UserType#replace(java.lang.Object, java.lang.Object, java.lang.Object)
+     */
+    @Override
+    public Object replace(Object original, Object target, Object owner) throws HibernateException {
+        return deepCopy(original);
+    }
+}