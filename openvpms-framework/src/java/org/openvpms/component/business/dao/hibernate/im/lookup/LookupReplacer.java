/*
 * Version: 1.0
 *
 * The contents of this file are subject to the OpenVPMS License Version
 * 1.0 (the 'License'); you may not use this file except in compliance with
 * the License. You may obtain a copy of the License at
 * http://www.openvpms.org/license/
 *
 * Software distributed under the License is distributed on an 'AS IS' basis,
 * WITHOUT WARRANTY OF ANY KIND, either express or implied. See the License
 * for the specific language governing rights and limitations under the
 * License.
 *
<<<<<<< HEAD
 *  Copyright 2009 (C) OpenVPMS Ltd. All Rights Reserved.
=======
 * Copyright 2016 (C) OpenVPMS Ltd. All Rights Reserved.
>>>>>>> 312cc5dd
 */
package org.openvpms.component.business.dao.hibernate.im.lookup;

import org.hibernate.Cache;
import org.hibernate.Query;
import org.hibernate.SQLQuery;
import org.hibernate.Session;
import org.hibernate.SessionFactory;
import org.openvpms.component.business.dao.hibernate.im.act.ActDOImpl;
import org.openvpms.component.business.dao.hibernate.im.act.ActRelationshipDOImpl;
import org.openvpms.component.business.dao.hibernate.im.act.ParticipationDOImpl;
import org.openvpms.component.business.dao.hibernate.im.document.DocumentDOImpl;
import org.openvpms.component.business.dao.hibernate.im.entity.EntityDOImpl;
import org.openvpms.component.business.dao.hibernate.im.entity.EntityIdentityDOImpl;
import org.openvpms.component.business.dao.hibernate.im.entity.EntityLinkDOImpl;
import org.openvpms.component.business.dao.hibernate.im.entity.EntityRelationshipDOImpl;
import org.openvpms.component.business.dao.hibernate.im.party.ContactDOImpl;
import org.openvpms.component.business.dao.hibernate.im.party.PartyDOImpl;
import org.openvpms.component.business.dao.hibernate.im.product.ProductDOImpl;
import org.openvpms.component.business.dao.hibernate.im.product.ProductPriceDOImpl;
import org.openvpms.component.business.dao.hibernate.im.security.UserDOImpl;
import org.openvpms.component.business.domain.im.act.Act;
import org.openvpms.component.business.domain.im.act.ActRelationship;
import org.openvpms.component.business.domain.im.archetype.descriptor.ArchetypeDescriptor;
import org.openvpms.component.business.domain.im.archetype.descriptor.NodeDescriptor;
import org.openvpms.component.business.domain.im.common.Entity;
import org.openvpms.component.business.domain.im.common.EntityIdentity;
import org.openvpms.component.business.domain.im.common.EntityLink;
import org.openvpms.component.business.domain.im.common.EntityRelationship;
import org.openvpms.component.business.domain.im.common.Participation;
import org.openvpms.component.business.domain.im.document.Document;
import org.openvpms.component.business.domain.im.lookup.Lookup;
import org.openvpms.component.business.domain.im.lookup.LookupRelationship;
import org.openvpms.component.business.domain.im.party.Contact;
import org.openvpms.component.business.domain.im.product.ProductPrice;
import org.openvpms.component.business.service.archetype.descriptor.cache.IArchetypeDescriptorCache;
import org.springframework.transaction.support.TransactionSynchronizationAdapter;
import org.springframework.transaction.support.TransactionSynchronizationManager;

import java.util.HashMap;
import java.util.Map;


/**
 * Replaces an instance of a lookup with another lookup.
 * <p/>
 * This has the following limitations:
 * <ol>
 * <li>it uses SQL to perform updates and queries that cannot be implemented in HQL. If persistent classes are added,
 * they may also need to be referenced by this class.</li>
 * <li>it performs batch updates which do not update persistent version numbers. While it also clears the second level
 * cache, other in-memory objects won't reflect the changes, potentially resulting in data-inconsistency.</li>
 * <li>no validation is performed on updated objects</li>
 * </ol>
 *
 * @author Tim Anderson
 */
public class LookupReplacer {

    /**
     * The archetype descriptors.
     */
    private final IArchetypeDescriptorCache archetypes;

    /**
     * The entity_classifications table select statement.
     */
    private static final String entityClassificationsSelect;

    /**
     * The entity_classifications table update statement.
     */
    private static final String entityClassificationsUpdate;

    /**
     * The entity_classifications table delete statement.
     */
    private static final String entityClassificationsDelete;

    /**
     * The contact_classifications table select statement.
     */
    private static final String contactClassificationsSelect;

    /**
     * The contact_classifications table update statement.
     */
    private static final String contactClassificationsUpdate;

    /**
     * The contact_classifications table delete statement.
     */
    private static final String contactClassificationsDelete;

    /**
     * The product_price_classifications table select statement.
     */
    private static final String priceClassificationsSelect;

    /**
     * The product_price_classifications table update statement.
     */
    private static final String priceClassificationsUpdate;

    /**
     * The product_price_classifications table delete statement.
     */
    private static final String priceClassificationsDelete;

    /**
     * The mappings.
     */
    private static final Map<Class, Mapping> mappings = new HashMap<>();

    static {
        addMapping(Act.class, "acts", "act_details", "act_id", ActDOImpl.class);
        addMapping(ActRelationship.class, "act_relationships", "act_relationship_details", "act_relationship_id",
                   ActRelationshipDOImpl.class);
        addMapping(Contact.class, "contacts", "contact_details", "contact_id", ContactDOImpl.class);
        addMapping(Document.class, "documents", "document_details", "document_id", DocumentDOImpl.class);
        addMapping(Entity.class, "entities", "entity_details", "entity_id", EntityDOImpl.class);
        addMapping(EntityIdentity.class, "entity_identities", "entity_identity_details", "entity_identity_id",
                   EntityIdentityDOImpl.class);
        addMapping(EntityRelationship.class, "entity_relationships", "entity_relationship_details",
                   "entity_relationship_id", EntityRelationshipDOImpl.class);
        addMapping(EntityLink.class, "entity_links", "entity_link_details", "id", EntityLinkDOImpl.class);
        addMapping(Lookup.class, "lookups", "lookup_details", "lookup_id", LookupDOImpl.class);
        addMapping(LookupRelationship.class, "lookup_relationships", "lookup_relationship_details",
                   "lookup_relationship_id", LookupRelationshipDOImpl.class);
        addMapping(Participation.class, "participations", "participation_details", "participation_id",
                   ParticipationDOImpl.class);
        addMapping(ProductPrice.class, "product_prices", "product_price_details", "product_price_id",
                   ProductPriceDOImpl.class);

        entityClassificationsSelect = createClassificationsSelectSQL("entity_classifications");
        entityClassificationsUpdate = createClassificationsUpdateSQL("entity_classifications", "entity_id");
        entityClassificationsDelete = createClassificationsDeleteSQL("entity_classifications");

        contactClassificationsSelect = createClassificationsSelectSQL("contact_classifications");
        contactClassificationsUpdate = createClassificationsUpdateSQL("contact_classifications", "contact_id");
        contactClassificationsDelete = createClassificationsDeleteSQL("contact_classifications");

        priceClassificationsSelect = createClassificationsSelectSQL("product_price_classifications");
        priceClassificationsUpdate = createClassificationsUpdateSQL("product_price_classifications",
                                                                    "product_price_id");
        priceClassificationsDelete = createClassificationsDeleteSQL("product_price_classifications");
    }

    /**
     * Construct a <tt>LookupReplace</tt>.
     *
     * @param archetypes the archetype descriptors
     */
    public LookupReplacer(IArchetypeDescriptorCache archetypes) {
        this.archetypes = archetypes;
    }

    /**
     * Determines if a lookup is being used.
     *
     * @param lookup  the lookup
     * @param session the session
     * @return <tt>true</tt> if the lookup is being used
     */
    public boolean isUsed(Lookup lookup, Session session) {
        if (isClassificationInUse(lookup, entityClassificationsSelect, session)
            || isClassificationInUse(lookup, contactClassificationsSelect, session)
            || isClassificationInUse(lookup, priceClassificationsSelect, session)) {
            return true;
        }

        // find all uses of the lookup where it is referred to by a node descriptor using the lookup's code
        LookupUsageFinder finder = new LookupUsageFinder(archetypes);
        Map<NodeDescriptor, ArchetypeDescriptor> refs
                = finder.getCodeReferences(lookup.getArchetypeId().getShortName());

        for (Map.Entry<NodeDescriptor, ArchetypeDescriptor> entry : refs.entrySet()) {
            NodeDescriptor node = entry.getKey();
            ArchetypeDescriptor archetype = entry.getValue();
            if (isDetailsNode(node)) {
                if (isUsedSQL(lookup, node, archetype, session)) {
                    return true;
                }
            } else {
                if (isUsedHQL(lookup, node, archetype, session)) {
                    return true;
                }
            }
        }
        return false;
    }

    /**
     * Replaces instances of the source lookup with the target.
     *
     * @param source  the lookup to replace
     * @param target  the lookup to replace <tt>source</tt> with
     * @param session the session
     */
    public void replace(Lookup source, Lookup target, Session session) {
        if (source.getId() == target.getId()) {
            throw new IllegalArgumentException("Source and target lookups are identical");
        }
        if (!source.getArchetypeId().equals(target.getArchetypeId())) {
            throw new IllegalArgumentException("Source and target lookups must have the same archetype");
        }

        // find all uses of the lookup where it is referred to by a node descriptor using the lookup's code
        LookupUsageFinder finder = new LookupUsageFinder(archetypes);
        Map<NodeDescriptor, ArchetypeDescriptor> refs
                = finder.getCodeReferences(source.getArchetypeId().getShortName());

        // now replace them
        for (Map.Entry<NodeDescriptor, ArchetypeDescriptor> entry : refs.entrySet()) {
            NodeDescriptor node = entry.getKey();
            ArchetypeDescriptor archetype = entry.getValue();
            if (isDetailsNode(node)) {
                replaceCodeSQL(node, archetype, source, target, session);
            } else {
                replaceCodeHQL(node, archetype, source, target, session);
            }
        }

        // replace any uses of the lookup as classifications. Don't do it based on the archetypes that use the lookup,
        // as these could change over time.
        // NOTE: the list of persirstent classes needs to reflect the persistent class heirarchy if the second level
        // caches are to be cleared correctly
        replaceClassifications(source, target, entityClassificationsUpdate, entityClassificationsDelete, session,
                               EntityDOImpl.class, PartyDOImpl.class, ProductDOImpl.class, UserDOImpl.class);
        replaceClassifications(source, target, contactClassificationsUpdate, contactClassificationsDelete, session,
                               ContactDOImpl.class);
        replaceClassifications(source, target, priceClassificationsUpdate, priceClassificationsDelete, session,
                               ProductPriceDOImpl.class);
    }

    /**
     * Determines if a lookup is used by a particular archetype 'details' node.
     * <p/>
     * This uses SQL rather than HQL as HQL cannot query the details table.
     *
     * @param lookup    the lookup to check
     * @param node      the node
     * @param archetype the archetype
     * @param session   the hibernate session
     * @return <tt>true</tt> if the lookup is used, otherwise <tt>false</tt>
     */
    private boolean isUsedSQL(Lookup lookup, NodeDescriptor node, ArchetypeDescriptor archetype, Session session) {
        Mapping mapping = getMapping(archetype, node);
        SQLQuery query = session.createSQLQuery(mapping.getIsUsedSQL());
        query.setMaxResults(1);
        query.setString("archetype", archetype.getType().getShortName());
        query.setString("name", node.getName());
        query.setString("code", lookup.getCode());
        return !query.list().isEmpty();
    }

    /**
     * Determines if a lookup is used by a particular archetype node.
     *
     * @param lookup    the lookup to check
     * @param node      the node
     * @param archetype the archetype
     * @param session   the hibernate session
     * @return <tt>true</tt> if the lookup is used, otherwise <tt>false</tt>
     */
    private boolean isUsedHQL(Lookup lookup, NodeDescriptor node, ArchetypeDescriptor archetype, Session session) {
        Mapping mapping = getMapping(archetype, node);
        String name = node.getPath().substring(1);
        Query query = session.createQuery("select id from " + mapping.getPersistentClass().getName()
                                          + " where archetypeId.shortName = :archetype and " + name + " = :code");
        query.setString("archetype", archetype.getType().getShortName());
        query.setString("code", lookup.getCode());
        query.setMaxResults(1);
        return !query.list().isEmpty();
    }

    /**
     * Determines if a node is a 'details' node. These are mapped to a <em>*_details</em> table by hibernate,
     * and must be updated using SQL rather than HQL.
     *
     * @param node the node to check
     * @return <tt>true</tt> if the node is a details node
     */
    private boolean isDetailsNode(NodeDescriptor node) {
        return node.getPath().startsWith("/details/");
    }

    /**
     * Replaces instances of a lookup where it is referred to by a 'details' node via its code.
     * <p/>
     * This must be done using SQL, as HQL doesn't support updates to maps.
     *
     * @param node      the node descriptor that refers to the lookup's archetype
     * @param archetype the node's archetype descriptor
     * @param source    the lookup to replace
     * @param target    the lookup to replace <tt>source</tt> with
     * @param session   the Hibernate session
     */
    private void replaceCodeSQL(NodeDescriptor node, ArchetypeDescriptor archetype, Lookup source, Lookup target,
                                Session session) {
        Mapping mapping = getMapping(archetype, node);
        SQLQuery query = session.createSQLQuery(mapping.getUpdateSQL());
        query.setString("archetype", archetype.getType().getShortName());
        query.setString("name", node.getName());
        query.setString("oldCode", source.getCode());
        query.setString("newCode", target.getCode());
        executeUpdate(query, session, mapping.getPersistentClass());
    }

    /**
     * Replaces instances of a lookup where it is referred to by a node via its code.
     *
     * @param node      the node descriptor that refers to the lookup's archetype
     * @param archetype the node's archetype descriptor
     * @param source    the lookup to replace
     * @param target    the lookup to replace <tt>source</tt> with
     * @param session   the Hibernate session
     */
    private void replaceCodeHQL(NodeDescriptor node, ArchetypeDescriptor archetype, Lookup source, Lookup target,
                                Session session) {
        Mapping mapping = getMapping(archetype, node);
        String name = node.getPath().substring(1);
        Query query = session.createQuery("update " + mapping.getPersistentClass().getName()
                                          + " set " + name + " = :newCode"
                                          + " where archetypeId.shortName = :archetype and " + name + " = :oldCode");
        query.setString("archetype", archetype.getType().getShortName());
        query.setString("oldCode", source.getCode());
        query.setString("newCode", target.getCode());
        executeUpdate(query, session, mapping.getPersistentClass());
    }

    /**
     * Determines if a classification lookup is in use.
     *
     * @param lookup  the lookup
     * @param sql     the SQL query
     * @param session the hibernate session
     * @return <tt>true</tt> if the lookup is in use, otherwise <tt>false</tt>
     */
    private boolean isClassificationInUse(Lookup lookup, String sql, Session session) {
        Query query = session.createSQLQuery(sql);
        query.setLong("id", lookup.getId());
        query.setMaxResults(1);
        return !query.list().isEmpty();
    }

    /**
     * Replaces one lookup classification with another.
     * <p/>
     * This requires two SQL statements as HQL doesn't support updates of collection nodes.
     * <p/>
     * The first SQL statement, <tt>updateSQL</tt>, replaces all instances of the source with the target, for a
     * given object, so long as the object hasn't already been classified with the target. This is required to avoid
     * duplicate keys.
     * <p/>
     * The second SQL statement, <tt>deleteSQL</tt>, removes all of those source instances that couldn't be replaced
     * due to duplicates.
     *
     * @param source            the lookup classification to replace
     * @param target            the lookup classification to replace <tt>source</tt> with
     * @param updateSQL         the SQL to replace existing instances
     * @param deleteSQL         the SQL to delete the source classification with
     * @param session           the session
     * @param persistentClasses the persistent classes
     */
    private void replaceClassifications(Lookup source, Lookup target, String updateSQL, String deleteSQL,
                                        Session session, Class... persistentClasses) {
        Query query = session.createSQLQuery(updateSQL);
        query.setLong("oldId", source.getId());
        query.setLong("newId", target.getId());
        executeUpdate(query, session, persistentClasses);

        query = session.createSQLQuery(deleteSQL);
        query.setLong("oldId", source.getId());
        query.executeUpdate();
    }

    /**
     * Executes an update query.
     * <p/>
     * If any updates are made, the second level caches associated with the persisent classes are also cleared.
     * <p/>
     * <strong>NOTE</strong>: There is a small window where the second level cache will not reflect the state of the
     * database.
     *
     * @param query             the update query
     * @param session           the hibernate session
     * @param persistentClasses the persistent classes affected by the update
     */
    private void executeUpdate(Query query, final Session session, final Class... persistentClasses) {
        int updates = query.executeUpdate();
        if (updates != 0) {
            final SessionFactory factory = session.getSessionFactory();
            if (TransactionSynchronizationManager.isActualTransactionActive()) {
                // clear the cache when the transaction commits
                TransactionSynchronizationManager.registerSynchronization(
                        new TransactionSynchronizationAdapter() {
                            @Override
                            public void afterCompletion(int status) {
                                if (status == STATUS_COMMITTED) {
                                    clearCaches(persistentClasses, factory);
                                }
                            }
                        });
            } else {
                clearCaches(persistentClasses, factory);
            }
        }
    }

    /**
     * Clears the second level caches of the specified persisent classes.
     *
     * @param persistentClasses the persistent classes
     * @param factory           the session factory
     */
    private void clearCaches(Class[] persistentClasses, SessionFactory factory) {
        Cache cache = factory.getCache();
        for (Class persistentClass : persistentClasses) {
            cache.evictEntityRegion(persistentClass);
        }
    }

    /**
     * Returns a mapping for a given archetype.
     *
     * @param archetype the archetype descriptor
     * @param node      the node, for error reporting
     * @return the corresponding mapping
     */
    private Mapping getMapping(ArchetypeDescriptor archetype, NodeDescriptor node) {
        Class clazz = archetype.getClazz();
        Mapping mapping = mappings.get(clazz);
        while (mapping == null && !clazz.equals(Object.class)) {
            clazz = clazz.getSuperclass();
            mapping = mappings.get(clazz);
        }
        if (mapping == null) {
            throw new IllegalStateException("Cannot update code node=" + node.getName() + ", archetype="
                                            + archetype.getType() + ". Unsupported class: " + clazz);
        }
        return mapping;
    }

    /**
     * Helper to create an SQL update statement that updates the value column of a 'details' table
     * for a given archetype and value.
     *
     * @param table   the table name, used to restrict on archetype
     * @param details the details table name
     * @param id      the join column name
     * @return an SQL update statement
     */
    private static String createUpdateSQL(String table, String details, String id) {
        return "update " + table + " t join " + details + " d on t." + id + " = d." + id
               + " set d.value = :newCode"
               + " where t.arch_short_name=:archetype and d.name = :name and d.value = :oldCode";
    }

    /**
     * Helper to create an SQL statement the determines if a lookup is used by a 'details' node.
     *
     * @param table   the table name, used to restrict on archetype
     * @param details the details table name
     * @param id      the join column name
     * @return an SQL query statement
     */
    private static String createIsUsedSQL(String table, String details, String id) {
        return "select t." + id + " from " + table + " t join " + details + " d on t." + id + " = d." + id
               + " where t.arch_short_name=:archetype and d.name = :name and d.value = :code";
    }

    /**
     * Helper to create an SQL query statement that determines if a lookup is used by a classifications node.
     *
     * @param table the classification table
     * @return a new SQL statement
     */
    private static String createClassificationsSelectSQL(String table) {
        return "select * from " + table + " t where t.lookup_id = :id";
    }

    /**
     * Helper to create an SQL update statement that replaces a classification lookup with another, providing an
     * instance of that lookup doesn't already exist. This is required to avoid duplicate keys.
     *
     * @param table the classification table
     * @param id    the id column to join on
     * @return a new SQL update statement
     */
    private static String createClassificationsUpdateSQL(String table, String id) {
        return "update " + table + " c1 left join " + table + " c2 on c1." + id + " = c2." + id
               + " and c2.lookup_id = :newId "
               + "set c1.lookup_id = :newId "
               + "where c1.lookup_id = :oldId and c2.lookup_id is null";
    }

    /**
     * Helper to create an SQL delete statement that removes a classification lookup.
     *
     * @param table the classification table
     * @return a new SQL delete statement
     */
    private static String createClassificationsDeleteSQL(String table) {
        return "delete from " + table + " where lookup_id = :oldId";
    }

    /**
     * Helper to register a mapping.
     *
     * @param clazz        the archetype class
     * @param table        the primary table that makes it persistent
     * @param detailsTable the details table
     * @param joinColumn   the column to join the table and details table on
     * @param impl         the persistent class
     */
    private static void addMapping(Class clazz, String table, String detailsTable, String joinColumn, Class impl) {
        mappings.put(clazz, new Mapping(table, detailsTable, joinColumn, impl));
    }

    /**
     * Mapping information.
     */
    private static class Mapping {

        /**
         * SQL update statement that updates the value column of a 'details' table for a given archetype and value
         */
        private final String updateSQL;

        /**
         * SQL statement the determines if a lookup is used by a 'details' node.
         */
        private final String isUsedSQL;

        /**
         * The persistent class.
         */
        private final Class persistentClass;


        /**
         * Constructs a <tt>Mapping</tt>.
         *
         * @param table           the primary table
         * @param details         the details table
         * @param joinColumn      the column to join the two tables on
         * @param persistentClass the persistent clas
         */
        public Mapping(String table, String details, String joinColumn, Class persistentClass) {
            this.updateSQL = createUpdateSQL(table, details, joinColumn);
            this.isUsedSQL = createIsUsedSQL(table, details, joinColumn);
            this.persistentClass = persistentClass;
        }

        /**
         * Returns an SQL update statement that updates the value column of a 'details' table for a given archetype and
         * value.
         *
         * @return the update SQL
         */
        public String getUpdateSQL() {
            return updateSQL;
        }

        /**
         * Returns statement the determines if a lookup is used by a 'details' node.
         *
         * @return the is-used SQL
         */
        public String getIsUsedSQL() {
            return isUsedSQL;
        }

        /**
         * Returns the persistent class.
         *
         * @return the persistent class
         */
        public Class getPersistentClass() {
            return persistentClass;
        }
    }

}
<|MERGE_RESOLUTION|>--- conflicted
+++ resolved
@@ -1,603 +1,597 @@
-/*
- * Version: 1.0
- *
- * The contents of this file are subject to the OpenVPMS License Version
- * 1.0 (the 'License'); you may not use this file except in compliance with
- * the License. You may obtain a copy of the License at
- * http://www.openvpms.org/license/
- *
- * Software distributed under the License is distributed on an 'AS IS' basis,
- * WITHOUT WARRANTY OF ANY KIND, either express or implied. See the License
- * for the specific language governing rights and limitations under the
- * License.
- *
-<<<<<<< HEAD
- *  Copyright 2009 (C) OpenVPMS Ltd. All Rights Reserved.
-=======
- * Copyright 2016 (C) OpenVPMS Ltd. All Rights Reserved.
->>>>>>> 312cc5dd
- */
-package org.openvpms.component.business.dao.hibernate.im.lookup;
-
-import org.hibernate.Cache;
-import org.hibernate.Query;
-import org.hibernate.SQLQuery;
-import org.hibernate.Session;
-import org.hibernate.SessionFactory;
-import org.openvpms.component.business.dao.hibernate.im.act.ActDOImpl;
-import org.openvpms.component.business.dao.hibernate.im.act.ActRelationshipDOImpl;
-import org.openvpms.component.business.dao.hibernate.im.act.ParticipationDOImpl;
-import org.openvpms.component.business.dao.hibernate.im.document.DocumentDOImpl;
-import org.openvpms.component.business.dao.hibernate.im.entity.EntityDOImpl;
-import org.openvpms.component.business.dao.hibernate.im.entity.EntityIdentityDOImpl;
-import org.openvpms.component.business.dao.hibernate.im.entity.EntityLinkDOImpl;
-import org.openvpms.component.business.dao.hibernate.im.entity.EntityRelationshipDOImpl;
-import org.openvpms.component.business.dao.hibernate.im.party.ContactDOImpl;
-import org.openvpms.component.business.dao.hibernate.im.party.PartyDOImpl;
-import org.openvpms.component.business.dao.hibernate.im.product.ProductDOImpl;
-import org.openvpms.component.business.dao.hibernate.im.product.ProductPriceDOImpl;
-import org.openvpms.component.business.dao.hibernate.im.security.UserDOImpl;
-import org.openvpms.component.business.domain.im.act.Act;
-import org.openvpms.component.business.domain.im.act.ActRelationship;
-import org.openvpms.component.business.domain.im.archetype.descriptor.ArchetypeDescriptor;
-import org.openvpms.component.business.domain.im.archetype.descriptor.NodeDescriptor;
-import org.openvpms.component.business.domain.im.common.Entity;
-import org.openvpms.component.business.domain.im.common.EntityIdentity;
-import org.openvpms.component.business.domain.im.common.EntityLink;
-import org.openvpms.component.business.domain.im.common.EntityRelationship;
-import org.openvpms.component.business.domain.im.common.Participation;
-import org.openvpms.component.business.domain.im.document.Document;
-import org.openvpms.component.business.domain.im.lookup.Lookup;
-import org.openvpms.component.business.domain.im.lookup.LookupRelationship;
-import org.openvpms.component.business.domain.im.party.Contact;
-import org.openvpms.component.business.domain.im.product.ProductPrice;
-import org.openvpms.component.business.service.archetype.descriptor.cache.IArchetypeDescriptorCache;
-import org.springframework.transaction.support.TransactionSynchronizationAdapter;
-import org.springframework.transaction.support.TransactionSynchronizationManager;
-
-import java.util.HashMap;
-import java.util.Map;
-
-
-/**
- * Replaces an instance of a lookup with another lookup.
- * <p/>
- * This has the following limitations:
- * <ol>
- * <li>it uses SQL to perform updates and queries that cannot be implemented in HQL. If persistent classes are added,
- * they may also need to be referenced by this class.</li>
- * <li>it performs batch updates which do not update persistent version numbers. While it also clears the second level
- * cache, other in-memory objects won't reflect the changes, potentially resulting in data-inconsistency.</li>
- * <li>no validation is performed on updated objects</li>
- * </ol>
- *
- * @author Tim Anderson
- */
-public class LookupReplacer {
-
-    /**
-     * The archetype descriptors.
-     */
-    private final IArchetypeDescriptorCache archetypes;
-
-    /**
-     * The entity_classifications table select statement.
-     */
-    private static final String entityClassificationsSelect;
-
-    /**
-     * The entity_classifications table update statement.
-     */
-    private static final String entityClassificationsUpdate;
-
-    /**
-     * The entity_classifications table delete statement.
-     */
-    private static final String entityClassificationsDelete;
-
-    /**
-     * The contact_classifications table select statement.
-     */
-    private static final String contactClassificationsSelect;
-
-    /**
-     * The contact_classifications table update statement.
-     */
-    private static final String contactClassificationsUpdate;
-
-    /**
-     * The contact_classifications table delete statement.
-     */
-    private static final String contactClassificationsDelete;
-
-    /**
-     * The product_price_classifications table select statement.
-     */
-    private static final String priceClassificationsSelect;
-
-    /**
-     * The product_price_classifications table update statement.
-     */
-    private static final String priceClassificationsUpdate;
-
-    /**
-     * The product_price_classifications table delete statement.
-     */
-    private static final String priceClassificationsDelete;
-
-    /**
-     * The mappings.
-     */
-    private static final Map<Class, Mapping> mappings = new HashMap<>();
-
-    static {
-        addMapping(Act.class, "acts", "act_details", "act_id", ActDOImpl.class);
-        addMapping(ActRelationship.class, "act_relationships", "act_relationship_details", "act_relationship_id",
-                   ActRelationshipDOImpl.class);
-        addMapping(Contact.class, "contacts", "contact_details", "contact_id", ContactDOImpl.class);
-        addMapping(Document.class, "documents", "document_details", "document_id", DocumentDOImpl.class);
-        addMapping(Entity.class, "entities", "entity_details", "entity_id", EntityDOImpl.class);
-        addMapping(EntityIdentity.class, "entity_identities", "entity_identity_details", "entity_identity_id",
-                   EntityIdentityDOImpl.class);
-        addMapping(EntityRelationship.class, "entity_relationships", "entity_relationship_details",
-                   "entity_relationship_id", EntityRelationshipDOImpl.class);
-        addMapping(EntityLink.class, "entity_links", "entity_link_details", "id", EntityLinkDOImpl.class);
-        addMapping(Lookup.class, "lookups", "lookup_details", "lookup_id", LookupDOImpl.class);
-        addMapping(LookupRelationship.class, "lookup_relationships", "lookup_relationship_details",
-                   "lookup_relationship_id", LookupRelationshipDOImpl.class);
-        addMapping(Participation.class, "participations", "participation_details", "participation_id",
-                   ParticipationDOImpl.class);
-        addMapping(ProductPrice.class, "product_prices", "product_price_details", "product_price_id",
-                   ProductPriceDOImpl.class);
-
-        entityClassificationsSelect = createClassificationsSelectSQL("entity_classifications");
-        entityClassificationsUpdate = createClassificationsUpdateSQL("entity_classifications", "entity_id");
-        entityClassificationsDelete = createClassificationsDeleteSQL("entity_classifications");
-
-        contactClassificationsSelect = createClassificationsSelectSQL("contact_classifications");
-        contactClassificationsUpdate = createClassificationsUpdateSQL("contact_classifications", "contact_id");
-        contactClassificationsDelete = createClassificationsDeleteSQL("contact_classifications");
-
-        priceClassificationsSelect = createClassificationsSelectSQL("product_price_classifications");
-        priceClassificationsUpdate = createClassificationsUpdateSQL("product_price_classifications",
-                                                                    "product_price_id");
-        priceClassificationsDelete = createClassificationsDeleteSQL("product_price_classifications");
-    }
-
-    /**
-     * Construct a <tt>LookupReplace</tt>.
-     *
-     * @param archetypes the archetype descriptors
-     */
-    public LookupReplacer(IArchetypeDescriptorCache archetypes) {
-        this.archetypes = archetypes;
-    }
-
-    /**
-     * Determines if a lookup is being used.
-     *
-     * @param lookup  the lookup
-     * @param session the session
-     * @return <tt>true</tt> if the lookup is being used
-     */
-    public boolean isUsed(Lookup lookup, Session session) {
-        if (isClassificationInUse(lookup, entityClassificationsSelect, session)
-            || isClassificationInUse(lookup, contactClassificationsSelect, session)
-            || isClassificationInUse(lookup, priceClassificationsSelect, session)) {
-            return true;
-        }
-
-        // find all uses of the lookup where it is referred to by a node descriptor using the lookup's code
-        LookupUsageFinder finder = new LookupUsageFinder(archetypes);
-        Map<NodeDescriptor, ArchetypeDescriptor> refs
-                = finder.getCodeReferences(lookup.getArchetypeId().getShortName());
-
-        for (Map.Entry<NodeDescriptor, ArchetypeDescriptor> entry : refs.entrySet()) {
-            NodeDescriptor node = entry.getKey();
-            ArchetypeDescriptor archetype = entry.getValue();
-            if (isDetailsNode(node)) {
-                if (isUsedSQL(lookup, node, archetype, session)) {
-                    return true;
-                }
-            } else {
-                if (isUsedHQL(lookup, node, archetype, session)) {
-                    return true;
-                }
-            }
-        }
-        return false;
-    }
-
-    /**
-     * Replaces instances of the source lookup with the target.
-     *
-     * @param source  the lookup to replace
-     * @param target  the lookup to replace <tt>source</tt> with
-     * @param session the session
-     */
-    public void replace(Lookup source, Lookup target, Session session) {
-        if (source.getId() == target.getId()) {
-            throw new IllegalArgumentException("Source and target lookups are identical");
-        }
-        if (!source.getArchetypeId().equals(target.getArchetypeId())) {
-            throw new IllegalArgumentException("Source and target lookups must have the same archetype");
-        }
-
-        // find all uses of the lookup where it is referred to by a node descriptor using the lookup's code
-        LookupUsageFinder finder = new LookupUsageFinder(archetypes);
-        Map<NodeDescriptor, ArchetypeDescriptor> refs
-                = finder.getCodeReferences(source.getArchetypeId().getShortName());
-
-        // now replace them
-        for (Map.Entry<NodeDescriptor, ArchetypeDescriptor> entry : refs.entrySet()) {
-            NodeDescriptor node = entry.getKey();
-            ArchetypeDescriptor archetype = entry.getValue();
-            if (isDetailsNode(node)) {
-                replaceCodeSQL(node, archetype, source, target, session);
-            } else {
-                replaceCodeHQL(node, archetype, source, target, session);
-            }
-        }
-
-        // replace any uses of the lookup as classifications. Don't do it based on the archetypes that use the lookup,
-        // as these could change over time.
-        // NOTE: the list of persirstent classes needs to reflect the persistent class heirarchy if the second level
-        // caches are to be cleared correctly
-        replaceClassifications(source, target, entityClassificationsUpdate, entityClassificationsDelete, session,
-                               EntityDOImpl.class, PartyDOImpl.class, ProductDOImpl.class, UserDOImpl.class);
-        replaceClassifications(source, target, contactClassificationsUpdate, contactClassificationsDelete, session,
-                               ContactDOImpl.class);
-        replaceClassifications(source, target, priceClassificationsUpdate, priceClassificationsDelete, session,
-                               ProductPriceDOImpl.class);
-    }
-
-    /**
-     * Determines if a lookup is used by a particular archetype 'details' node.
-     * <p/>
-     * This uses SQL rather than HQL as HQL cannot query the details table.
-     *
-     * @param lookup    the lookup to check
-     * @param node      the node
-     * @param archetype the archetype
-     * @param session   the hibernate session
-     * @return <tt>true</tt> if the lookup is used, otherwise <tt>false</tt>
-     */
-    private boolean isUsedSQL(Lookup lookup, NodeDescriptor node, ArchetypeDescriptor archetype, Session session) {
-        Mapping mapping = getMapping(archetype, node);
-        SQLQuery query = session.createSQLQuery(mapping.getIsUsedSQL());
-        query.setMaxResults(1);
-        query.setString("archetype", archetype.getType().getShortName());
-        query.setString("name", node.getName());
-        query.setString("code", lookup.getCode());
-        return !query.list().isEmpty();
-    }
-
-    /**
-     * Determines if a lookup is used by a particular archetype node.
-     *
-     * @param lookup    the lookup to check
-     * @param node      the node
-     * @param archetype the archetype
-     * @param session   the hibernate session
-     * @return <tt>true</tt> if the lookup is used, otherwise <tt>false</tt>
-     */
-    private boolean isUsedHQL(Lookup lookup, NodeDescriptor node, ArchetypeDescriptor archetype, Session session) {
-        Mapping mapping = getMapping(archetype, node);
-        String name = node.getPath().substring(1);
-        Query query = session.createQuery("select id from " + mapping.getPersistentClass().getName()
-                                          + " where archetypeId.shortName = :archetype and " + name + " = :code");
-        query.setString("archetype", archetype.getType().getShortName());
-        query.setString("code", lookup.getCode());
-        query.setMaxResults(1);
-        return !query.list().isEmpty();
-    }
-
-    /**
-     * Determines if a node is a 'details' node. These are mapped to a <em>*_details</em> table by hibernate,
-     * and must be updated using SQL rather than HQL.
-     *
-     * @param node the node to check
-     * @return <tt>true</tt> if the node is a details node
-     */
-    private boolean isDetailsNode(NodeDescriptor node) {
-        return node.getPath().startsWith("/details/");
-    }
-
-    /**
-     * Replaces instances of a lookup where it is referred to by a 'details' node via its code.
-     * <p/>
-     * This must be done using SQL, as HQL doesn't support updates to maps.
-     *
-     * @param node      the node descriptor that refers to the lookup's archetype
-     * @param archetype the node's archetype descriptor
-     * @param source    the lookup to replace
-     * @param target    the lookup to replace <tt>source</tt> with
-     * @param session   the Hibernate session
-     */
-    private void replaceCodeSQL(NodeDescriptor node, ArchetypeDescriptor archetype, Lookup source, Lookup target,
-                                Session session) {
-        Mapping mapping = getMapping(archetype, node);
-        SQLQuery query = session.createSQLQuery(mapping.getUpdateSQL());
-        query.setString("archetype", archetype.getType().getShortName());
-        query.setString("name", node.getName());
-        query.setString("oldCode", source.getCode());
-        query.setString("newCode", target.getCode());
-        executeUpdate(query, session, mapping.getPersistentClass());
-    }
-
-    /**
-     * Replaces instances of a lookup where it is referred to by a node via its code.
-     *
-     * @param node      the node descriptor that refers to the lookup's archetype
-     * @param archetype the node's archetype descriptor
-     * @param source    the lookup to replace
-     * @param target    the lookup to replace <tt>source</tt> with
-     * @param session   the Hibernate session
-     */
-    private void replaceCodeHQL(NodeDescriptor node, ArchetypeDescriptor archetype, Lookup source, Lookup target,
-                                Session session) {
-        Mapping mapping = getMapping(archetype, node);
-        String name = node.getPath().substring(1);
-        Query query = session.createQuery("update " + mapping.getPersistentClass().getName()
-                                          + " set " + name + " = :newCode"
-                                          + " where archetypeId.shortName = :archetype and " + name + " = :oldCode");
-        query.setString("archetype", archetype.getType().getShortName());
-        query.setString("oldCode", source.getCode());
-        query.setString("newCode", target.getCode());
-        executeUpdate(query, session, mapping.getPersistentClass());
-    }
-
-    /**
-     * Determines if a classification lookup is in use.
-     *
-     * @param lookup  the lookup
-     * @param sql     the SQL query
-     * @param session the hibernate session
-     * @return <tt>true</tt> if the lookup is in use, otherwise <tt>false</tt>
-     */
-    private boolean isClassificationInUse(Lookup lookup, String sql, Session session) {
-        Query query = session.createSQLQuery(sql);
-        query.setLong("id", lookup.getId());
-        query.setMaxResults(1);
-        return !query.list().isEmpty();
-    }
-
-    /**
-     * Replaces one lookup classification with another.
-     * <p/>
-     * This requires two SQL statements as HQL doesn't support updates of collection nodes.
-     * <p/>
-     * The first SQL statement, <tt>updateSQL</tt>, replaces all instances of the source with the target, for a
-     * given object, so long as the object hasn't already been classified with the target. This is required to avoid
-     * duplicate keys.
-     * <p/>
-     * The second SQL statement, <tt>deleteSQL</tt>, removes all of those source instances that couldn't be replaced
-     * due to duplicates.
-     *
-     * @param source            the lookup classification to replace
-     * @param target            the lookup classification to replace <tt>source</tt> with
-     * @param updateSQL         the SQL to replace existing instances
-     * @param deleteSQL         the SQL to delete the source classification with
-     * @param session           the session
-     * @param persistentClasses the persistent classes
-     */
-    private void replaceClassifications(Lookup source, Lookup target, String updateSQL, String deleteSQL,
-                                        Session session, Class... persistentClasses) {
-        Query query = session.createSQLQuery(updateSQL);
-        query.setLong("oldId", source.getId());
-        query.setLong("newId", target.getId());
-        executeUpdate(query, session, persistentClasses);
-
-        query = session.createSQLQuery(deleteSQL);
-        query.setLong("oldId", source.getId());
-        query.executeUpdate();
-    }
-
-    /**
-     * Executes an update query.
-     * <p/>
-     * If any updates are made, the second level caches associated with the persisent classes are also cleared.
-     * <p/>
-     * <strong>NOTE</strong>: There is a small window where the second level cache will not reflect the state of the
-     * database.
-     *
-     * @param query             the update query
-     * @param session           the hibernate session
-     * @param persistentClasses the persistent classes affected by the update
-     */
-    private void executeUpdate(Query query, final Session session, final Class... persistentClasses) {
-        int updates = query.executeUpdate();
-        if (updates != 0) {
-            final SessionFactory factory = session.getSessionFactory();
-            if (TransactionSynchronizationManager.isActualTransactionActive()) {
-                // clear the cache when the transaction commits
-                TransactionSynchronizationManager.registerSynchronization(
-                        new TransactionSynchronizationAdapter() {
-                            @Override
-                            public void afterCompletion(int status) {
-                                if (status == STATUS_COMMITTED) {
-                                    clearCaches(persistentClasses, factory);
-                                }
-                            }
-                        });
-            } else {
-                clearCaches(persistentClasses, factory);
-            }
-        }
-    }
-
-    /**
-     * Clears the second level caches of the specified persisent classes.
-     *
-     * @param persistentClasses the persistent classes
-     * @param factory           the session factory
-     */
-    private void clearCaches(Class[] persistentClasses, SessionFactory factory) {
-        Cache cache = factory.getCache();
-        for (Class persistentClass : persistentClasses) {
-            cache.evictEntityRegion(persistentClass);
-        }
-    }
-
-    /**
-     * Returns a mapping for a given archetype.
-     *
-     * @param archetype the archetype descriptor
-     * @param node      the node, for error reporting
-     * @return the corresponding mapping
-     */
-    private Mapping getMapping(ArchetypeDescriptor archetype, NodeDescriptor node) {
-        Class clazz = archetype.getClazz();
-        Mapping mapping = mappings.get(clazz);
-        while (mapping == null && !clazz.equals(Object.class)) {
-            clazz = clazz.getSuperclass();
-            mapping = mappings.get(clazz);
-        }
-        if (mapping == null) {
-            throw new IllegalStateException("Cannot update code node=" + node.getName() + ", archetype="
-                                            + archetype.getType() + ". Unsupported class: " + clazz);
-        }
-        return mapping;
-    }
-
-    /**
-     * Helper to create an SQL update statement that updates the value column of a 'details' table
-     * for a given archetype and value.
-     *
-     * @param table   the table name, used to restrict on archetype
-     * @param details the details table name
-     * @param id      the join column name
-     * @return an SQL update statement
-     */
-    private static String createUpdateSQL(String table, String details, String id) {
-        return "update " + table + " t join " + details + " d on t." + id + " = d." + id
-               + " set d.value = :newCode"
-               + " where t.arch_short_name=:archetype and d.name = :name and d.value = :oldCode";
-    }
-
-    /**
-     * Helper to create an SQL statement the determines if a lookup is used by a 'details' node.
-     *
-     * @param table   the table name, used to restrict on archetype
-     * @param details the details table name
-     * @param id      the join column name
-     * @return an SQL query statement
-     */
-    private static String createIsUsedSQL(String table, String details, String id) {
-        return "select t." + id + " from " + table + " t join " + details + " d on t." + id + " = d." + id
-               + " where t.arch_short_name=:archetype and d.name = :name and d.value = :code";
-    }
-
-    /**
-     * Helper to create an SQL query statement that determines if a lookup is used by a classifications node.
-     *
-     * @param table the classification table
-     * @return a new SQL statement
-     */
-    private static String createClassificationsSelectSQL(String table) {
-        return "select * from " + table + " t where t.lookup_id = :id";
-    }
-
-    /**
-     * Helper to create an SQL update statement that replaces a classification lookup with another, providing an
-     * instance of that lookup doesn't already exist. This is required to avoid duplicate keys.
-     *
-     * @param table the classification table
-     * @param id    the id column to join on
-     * @return a new SQL update statement
-     */
-    private static String createClassificationsUpdateSQL(String table, String id) {
-        return "update " + table + " c1 left join " + table + " c2 on c1." + id + " = c2." + id
-               + " and c2.lookup_id = :newId "
-               + "set c1.lookup_id = :newId "
-               + "where c1.lookup_id = :oldId and c2.lookup_id is null";
-    }
-
-    /**
-     * Helper to create an SQL delete statement that removes a classification lookup.
-     *
-     * @param table the classification table
-     * @return a new SQL delete statement
-     */
-    private static String createClassificationsDeleteSQL(String table) {
-        return "delete from " + table + " where lookup_id = :oldId";
-    }
-
-    /**
-     * Helper to register a mapping.
-     *
-     * @param clazz        the archetype class
-     * @param table        the primary table that makes it persistent
-     * @param detailsTable the details table
-     * @param joinColumn   the column to join the table and details table on
-     * @param impl         the persistent class
-     */
-    private static void addMapping(Class clazz, String table, String detailsTable, String joinColumn, Class impl) {
-        mappings.put(clazz, new Mapping(table, detailsTable, joinColumn, impl));
-    }
-
-    /**
-     * Mapping information.
-     */
-    private static class Mapping {
-
-        /**
-         * SQL update statement that updates the value column of a 'details' table for a given archetype and value
-         */
-        private final String updateSQL;
-
-        /**
-         * SQL statement the determines if a lookup is used by a 'details' node.
-         */
-        private final String isUsedSQL;
-
-        /**
-         * The persistent class.
-         */
-        private final Class persistentClass;
-
-
-        /**
-         * Constructs a <tt>Mapping</tt>.
-         *
-         * @param table           the primary table
-         * @param details         the details table
-         * @param joinColumn      the column to join the two tables on
-         * @param persistentClass the persistent clas
-         */
-        public Mapping(String table, String details, String joinColumn, Class persistentClass) {
-            this.updateSQL = createUpdateSQL(table, details, joinColumn);
-            this.isUsedSQL = createIsUsedSQL(table, details, joinColumn);
-            this.persistentClass = persistentClass;
-        }
-
-        /**
-         * Returns an SQL update statement that updates the value column of a 'details' table for a given archetype and
-         * value.
-         *
-         * @return the update SQL
-         */
-        public String getUpdateSQL() {
-            return updateSQL;
-        }
-
-        /**
-         * Returns statement the determines if a lookup is used by a 'details' node.
-         *
-         * @return the is-used SQL
-         */
-        public String getIsUsedSQL() {
-            return isUsedSQL;
-        }
-
-        /**
-         * Returns the persistent class.
-         *
-         * @return the persistent class
-         */
-        public Class getPersistentClass() {
-            return persistentClass;
-        }
-    }
-
-}
+/*
+ * Version: 1.0
+ *
+ * The contents of this file are subject to the OpenVPMS License Version
+ * 1.0 (the 'License'); you may not use this file except in compliance with
+ * the License. You may obtain a copy of the License at
+ * http://www.openvpms.org/license/
+ *
+ * Software distributed under the License is distributed on an 'AS IS' basis,
+ * WITHOUT WARRANTY OF ANY KIND, either express or implied. See the License
+ * for the specific language governing rights and limitations under the
+ * License.
+ *
+ * Copyright 2016 (C) OpenVPMS Ltd. All Rights Reserved.
+ */
+package org.openvpms.component.business.dao.hibernate.im.lookup;
+
+import org.hibernate.Query;
+import org.hibernate.SQLQuery;
+import org.hibernate.Session;
+import org.hibernate.SessionFactory;
+import org.openvpms.component.business.dao.hibernate.im.act.ActDOImpl;
+import org.openvpms.component.business.dao.hibernate.im.act.ActRelationshipDOImpl;
+import org.openvpms.component.business.dao.hibernate.im.act.ParticipationDOImpl;
+import org.openvpms.component.business.dao.hibernate.im.document.DocumentDOImpl;
+import org.openvpms.component.business.dao.hibernate.im.entity.EntityDOImpl;
+import org.openvpms.component.business.dao.hibernate.im.entity.EntityIdentityDOImpl;
+import org.openvpms.component.business.dao.hibernate.im.entity.EntityLinkDOImpl;
+import org.openvpms.component.business.dao.hibernate.im.entity.EntityRelationshipDOImpl;
+import org.openvpms.component.business.dao.hibernate.im.party.ContactDOImpl;
+import org.openvpms.component.business.dao.hibernate.im.party.PartyDOImpl;
+import org.openvpms.component.business.dao.hibernate.im.product.ProductDOImpl;
+import org.openvpms.component.business.dao.hibernate.im.product.ProductPriceDOImpl;
+import org.openvpms.component.business.dao.hibernate.im.security.UserDOImpl;
+import org.openvpms.component.business.domain.im.act.Act;
+import org.openvpms.component.business.domain.im.act.ActRelationship;
+import org.openvpms.component.business.domain.im.archetype.descriptor.ArchetypeDescriptor;
+import org.openvpms.component.business.domain.im.archetype.descriptor.NodeDescriptor;
+import org.openvpms.component.business.domain.im.common.Entity;
+import org.openvpms.component.business.domain.im.common.EntityIdentity;
+import org.openvpms.component.business.domain.im.common.EntityLink;
+import org.openvpms.component.business.domain.im.common.EntityRelationship;
+import org.openvpms.component.business.domain.im.common.Participation;
+import org.openvpms.component.business.domain.im.document.Document;
+import org.openvpms.component.business.domain.im.lookup.Lookup;
+import org.openvpms.component.business.domain.im.lookup.LookupRelationship;
+import org.openvpms.component.business.domain.im.party.Contact;
+import org.openvpms.component.business.domain.im.product.ProductPrice;
+import org.openvpms.component.business.service.archetype.descriptor.cache.IArchetypeDescriptorCache;
+import org.springframework.transaction.support.TransactionSynchronizationAdapter;
+import org.springframework.transaction.support.TransactionSynchronizationManager;
+
+import java.util.HashMap;
+import java.util.Map;
+
+
+/**
+ * Replaces an instance of a lookup with another lookup.
+ * <p/>
+ * This has the following limitations:
+ * <ol>
+ * <li>it uses SQL to perform updates and queries that cannot be implemented in HQL. If persistent classes are added,
+ * they may also need to be referenced by this class.</li>
+ * <li>it performs batch updates which do not update persistent version numbers. While it also clears the second level
+ * cache, other in-memory objects won't reflect the changes, potentially resulting in data-inconsistency.</li>
+ * <li>no validation is performed on updated objects</li>
+ * </ol>
+ *
+ * @author Tim Anderson
+ */
+public class LookupReplacer {
+
+    /**
+     * The archetype descriptors.
+     */
+    private final IArchetypeDescriptorCache archetypes;
+
+    /**
+     * The entity_classifications table select statement.
+     */
+    private static final String entityClassificationsSelect;
+
+    /**
+     * The entity_classifications table update statement.
+     */
+    private static final String entityClassificationsUpdate;
+
+    /**
+     * The entity_classifications table delete statement.
+     */
+    private static final String entityClassificationsDelete;
+
+    /**
+     * The contact_classifications table select statement.
+     */
+    private static final String contactClassificationsSelect;
+
+    /**
+     * The contact_classifications table update statement.
+     */
+    private static final String contactClassificationsUpdate;
+
+    /**
+     * The contact_classifications table delete statement.
+     */
+    private static final String contactClassificationsDelete;
+
+    /**
+     * The product_price_classifications table select statement.
+     */
+    private static final String priceClassificationsSelect;
+
+    /**
+     * The product_price_classifications table update statement.
+     */
+    private static final String priceClassificationsUpdate;
+
+    /**
+     * The product_price_classifications table delete statement.
+     */
+    private static final String priceClassificationsDelete;
+
+    /**
+     * The mappings.
+     */
+    private static final Map<Class, Mapping> mappings = new HashMap<>();
+
+    static {
+        addMapping(Act.class, "acts", "act_details", "act_id", ActDOImpl.class);
+        addMapping(ActRelationship.class, "act_relationships", "act_relationship_details", "act_relationship_id",
+                   ActRelationshipDOImpl.class);
+        addMapping(Contact.class, "contacts", "contact_details", "contact_id", ContactDOImpl.class);
+        addMapping(Document.class, "documents", "document_details", "document_id", DocumentDOImpl.class);
+        addMapping(Entity.class, "entities", "entity_details", "entity_id", EntityDOImpl.class);
+        addMapping(EntityIdentity.class, "entity_identities", "entity_identity_details", "entity_identity_id",
+                   EntityIdentityDOImpl.class);
+        addMapping(EntityRelationship.class, "entity_relationships", "entity_relationship_details",
+                   "entity_relationship_id", EntityRelationshipDOImpl.class);
+        addMapping(EntityLink.class, "entity_links", "entity_link_details", "id", EntityLinkDOImpl.class);
+        addMapping(Lookup.class, "lookups", "lookup_details", "lookup_id", LookupDOImpl.class);
+        addMapping(LookupRelationship.class, "lookup_relationships", "lookup_relationship_details",
+                   "lookup_relationship_id", LookupRelationshipDOImpl.class);
+        addMapping(Participation.class, "participations", "participation_details", "participation_id",
+                   ParticipationDOImpl.class);
+        addMapping(ProductPrice.class, "product_prices", "product_price_details", "product_price_id",
+                   ProductPriceDOImpl.class);
+
+        entityClassificationsSelect = createClassificationsSelectSQL("entity_classifications");
+        entityClassificationsUpdate = createClassificationsUpdateSQL("entity_classifications", "entity_id");
+        entityClassificationsDelete = createClassificationsDeleteSQL("entity_classifications");
+
+        contactClassificationsSelect = createClassificationsSelectSQL("contact_classifications");
+        contactClassificationsUpdate = createClassificationsUpdateSQL("contact_classifications", "contact_id");
+        contactClassificationsDelete = createClassificationsDeleteSQL("contact_classifications");
+
+        priceClassificationsSelect = createClassificationsSelectSQL("product_price_classifications");
+        priceClassificationsUpdate = createClassificationsUpdateSQL("product_price_classifications",
+                                                                    "product_price_id");
+        priceClassificationsDelete = createClassificationsDeleteSQL("product_price_classifications");
+    }
+
+    /**
+     * Construct a <tt>LookupReplace</tt>.
+     *
+     * @param archetypes the archetype descriptors
+     */
+    public LookupReplacer(IArchetypeDescriptorCache archetypes) {
+        this.archetypes = archetypes;
+    }
+
+    /**
+     * Determines if a lookup is being used.
+     *
+     * @param lookup  the lookup
+     * @param session the session
+     * @return <tt>true</tt> if the lookup is being used
+     */
+    public boolean isUsed(Lookup lookup, Session session) {
+        if (isClassificationInUse(lookup, entityClassificationsSelect, session)
+            || isClassificationInUse(lookup, contactClassificationsSelect, session)
+            || isClassificationInUse(lookup, priceClassificationsSelect, session)) {
+            return true;
+        }
+
+        // find all uses of the lookup where it is referred to by a node descriptor using the lookup's code
+        LookupUsageFinder finder = new LookupUsageFinder(archetypes);
+        Map<NodeDescriptor, ArchetypeDescriptor> refs
+                = finder.getCodeReferences(lookup.getArchetypeId().getShortName());
+
+        for (Map.Entry<NodeDescriptor, ArchetypeDescriptor> entry : refs.entrySet()) {
+            NodeDescriptor node = entry.getKey();
+            ArchetypeDescriptor archetype = entry.getValue();
+            if (isDetailsNode(node)) {
+                if (isUsedSQL(lookup, node, archetype, session)) {
+                    return true;
+                }
+            } else {
+                if (isUsedHQL(lookup, node, archetype, session)) {
+                    return true;
+                }
+            }
+        }
+        return false;
+    }
+
+    /**
+     * Replaces instances of the source lookup with the target.
+     *
+     * @param source  the lookup to replace
+     * @param target  the lookup to replace <tt>source</tt> with
+     * @param session the session
+     */
+    public void replace(Lookup source, Lookup target, Session session) {
+        if (source.getId() == target.getId()) {
+            throw new IllegalArgumentException("Source and target lookups are identical");
+        }
+        if (!source.getArchetypeId().equals(target.getArchetypeId())) {
+            throw new IllegalArgumentException("Source and target lookups must have the same archetype");
+        }
+
+        // find all uses of the lookup where it is referred to by a node descriptor using the lookup's code
+        LookupUsageFinder finder = new LookupUsageFinder(archetypes);
+        Map<NodeDescriptor, ArchetypeDescriptor> refs
+                = finder.getCodeReferences(source.getArchetypeId().getShortName());
+
+        // now replace them
+        for (Map.Entry<NodeDescriptor, ArchetypeDescriptor> entry : refs.entrySet()) {
+            NodeDescriptor node = entry.getKey();
+            ArchetypeDescriptor archetype = entry.getValue();
+            if (isDetailsNode(node)) {
+                replaceCodeSQL(node, archetype, source, target, session);
+            } else {
+                replaceCodeHQL(node, archetype, source, target, session);
+            }
+        }
+
+        // replace any uses of the lookup as classifications. Don't do it based on the archetypes that use the lookup,
+        // as these could change over time.
+        // NOTE: the list of persirstent classes needs to reflect the persistent class heirarchy if the second level
+        // caches are to be cleared correctly
+        replaceClassifications(source, target, entityClassificationsUpdate, entityClassificationsDelete, session,
+                               EntityDOImpl.class, PartyDOImpl.class, ProductDOImpl.class, UserDOImpl.class);
+        replaceClassifications(source, target, contactClassificationsUpdate, contactClassificationsDelete, session,
+                               ContactDOImpl.class);
+        replaceClassifications(source, target, priceClassificationsUpdate, priceClassificationsDelete, session,
+                               ProductPriceDOImpl.class);
+    }
+
+    /**
+     * Determines if a lookup is used by a particular archetype 'details' node.
+     * <p/>
+     * This uses SQL rather than HQL as HQL cannot query the details table.
+     *
+     * @param lookup    the lookup to check
+     * @param node      the node
+     * @param archetype the archetype
+     * @param session   the hibernate session
+     * @return <tt>true</tt> if the lookup is used, otherwise <tt>false</tt>
+     */
+    private boolean isUsedSQL(Lookup lookup, NodeDescriptor node, ArchetypeDescriptor archetype, Session session) {
+        Mapping mapping = getMapping(archetype, node);
+        SQLQuery query = session.createSQLQuery(mapping.getIsUsedSQL());
+        query.setMaxResults(1);
+        query.setString("archetype", archetype.getType().getShortName());
+        query.setString("name", node.getName());
+        query.setString("code", lookup.getCode());
+        return !query.list().isEmpty();
+    }
+
+    /**
+     * Determines if a lookup is used by a particular archetype node.
+     *
+     * @param lookup    the lookup to check
+     * @param node      the node
+     * @param archetype the archetype
+     * @param session   the hibernate session
+     * @return <tt>true</tt> if the lookup is used, otherwise <tt>false</tt>
+     */
+    private boolean isUsedHQL(Lookup lookup, NodeDescriptor node, ArchetypeDescriptor archetype, Session session) {
+        Mapping mapping = getMapping(archetype, node);
+        String name = node.getPath().substring(1);
+        Query query = session.createQuery("select id from " + mapping.getPersistentClass().getName()
+                                          + " where archetypeId.shortName = :archetype and " + name + " = :code");
+        query.setString("archetype", archetype.getType().getShortName());
+        query.setString("code", lookup.getCode());
+        query.setMaxResults(1);
+        return !query.list().isEmpty();
+    }
+
+    /**
+     * Determines if a node is a 'details' node. These are mapped to a <em>*_details</em> table by hibernate,
+     * and must be updated using SQL rather than HQL.
+     *
+     * @param node the node to check
+     * @return <tt>true</tt> if the node is a details node
+     */
+    private boolean isDetailsNode(NodeDescriptor node) {
+        return node.getPath().startsWith("/details/");
+    }
+
+    /**
+     * Replaces instances of a lookup where it is referred to by a 'details' node via its code.
+     * <p/>
+     * This must be done using SQL, as HQL doesn't support updates to maps.
+     *
+     * @param node      the node descriptor that refers to the lookup's archetype
+     * @param archetype the node's archetype descriptor
+     * @param source    the lookup to replace
+     * @param target    the lookup to replace <tt>source</tt> with
+     * @param session   the Hibernate session
+     */
+    private void replaceCodeSQL(NodeDescriptor node, ArchetypeDescriptor archetype, Lookup source, Lookup target,
+                                Session session) {
+        Mapping mapping = getMapping(archetype, node);
+        SQLQuery query = session.createSQLQuery(mapping.getUpdateSQL());
+        query.setString("archetype", archetype.getType().getShortName());
+        query.setString("name", node.getName());
+        query.setString("oldCode", source.getCode());
+        query.setString("newCode", target.getCode());
+        executeUpdate(query, session, mapping.getPersistentClass());
+    }
+
+    /**
+     * Replaces instances of a lookup where it is referred to by a node via its code.
+     *
+     * @param node      the node descriptor that refers to the lookup's archetype
+     * @param archetype the node's archetype descriptor
+     * @param source    the lookup to replace
+     * @param target    the lookup to replace <tt>source</tt> with
+     * @param session   the Hibernate session
+     */
+    private void replaceCodeHQL(NodeDescriptor node, ArchetypeDescriptor archetype, Lookup source, Lookup target,
+                                Session session) {
+        Mapping mapping = getMapping(archetype, node);
+        String name = node.getPath().substring(1);
+        Query query = session.createQuery("update " + mapping.getPersistentClass().getName()
+                                          + " set " + name + " = :newCode"
+                                          + " where archetypeId.shortName = :archetype and " + name + " = :oldCode");
+        query.setString("archetype", archetype.getType().getShortName());
+        query.setString("oldCode", source.getCode());
+        query.setString("newCode", target.getCode());
+        executeUpdate(query, session, mapping.getPersistentClass());
+    }
+
+    /**
+     * Determines if a classification lookup is in use.
+     *
+     * @param lookup  the lookup
+     * @param sql     the SQL query
+     * @param session the hibernate session
+     * @return <tt>true</tt> if the lookup is in use, otherwise <tt>false</tt>
+     */
+    private boolean isClassificationInUse(Lookup lookup, String sql, Session session) {
+        Query query = session.createSQLQuery(sql);
+        query.setLong("id", lookup.getId());
+        query.setMaxResults(1);
+        return !query.list().isEmpty();
+    }
+
+    /**
+     * Replaces one lookup classification with another.
+     * <p/>
+     * This requires two SQL statements as HQL doesn't support updates of collection nodes.
+     * <p/>
+     * The first SQL statement, <tt>updateSQL</tt>, replaces all instances of the source with the target, for a
+     * given object, so long as the object hasn't already been classified with the target. This is required to avoid
+     * duplicate keys.
+     * <p/>
+     * The second SQL statement, <tt>deleteSQL</tt>, removes all of those source instances that couldn't be replaced
+     * due to duplicates.
+     *
+     * @param source            the lookup classification to replace
+     * @param target            the lookup classification to replace <tt>source</tt> with
+     * @param updateSQL         the SQL to replace existing instances
+     * @param deleteSQL         the SQL to delete the source classification with
+     * @param session           the session
+     * @param persistentClasses the persistent classes
+     */
+    private void replaceClassifications(Lookup source, Lookup target, String updateSQL, String deleteSQL,
+                                        Session session, Class... persistentClasses) {
+        Query query = session.createSQLQuery(updateSQL);
+        query.setLong("oldId", source.getId());
+        query.setLong("newId", target.getId());
+        executeUpdate(query, session, persistentClasses);
+
+        query = session.createSQLQuery(deleteSQL);
+        query.setLong("oldId", source.getId());
+        query.executeUpdate();
+    }
+
+    /**
+     * Executes an update query.
+     * <p/>
+     * If any updates are made, the second level caches associated with the persisent classes are also cleared.
+     * <p/>
+     * <strong>NOTE</strong>: There is a small window where the second level cache will not reflect the state of the
+     * database.
+     *
+     * @param query             the update query
+     * @param session           the hibernate session
+     * @param persistentClasses the persistent classes affected by the update
+     */
+    private void executeUpdate(Query query, final Session session, final Class... persistentClasses) {
+        int updates = query.executeUpdate();
+        if (updates != 0) {
+            final SessionFactory factory = session.getSessionFactory();
+            if (TransactionSynchronizationManager.isActualTransactionActive()) {
+                // clear the cache when the transaction commits
+                TransactionSynchronizationManager.registerSynchronization(
+                        new TransactionSynchronizationAdapter() {
+                            @Override
+                            public void afterCompletion(int status) {
+                                if (status == STATUS_COMMITTED) {
+                                    clearCaches(persistentClasses, factory);
+                                }
+                            }
+                        });
+            } else {
+                clearCaches(persistentClasses, factory);
+            }
+        }
+    }
+
+    /**
+     * Clears the second level caches of the specified persisent classes.
+     *
+     * @param persistentClasses the persistent classes
+     * @param factory           the session factory
+     */
+    private void clearCaches(Class[] persistentClasses, SessionFactory factory) {
+        for (Class persistentClass : persistentClasses) {
+            factory.evict(persistentClass);
+        }
+    }
+
+    /**
+     * Returns a mapping for a given archetype.
+     *
+     * @param archetype the archetype descriptor
+     * @param node      the node, for error reporting
+     * @return the corresponding mapping
+     */
+    private Mapping getMapping(ArchetypeDescriptor archetype, NodeDescriptor node) {
+        Class clazz = archetype.getClazz();
+        Mapping mapping = mappings.get(clazz);
+        while (mapping == null && !clazz.equals(Object.class)) {
+            clazz = clazz.getSuperclass();
+            mapping = mappings.get(clazz);
+        }
+        if (mapping == null) {
+            throw new IllegalStateException("Cannot update code node=" + node.getName() + ", archetype="
+                                            + archetype.getType() + ". Unsupported class: " + clazz);
+        }
+        return mapping;
+    }
+
+    /**
+     * Helper to create an SQL update statement that updates the value column of a 'details' table
+     * for a given archetype and value.
+     *
+     * @param table   the table name, used to restrict on archetype
+     * @param details the details table name
+     * @param id      the join column name
+     * @return an SQL update statement
+     */
+    private static String createUpdateSQL(String table, String details, String id) {
+        return "update " + table + " t join " + details + " d on t." + id + " = d." + id
+               + " set d.value = :newCode"
+               + " where t.arch_short_name=:archetype and d.name = :name and d.value = :oldCode";
+    }
+
+    /**
+     * Helper to create an SQL statement the determines if a lookup is used by a 'details' node.
+     *
+     * @param table   the table name, used to restrict on archetype
+     * @param details the details table name
+     * @param id      the join column name
+     * @return an SQL query statement
+     */
+    private static String createIsUsedSQL(String table, String details, String id) {
+        return "select t." + id + " from " + table + " t join " + details + " d on t." + id + " = d." + id
+               + " where t.arch_short_name=:archetype and d.name = :name and d.value = :code";
+    }
+
+    /**
+     * Helper to create an SQL query statement that determines if a lookup is used by a classifications node.
+     *
+     * @param table the classification table
+     * @return a new SQL statement
+     */
+    private static String createClassificationsSelectSQL(String table) {
+        return "select * from " + table + " t where t.lookup_id = :id";
+    }
+
+    /**
+     * Helper to create an SQL update statement that replaces a classification lookup with another, providing an
+     * instance of that lookup doesn't already exist. This is required to avoid duplicate keys.
+     *
+     * @param table the classification table
+     * @param id    the id column to join on
+     * @return a new SQL update statement
+     */
+    private static String createClassificationsUpdateSQL(String table, String id) {
+        return "update " + table + " c1 left join " + table + " c2 on c1." + id + " = c2." + id
+               + " and c2.lookup_id = :newId "
+               + "set c1.lookup_id = :newId "
+               + "where c1.lookup_id = :oldId and c2.lookup_id is null";
+    }
+
+    /**
+     * Helper to create an SQL delete statement that removes a classification lookup.
+     *
+     * @param table the classification table
+     * @return a new SQL delete statement
+     */
+    private static String createClassificationsDeleteSQL(String table) {
+        return "delete from " + table + " where lookup_id = :oldId";
+    }
+
+    /**
+     * Helper to register a mapping.
+     *
+     * @param clazz        the archetype class
+     * @param table        the primary table that makes it persistent
+     * @param detailsTable the details table
+     * @param joinColumn   the column to join the table and details table on
+     * @param impl         the persistent class
+     */
+    private static void addMapping(Class clazz, String table, String detailsTable, String joinColumn, Class impl) {
+        mappings.put(clazz, new Mapping(table, detailsTable, joinColumn, impl));
+    }
+
+    /**
+     * Mapping information.
+     */
+    private static class Mapping {
+
+        /**
+         * SQL update statement that updates the value column of a 'details' table for a given archetype and value
+         */
+        private final String updateSQL;
+
+        /**
+         * SQL statement the determines if a lookup is used by a 'details' node.
+         */
+        private final String isUsedSQL;
+
+        /**
+         * The persistent class.
+         */
+        private final Class persistentClass;
+
+
+        /**
+         * Constructs a <tt>Mapping</tt>.
+         *
+         * @param table           the primary table
+         * @param details         the details table
+         * @param joinColumn      the column to join the two tables on
+         * @param persistentClass the persistent clas
+         */
+        public Mapping(String table, String details, String joinColumn, Class persistentClass) {
+            this.updateSQL = createUpdateSQL(table, details, joinColumn);
+            this.isUsedSQL = createIsUsedSQL(table, details, joinColumn);
+            this.persistentClass = persistentClass;
+        }
+
+        /**
+         * Returns an SQL update statement that updates the value column of a 'details' table for a given archetype and
+         * value.
+         *
+         * @return the update SQL
+         */
+        public String getUpdateSQL() {
+            return updateSQL;
+        }
+
+        /**
+         * Returns statement the determines if a lookup is used by a 'details' node.
+         *
+         * @return the is-used SQL
+         */
+        public String getIsUsedSQL() {
+            return isUsedSQL;
+        }
+
+        /**
+         * Returns the persistent class.
+         *
+         * @return the persistent class
+         */
+        public Class getPersistentClass() {
+            return persistentClass;
+        }
+    }
+
+}