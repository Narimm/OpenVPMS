--- conflicted
+++ resolved
@@ -1,1402 +1,995 @@
-/*
- * Version: 1.0
- *
- * The contents of this file are subject to the OpenVPMS License Version
- * 1.0 (the 'License'); you may not use this file except in compliance with
- * the License. You may obtain a copy of the License at
- * http://www.openvpms.org/license/
- *
- * Software distributed under the License is distributed on an 'AS IS' basis,
- * WITHOUT WARRANTY OF ANY KIND, either express or implied. See the License
- * for the specific language governing rights and limitations under the
- * License.
- *
- * Copyright 2018 (C) OpenVPMS Ltd. All Rights Reserved.
- */
-
-package org.openvpms.component.business.dao.hibernate.im;
-
-import org.apache.commons.lang.StringUtils;
-import org.apache.commons.logging.Log;
-import org.apache.commons.logging.LogFactory;
-import org.hibernate.FlushMode;
-<<<<<<< HEAD
-import org.hibernate.Hibernate;
-=======
->>>>>>> 312cc5dd
-import org.hibernate.Query;
-import org.hibernate.ScrollMode;
-import org.hibernate.ScrollableResults;
-import org.hibernate.Session;
-import org.hibernate.SessionFactory;
-import org.openvpms.component.business.dao.hibernate.im.common.CompoundAssembler;
-import org.openvpms.component.business.dao.hibernate.im.common.Context;
-import org.openvpms.component.business.dao.hibernate.im.common.ContextHandler;
-import org.openvpms.component.business.dao.hibernate.im.common.DOState;
-import org.openvpms.component.business.dao.hibernate.im.common.DeferredAssembler;
-import org.openvpms.component.business.dao.hibernate.im.common.DeleteHandler;
-import org.openvpms.component.business.dao.hibernate.im.common.IMObjectDO;
-import org.openvpms.component.business.dao.hibernate.im.entity.DefaultObjectLoader;
-import org.openvpms.component.business.dao.hibernate.im.entity.HibernateResultCollector;
-import org.openvpms.component.business.dao.hibernate.im.entity.IMObjectNodeResultCollector;
-import org.openvpms.component.business.dao.hibernate.im.entity.IMObjectResultCollector;
-import org.openvpms.component.business.dao.hibernate.im.entity.NodeSetResultCollector;
-import org.openvpms.component.business.dao.hibernate.im.entity.ObjectSetResultCollector;
-import org.openvpms.component.business.dao.hibernate.im.lookup.LookupReplacer;
-import org.openvpms.component.business.dao.hibernate.im.query.QueryBuilder;
-import org.openvpms.component.business.dao.hibernate.im.query.QueryContext;
-import org.openvpms.component.business.dao.im.Page;
-import org.openvpms.component.business.dao.im.common.IMObjectDAO;
-import org.openvpms.component.business.dao.im.common.IMObjectDAOException;
-import org.openvpms.component.business.dao.im.common.ResultCollector;
-import org.openvpms.component.business.domain.im.archetype.descriptor.ArchetypeDescriptor;
-import org.openvpms.component.business.domain.im.common.IMObject;
-import org.openvpms.component.business.domain.im.common.IMObjectReference;
-import org.openvpms.component.business.domain.im.lookup.Lookup;
-import org.openvpms.component.business.service.archetype.descriptor.cache.IArchetypeDescriptorCache;
-import org.openvpms.component.model.object.Reference;
-import org.openvpms.component.system.common.query.ArchetypeQuery;
-import org.openvpms.component.system.common.query.IArchetypeQuery;
-import org.openvpms.component.system.common.query.IPage;
-import org.openvpms.component.system.common.query.NamedQuery;
-import org.openvpms.component.system.common.query.NodeSet;
-import org.openvpms.component.system.common.query.ObjectSet;
-<<<<<<< HEAD
-import org.springframework.transaction.annotation.Transactional;
-=======
-import org.springframework.dao.InvalidDataAccessApiUsageException;
-import org.springframework.orm.hibernate3.HibernateCallback;
-import org.springframework.orm.hibernate3.HibernateTemplate;
-import org.springframework.orm.hibernate3.support.HibernateDaoSupport;
-import org.springframework.transaction.PlatformTransactionManager;
-import org.springframework.transaction.support.TransactionTemplate;
->>>>>>> 312cc5dd
-
-import java.util.ArrayList;
-import java.util.Collection;
-import java.util.Collections;
-import java.util.HashSet;
-import java.util.List;
-import java.util.Map;
-import java.util.Set;
-
-import static org.openvpms.component.business.dao.im.common.IMObjectDAOException.ErrorCode.ClassNameMustBeSpecified;
-import static org.openvpms.component.business.dao.im.common.IMObjectDAOException.ErrorCode.FailedToDeleteIMObject;
-import static org.openvpms.component.business.dao.im.common.IMObjectDAOException.ErrorCode.FailedToExecuteNamedQuery;
-import static org.openvpms.component.business.dao.im.common.IMObjectDAOException.ErrorCode.FailedToExecuteQuery;
-import static org.openvpms.component.business.dao.im.common.IMObjectDAOException.ErrorCode.FailedToFindIMObjects;
-import static org.openvpms.component.business.dao.im.common.IMObjectDAOException.ErrorCode.FailedToSaveCollectionOfObjects;
-import static org.openvpms.component.business.dao.im.common.IMObjectDAOException.ErrorCode.FailedToSaveIMObject;
-
-
-/**
- * This is an implementation of the IMObject DAO for hibernate.
- *
- * @author Jim Alateras
- * @author Tim Anderson
- */
-public class IMObjectDAOHibernate implements IMObjectDAO, ContextHandler {
-
-    /**
-     * The hibernate session factory.
-     */
-    private final SessionFactory factory;
-
-    /**
-     * The handler factory.
-     */
-    private DeleteHandlerFactory handlerFactory;
-
-    /**
-     * The assembler.
-     */
-    private CompoundAssembler assembler;
-
-    /**
-     * The archetype descriptor cache.
-     * This is used to resolve {@link IMObjectReference}s.
-     */
-    private IArchetypeDescriptorCache cache;
-
-    /**
-     * The logger.
-     */
-    private static final Log log = LogFactory.getLog(IMObjectDAOHibernate.class);
-
-
-    /**
-     * Constructs an {@link IMObjectDAOHibernate}.
-     *
-     * @param factory the session factory
-     */
-    public IMObjectDAOHibernate(SessionFactory factory) {
-        this.factory = factory;
-    }
-
-    /**
-     * Sets the archetype descriptor cache.
-     *
-     * @param cache the archetype descriptor cache
-     */
-    public void setArchetypeDescriptorCache(IArchetypeDescriptorCache cache) {
-        this.cache = cache;
-        assembler = new AssemblerImpl(cache);
-        handlerFactory = new DeleteHandlerFactory(assembler, cache);
-    }
-
-    /**
-     * Saves an object.
-     *
-     * @param object the object to save
-     * @throws IMObjectDAOException if the request cannot complete
-     */
-    @Transactional
-    public void save(final IMObject object) {
-        try {
-<<<<<<< HEAD
-            save(object, getSession());
-=======
-            update(session -> {
-                save(object, session);
-                return null;
-            });
->>>>>>> 312cc5dd
-        } catch (Throwable exception) {
-            throw new IMObjectDAOException(FailedToSaveIMObject, exception, object.getId());
-        }
-    }
-
-    /**
-     * Saves a collection of objects in a single transaction.
-     *
-     * @param objects the objects to save
-     * @throws IMObjectDAOException if the request cannot complete
-     */
-    @Transactional
-    public void save(final Collection<? extends IMObject> objects) {
-        try {
-<<<<<<< HEAD
-            save(objects, getSession());
-=======
-            update(session -> {
-                save(objects, session);
-                return null;
-            });
->>>>>>> 312cc5dd
-        } catch (Throwable exception) {
-            throw new IMObjectDAOException(FailedToSaveCollectionOfObjects, exception);
-        }
-    }
-
-    /**
-     * Deletes an {@link IMObject}.
-     *
-     * @param object the object to delete
-     * @throws IMObjectDAOException if the request cannot complete
-     */
-    @Transactional
-    public void delete(final IMObject object) {
-        try {
-<<<<<<< HEAD
-            Session session = getSession();
-            Context context = getContext(session);
-            DeleteHandler handler = handlerFactory.getHandler(object);
-            handler.delete(object, session, context);
-            updateIds(context);
-=======
-            update(session -> {
-                Context context = getContext(session);
-                DeleteHandler handler
-                        = handlerFactory.getHandler(object);
-                handler.delete(object, session, context);
-                updateIds(context);
-                return null;
-            });
->>>>>>> 312cc5dd
-        } catch (IMObjectDAOException exception) {
-            throw exception;
-        } catch (Throwable exception) {
-            throw new IMObjectDAOException(FailedToDeleteIMObject, exception, object.getObjectReference());
-        }
-    }
-
-    /**
-     * Retrieves the objects matching the query.
-     *
-     * @param query the archetype query
-     * @return a page of objects that match the query criteria
-     * @throws IMObjectDAOException for any error
-     */
-    @Transactional(readOnly = true)
-    public IPage<IMObject> get(IArchetypeQuery query) {
-        return getQueryDelegator(query).get(query);
-    }
-
-    /**
-     * Retrieves partially populated objects that match the query.
-     * This may be used to selectively load parts of object graphs to improve
-     * performance.
-     * <p>
-     * All simple properties of the returned objects are populated - the
-     * {@code nodes} argument is used to specify which collection nodes to
-     * populate. If empty, no collections will be loaded, and the behaviour of
-     * accessing them is undefined.
-     *
-     * @param query the archetype query
-     * @param nodes the collection node names
-     * @return a page of objects that match the query criteria
-     * @throws IMObjectDAOException for any error
-     */
-    @Transactional(readOnly = true)
-    public IPage<IMObject> get(IArchetypeQuery query, Collection<String> nodes) {
-        return getQueryDelegator(query).get(query, nodes);
-    }
-
-    /**
-     * Retrieves the objects matching the query.
-     *
-     * @param query the archetype query
-     * @return a page of objects that match the query criteria
-     * @throws IMObjectDAOException for any error
-     */
-    @Transactional(readOnly = true)
-    public IPage<ObjectSet> getObjects(IArchetypeQuery query) {
-        return getQueryDelegator(query).getObjects(query);
-    }
-
-    /**
-     * Retrieves the nodes from the objects that match the query criteria.
-     *
-     * @param query the archetype query
-     * @param nodes the node names
-     * @return the nodes for each object that matches the query criteria
-     * @throws IMObjectDAOException for any error
-     */
-    @Transactional(readOnly = true)
-    public IPage<NodeSet> getNodes(IArchetypeQuery query, Collection<String> nodes) {
-        return getQueryDelegator(query).getNodes(query, nodes);
-    }
-
-    /**
-<<<<<<< HEAD
-     * Execute a get using the specified query string, the query
-     * parameters and the result collector. The first row and the number of rows
-     * is used to control the paging of the result set.
-     *
-     * @param queryString the query string
-     * @param parameters  the query parameters
-     * @param firstResult the first result to retrieve
-     * @param maxResults  the maximum number of results to return
-     * @param count       if {@code true} counts the total no. of results,
-     *                    returning it in {@link IPage#getTotalResults()}
-     * @throws IMObjectDAOException for any error
-     */
-    @Transactional(readOnly = true)
-    public void get(String queryString, Map<String, Object> parameters,
-                    ResultCollector collector, int firstResult, int maxResults,
-                    boolean count) {
-        try {
-            if (log.isDebugEnabled()) {
-                log.debug("query=" + queryString + ", parameters=" + parameters);
-            }
-            executeQuery(queryString, new Params(parameters), (HibernateResultCollector) collector,
-                         firstResult, maxResults, count);
-        } catch (Exception exception) {
-            throw new IMObjectDAOException(FailedToExecuteQuery, exception, queryString);
-        }
-    }
-
-    /**
-=======
->>>>>>> 312cc5dd
-     * Retrieve the objects that matches the specified search criteria.
-     * This is a very generic method that provides a mechanism to return
-     * objects based on, one or more criteria.
-     * <p>
-     * All parameters are optional and can either denote an exact or partial
-     * match semantics. If a parameter has a '*' at the start or end of the
-     * value then it will perform a wildcard match.  If not '*' is specified in
-     * the value then it will only return objects with the exact value.
-     * <p>
-     * If two or more parameters are specified then it will return entities
-     * that matching all criteria.
-     * <p>
-<<<<<<< HEAD
-     * The results will be returned in a {@link Page} object, which may contain
-     * a subset of the total result set. The caller can then use the context
-     * information in the {@link Page} object to make subsequent calls.
-     *
-     * @param rmName       the reference model name
-     * @param entityName   the entity name
-     * @param conceptName  the concept name
-     * @param instanceName the instance name
-     * @param clazz        the fully qualified name of the class to search for
-     * @param activeOnly   indicates whether to return active objects.
-     * @param firstResult  the first result to retrieve
-     * @param maxResults   the maximum number of results to return
-     * @return IPage<IMObject>
-     * the results and associated context information
-     * @throws IMObjectDAOException a runtime exception if the request cannot
-     *                              complete
-     * @deprecated replaced by {@link #get(String, String, String, boolean,
-     * int, int)}
-     */
-    @Deprecated
-    public IPage<IMObject> get(String rmName, String entityName,
-                               String conceptName, String instanceName,
-                               String clazz, boolean activeOnly,
-                               int firstResult, int maxResults) {
-        StringBuilder shortName = new StringBuilder();
-        if (entityName != null) {
-            shortName.append(entityName);
-        } else {
-            shortName.append("*");
-        }
-        shortName.append(".");
-        if (conceptName != null) {
-            shortName.append(conceptName);
-        } else {
-            shortName.append("*");
-        }
-        return get(shortName.toString(), instanceName, clazz, activeOnly,
-                   firstResult, maxResults);
-    }
-
-    /**
-     * Retrieve the objects that matches the specified search criteria.
-     * This is a very generic method that provides a mechanism to return
-     * objects based on, one or more criteria.
-     * <p>
-     * All parameters are optional and can either denote an exact or partial
-     * match semantics. If a parameter has a '*' at the start or end of the
-     * value then it will perform a wildcard match.  If not '*' is specified in
-     * the value then it will only return objects with the exact value.
-     * <p>
-     * If two or more parameters are specified then it will return entities
-     * that matching all criteria.
-     * <p>
-=======
->>>>>>> 312cc5dd
-     * The results will be returned in a {@link Page} object, which may contain
-     * a subset of the total result set. The caller can then use the context
-     * information in the {@link Page} object to make subsequent calls.
-     *
-     * @param shortName    the archetype short name
-     * @param instanceName the instance name
-     * @param clazz        the fully qualified name of the class to search for
-     * @param activeOnly   indicates whether to return active objects.
-     * @param firstResult  the first result to retrieve
-     * @param maxResults   the maximum number of results to return
-     * @return a page of the results
-     * @throws IMObjectDAOException a runtime exception if the request cannot complete
-     */
-    @Transactional(readOnly = true)
-    public IPage<IMObject> get(String shortName, String instanceName,
-                               String clazz, boolean activeOnly,
-                               int firstResult, int maxResults) {
-        clazz = assembler.getDOClassName(clazz);
-        if (clazz == null) {
-            throw new IMObjectDAOException(ClassNameMustBeSpecified);
-        }
-
-        StringBuilder queryString = new StringBuilder();
-        List<String> names = new ArrayList<>();
-        List<Object> params = new ArrayList<>();
-        boolean andRequired = false;
-
-        queryString.append("from ");
-        queryString.append(clazz);
-        queryString.append(" as entity");
-
-        // check to see if one or more of the values have been specified
-        if (!StringUtils.isEmpty(shortName) || !StringUtils.isEmpty(instanceName)) {
-            queryString.append(" where ");
-        }
-
-        // process the shortName
-        if (!StringUtils.isEmpty(shortName)) {
-            names.add("shortName");
-            andRequired = true;
-            if (shortName.endsWith("*") || shortName.startsWith("*")) {
-                queryString.append(" entity.archetypeId.shortName like :shortName");
-                params.add(shortName.replace("*", "%"));
-            } else {
-                queryString.append(" entity.archetypeId.shortName = :shortName");
-                params.add(shortName);
-            }
-        }
-
-        // process the instance name
-        if (!StringUtils.isEmpty(instanceName)) {
-            if (andRequired) {
-                queryString.append(" and ");
-            }
-
-            names.add("instanceName");
-            andRequired = true;
-            if (instanceName.endsWith("*") || instanceName.startsWith("*")) {
-                queryString.append(" entity.name like :instanceName");
-                params.add(instanceName.replace("*", "%"));
-            } else {
-                queryString.append(" entity.name = :instanceName");
-                params.add(instanceName);
-            }
-        }
-
-        // determine if we are only interested in active objects
-        if (activeOnly) {
-            if (andRequired) {
-                queryString.append(" and ");
-            }
-            queryString.append(" entity.active = 1");
-        }
-
-        if (log.isDebugEnabled()) {
-            log.debug("Executing " + queryString + " with names "
-                      + names.toString() + " and params " + params.toString());
-        }
-
-        try {
-            HibernateResultCollector<IMObject> collector = new IMObjectResultCollector();
-            executeQuery(queryString.toString(), null, new Params(names, params), collector, firstResult, maxResults);
-            return collector.getPage();
-        } catch (Exception exception) {
-            throw new IMObjectDAOException(FailedToFindIMObjects, exception, shortName, instanceName, clazz);
-        }
-    }
-
-    /**
-     * Returns an object with the specified reference.
-     *
-     * @param reference the object reference
-<<<<<<< HEAD
-     * @return the corresponding object, or {@code null} if none exists
-     * @throws IMObjectDAOException for any error
-     */
-    @Transactional(readOnly = true)
-    public IMObject get(final IMObjectReference reference) {
-        IMObject result;
-        // first determine if the object is cached in the transaction context
-        Session session = getSession();
-        Context context = getContext(session);
-        DOState state = context.getCached(reference);
-        result = (state != null) ? state.getSource() : null;
-        if (result == null && !reference.isNew()) {
-            // no cached object. If the reference indicates the object is 
-            // committed, try and query it
-            ArchetypeDescriptor desc = cache.getArchetypeDescriptor(
-                    reference.getArchetypeId());
-            if (desc != null) {
-                result = get(desc.getClassName(), reference);
-            }
-        }
-        return result;
-=======
-     * @return the corresponding object, or <tt>null</tt> if none exists. The object may be active or inactive
-     * @throws IMObjectDAOException for any error
-     */
-    @Override
-    public IMObject get(Reference reference) {
-        return getObject(reference, null);
-    }
-
-    /**
-     * Returns an object with the specified reference.
-     *
-     * @param reference the object reference
-     * @param active    if {@code true}, only return the object if it is active
-     * @return the corresponding object, or <tt>null</tt> if none exists
-     * @throws IMObjectDAOException for any error
-     */
-    public IMObject get(final Reference reference, boolean active) {
-        return getObject(reference, active);
->>>>>>> 312cc5dd
-    }
-
-    /**
-     * Execute a get using the specified named query, the query
-     * parameters and the result collector. The first result and the number of
-     * results is used to control the paging of the result set.
-     *
-     * @param query       the query name
-     * @param parameters  the query parameters
-     * @param collector   the result collector
-     * @param firstResult the first result to retrieve
-     * @param maxResults  the maximum number of results to return
-     * @param count       if {@code true} counts the total no. of results,
-     *                    returning it in {@link IPage#getTotalResults()}
-     * @throws IMObjectDAOException for any error
-     */
-    @Transactional(readOnly = true)
-    public void getByNamedQuery(String query, Map<String, Object> parameters,
-                                ResultCollector collector, int firstResult,
-                                int maxResults, boolean count) {
-        try {
-            executeNamedQuery(query, parameters, firstResult, maxResults,
-                              (HibernateResultCollector) collector, count);
-        } catch (Exception exception) {
-            throw new IMObjectDAOException(FailedToExecuteNamedQuery,
-                                           exception);
-        }
-    }
-
-    /**
-     * Invoked just prior to commit.
-     * </p>
-     * Attempts to save any deferred objects.
-     *
-     * @param context the assembly context
-     */
-    public void preCommit(Context context) {
-        if (!context.getSaveDeferred().isEmpty()) {
-            saveDeferred(context, true);
-        }
-    }
-
-    /**
-     * Invoked after successful commit.
-     * <p>
-     * This propagates identifier and version changes from the committed
-     * {@code IMObjectDO}s to their corresponding {@code IMObject}s.
-     *
-     * @param context the assembly context
-     */
-    public void commit(Context context) {
-        updateIds(context);
-    }
-
-    /**
-     * Invoked on transaction rollback.
-     * <p>
-     * This reverts identifier and version changes
-     *
-     * @param context the assembly context
-     */
-    public void rollback(Context context) {
-        for (DOState state : context.getSaved()) {
-            state.rollbackIds();
-        }
-    }
-
-    /**
-     * Replaces the uses of one lookup with another.
-     *
-     * @param source the lookup to replace
-     * @param target the lookup to replace {@code source} it with
-     */
-    @Transactional
-    public void replace(final Lookup source, final Lookup target) {
-        try {
-<<<<<<< HEAD
-            LookupReplacer replacer = new LookupReplacer(cache);
-            replacer.replace(source, target, getSession());
-=======
-            update(session -> {
-                LookupReplacer replacer = new LookupReplacer(cache);
-                replacer.replace(source, target, session);
-                return null;
-            });
->>>>>>> 312cc5dd
-        } catch (Throwable exception) {
-            throw new IMObjectDAOException(FailedToSaveIMObject, exception, source.getId());
-        }
-    }
-
-<<<<<<< HEAD
-    /**
-     * Returns the current hibernate session.
-     * <p>
-     * This ensures that the session flush mode is {@link FlushMode#COMMIT} to ensure that ids and versions get reverted
-     * correctly if the transaction rolls back.
-     *
-     * @return the current hibernate session
-     */
-    private Session getSession() {
-        Session session = factory.getCurrentSession();
-        session.setFlushMode(FlushMode.COMMIT);
-        return session;
-=======
-    @Override
-    protected HibernateTemplate createHibernateTemplate(
-            SessionFactory sessionFactory) {
-        HibernateTemplate template
-                = super.createHibernateTemplate(sessionFactory);
-        template.setFlushMode(HibernateTemplate.FLUSH_COMMIT);
-
-        // note - need to expose the native session in order for
-        // Session.equals() to work in Context.getContext()
-        template.setExposeNativeSession(true);
-
-        return template;
->>>>>>> 312cc5dd
-    }
-
-    /**
-     * Returns an object given its reference.
-     *
-     * @param reference the reference
-     * @param active    if {@code true}, only return the object if it is active. If {@code false}, only return the object
-     *                  if it is inactive. If {@code null}, return active or inactive objects.
-     * @return the object, or {@code null}
-     */
-    private IMObject getObject(Reference reference, Boolean active) {
-        IMObject result = null;
-        // first determine if the object is cached in the transaction context
-        IMObject cached = execute(session -> {
-            Context context = getContext(session);
-            DOState state = context.getCached(reference);
-            return (state != null) ? state.getSource() : null;
-        });
-        if (cached != null) {
-            result = (active != null && active != cached.isActive()) ? null : cached;
-        } else if (!reference.isNew()) {
-            // no cached object. If the reference indicates the object is
-            // committed, try and query it
-            ArchetypeDescriptor desc = cache.getArchetypeDescriptor(reference.getArchetype());
-            if (desc != null) {
-                result = getObject(desc.getClassName(), reference, active);
-            }
-        }
-        return result;
-    }
-
-    /**
-     * This method will execute a query and paginate the result set.
-     *
-     * @param queryString the hql query
-     * @param countQuery  the query to count results, or {@code null} if results are not being counted
-     * @param params      the query parameters
-     * @param collector   the collector
-     * @param firstResult the first row to return
-     * @param maxResults  the number of rows to return
-<<<<<<< HEAD
-     * @param count       if {@code true}, count the results matching the criteria
-     * @throws Exception for any error
-     */
-    private void executeQuery(final String queryString, final Params params, final HibernateResultCollector collector,
-                              final int firstResult, final int maxResults, final boolean count)
-            throws Exception {
-        Session session = getSession();
-        collector.setFirstResult(firstResult);
-        collector.setPageSize(maxResults);
-        collector.setSession(session);
-        Context context = getContext(session);
-        collector.setContext(context);
-
-        if (maxResults == 0 && count) {
-            // only want a count of the results matching the criteria
-            int rowCount = count(queryString, params, session);
-            collector.setTotalResults(rowCount);
-        } else {
-            Query query = session.createQuery(queryString);
-            params.setParameters(query);
-
-            // set the first result
-            if (firstResult != 0) {
-                query.setFirstResult(firstResult);
-            }
-
-            // set the maximum number of rows
-            if (maxResults != ArchetypeQuery.ALL_RESULTS) {
-                query.setMaxResults(maxResults);
-                log.debug("The maximum number of rows is "
-                          + maxResults);
-            }
-
-            query.setCacheable(true);
-
-            List rows = query.list();
-            if (maxResults == ArchetypeQuery.ALL_RESULTS) {
-                collector.setTotalResults(rows.size());
-            } else if (count) {
-                int rowCount = count(queryString, params, session);
-                if (rowCount < rows.size()) {
-                    // rows deleted since initial query
-                    rowCount = rows.size();
-                }
-                collector.setTotalResults(rowCount);
-            } else {
-                collector.setTotalResults(-1);
-            }
-            for (Object object : rows) {
-                collector.collect(object);
-            }
-            resolveDeferredReferences(context);
-        }
-=======
-     * @throws Exception for any error
-     */
-    private void executeQuery(final String queryString, String countQuery, final Params params,
-                              final HibernateResultCollector collector,
-                              final int firstResult, final int maxResults)
-            throws Exception {
-        execute(session -> {
-            collector.setFirstResult(firstResult);
-            collector.setPageSize(maxResults);
-            collector.setSession(session);
-            Context context = getContext(session);
-            collector.setContext(context);
-
-            if (maxResults == 0 && countQuery != null) {
-                // only want a count of the results matching the criteria
-                int rowCount = count(countQuery, params, session);
-                collector.setTotalResults(rowCount);
-            } else {
-                Query query = session.createQuery(queryString);
-                params.setParameters(query);
-
-                // set the first result
-                if (firstResult != 0) {
-                    query.setFirstResult(firstResult);
-                }
-
-                // set the maximum number of rows
-                if (maxResults != ArchetypeQuery.ALL_RESULTS) {
-                    query.setMaxResults(maxResults);
-                    log.debug("The maximum number of rows is " + maxResults);
-                }
-
-                query.setCacheable(true);
-
-                List rows = query.list();
-                if (maxResults == ArchetypeQuery.ALL_RESULTS) {
-                    collector.setTotalResults(rows.size());
-                } else if (countQuery != null) {
-                    int rowCount = count(countQuery, params, session);
-                    if (rowCount < rows.size()) {
-                        // rows deleted since initial query
-                        rowCount = rows.size();
-                    }
-                    collector.setTotalResults(rowCount);
-                } else {
-                    collector.setTotalResults(-1);
-                }
-                for (Object object : rows) {
-                    collector.collect(object);
-                }
-                context.resolveDeferredReferences();
-            }
-            return null;
-        });
->>>>>>> 312cc5dd
-    }
-
-    /**
-     * This method will execute a query and paginate the result set
-     *
-     * @param name      the name of query
-     * @param params    the name and value of the parameters
-     * @param firstRow  the first row to return
-     * @param numOfRows the number of rows to return
-     * @param collector the collector
-     * @param count     if {@code true} counts the total no. of rows, returning it in {@link IPage#getTotalResults()}
-     * @throws Exception for any error
-     */
-    private void executeNamedQuery(final String name,
-                                   final Map<String, Object> params,
-                                   final int firstRow, final int numOfRows,
-                                   final HibernateResultCollector collector,
-                                   final boolean count) throws Exception {
-<<<<<<< HEAD
-        Session session = getSession();
-        Query query = session.getNamedQuery(name);
-        Params p = new Params(params);
-        p.setParameters(query);
-
-        // set first row
-        if (firstRow != 0) {
-            query.setFirstResult(firstRow);
-        }
-
-        // set maximum rows
-        if (numOfRows != ArchetypeQuery.ALL_RESULTS) {
-            query.setMaxResults(numOfRows);
-            log.debug("The maximum number of rows is " + numOfRows);
-        }
-
-        List<Object> rows = query.list();
-        collector.setFirstResult(firstRow);
-        collector.setPageSize(numOfRows);
-        collector.setSession(session);
-        Context context = getContext(session);
-        collector.setContext(context);
-
-        if (numOfRows == ArchetypeQuery.ALL_RESULTS) {
-            collector.setTotalResults(rows.size());
-        } else if (count) {
-            int rowCount = countNamedQuery(name, p, session);
-            if (rowCount < rows.size()) {
-                // rows deleted since initial query
-                rowCount = rows.size();
-            }
-            collector.setTotalResults(rowCount);
-        } else {
-            collector.setTotalResults(-1);
-        }
-        for (Object object : rows) {
-            collector.collect(object);
-        }
-        resolveDeferredReferences(context);
-=======
-        execute(session -> {
-            // session.setFlushMode(FlushMode.MANUAL);
-            Query query = session.getNamedQuery(name);
-            Params p = new Params(params);
-            p.setParameters(query);
-
-            // set first row
-            if (firstRow != 0) {
-                query.setFirstResult(firstRow);
-            }
-
-            // set maximum rows
-            if (numOfRows != ArchetypeQuery.ALL_RESULTS) {
-                query.setMaxResults(numOfRows);
-                log.debug("The maximum number of rows is " + numOfRows);
-            }
-
-            List rows = query.list();
-            collector.setFirstResult(firstRow);
-            collector.setPageSize(numOfRows);
-            collector.setSession(session);
-            Context context = getContext(session);
-            collector.setContext(context);
-
-            if (numOfRows == ArchetypeQuery.ALL_RESULTS) {
-                collector.setTotalResults(rows.size());
-            } else if (count) {
-                int rowCount = countNamedQuery(name, p, session);
-                if (rowCount < rows.size()) {
-                    // rows deleted since initial query
-                    rowCount = rows.size();
-                }
-                collector.setTotalResults(rowCount);
-            } else {
-                collector.setTotalResults(-1);
-            }
-            for (Object object : rows) {
-                collector.collect(object);
-            }
-            context.resolveDeferredReferences();
-            return null;
-        });
->>>>>>> 312cc5dd
-    }
-
-    /**
-     * Counts the total no. of rows that would be returned by a query.
-     *
-     * @param queryString the query string
-     * @param params      the query parameters
-     * @param session     the hibernate session
-     * @return the total no. of rows that would be returned by the query
-     * @throws IMObjectDAOException a runtime exception, raised if the request
-     *                              cannot complete.
-     */
-    private int count(String queryString, Params params, Session session) {
-<<<<<<< HEAD
-        int indexOfFrom = queryString.indexOf("from");
-        if (indexOfFrom == -1) {
-            throw new IMObjectDAOException(InvalidQueryString, queryString);
-        }
-
-        Query query = session.createQuery("select count(*) " + queryString.substring(indexOfFrom));
-
-=======
-        Query query = session.createQuery(queryString);
->>>>>>> 312cc5dd
-        params.setParameters(query);
-        return ((Number) query.list().get(0)).intValue();
-    }
-
-    /**
-     * Counts the total no. of rows that would be returned by a named query.
-     *
-     * @param name    the query name
-     * @param params  the query parameters
-     * @param session the session
-     * @return the total no. of rows that would be returned by the query
-     * @throws IMObjectDAOException a runtime exception, raised if the request
-     *                              cannot complete.
-     */
-    private int countNamedQuery(String name, Params params, Session session) {
-        Query query = session.getNamedQuery(name);
-        params.setParameters(query);
-
-        int result = 0;
-        ScrollableResults results = null;
-        try {
-            results = query.scroll(ScrollMode.FORWARD_ONLY);
-            if (results.last()) {
-                result = results.getRowNumber() + 1;
-            }
-        } finally {
-            if (results != null) {
-                results.close();
-            }
-        }
-        return result;
-    }
-
-    /**
-     * Retrieves an object given its class and reference.
-     *
-     * @param clazz     the object's class
-     * @param reference the object reference
-<<<<<<< HEAD
-=======
-     * @param active    if {@code true}, only return the object if it is active. If {@code false}, only return the
-     *                  object if it is inactive. If {@code null}, return active or inactive objects.
->>>>>>> 312cc5dd
-     * @return the corresponding object, or {@code null} if none is found
-     */
-    private IMObject getObject(String clazz, final Reference reference, Boolean active) {
-        clazz = assembler.getDOClassName(clazz);
-        if (clazz == null) {
-            throw new IMObjectDAOException(ClassNameMustBeSpecified);
-        }
-<<<<<<< HEAD
-
-        Session session = getSession();
-        Query query = session.createQuery("select entity from " + clazz + " as entity "
-                                          + "where entity.id = :id and entity.archetypeId.shortName = :shortName");
-        query.setParameter("id", reference.getId());
-        query.setParameter("shortName", reference.getArchetypeId().getShortName());
-        List results = query.list();
-        if (results.size() == 0) {
-            return null;
-        } else {
-            Context context = getContext(session);
-            IMObjectDO object = (IMObjectDO) results.get(0);
-            IMObject result = assembler.assemble(object, context);
-            resolveDeferredReferences(context);
-            return result;
-        }
-=======
-        final StringBuilder queryString = new StringBuilder();
-
-        queryString.append("select entity from ");
-        queryString.append(clazz);
-        queryString.append(" as entity where entity.id = :id and entity.archetypeId.shortName = :shortName");
-        if (active != null) {
-            queryString.append(" and entity.active = :active");
-        }
-
-        return execute(session -> {
-            Query query = session.createQuery(queryString.toString());
-            query.setParameter("id", reference.getId());
-            query.setParameter("shortName", reference.getArchetype());
-            if (active != null) {
-                query.setParameter("active", active);
-            }
-            List results = query.list();
-            if (results.size() == 0) {
-                return null;
-            } else {
-                Context context = getContext(session);
-                IMObjectDO object = (IMObjectDO) results.get(0);
-                IMObject result = assembler.assemble(object, context);
-                context.resolveDeferredReferences();
-                return result;
-            }
-        });
->>>>>>> 312cc5dd
-    }
-
-    /**
-     * Save an object.
-     *
-     * @param object  the object to save
-     * @param session the session to use
-     */
-    private void save(IMObject object, Session session) {
-        Context context = getContext(session);
-        boolean deferred = !context.getSaveDeferred().isEmpty();
-        save(object, context);
-        if (deferred) {
-            saveDeferred(context, false);
-        }
-        if (!context.isSynchronizationActive()) { // todo - required?
-            preCommit(context);
-        }
-    }
-
-    /**
-     * Saves an object.
-     *
-     * @param object  the object to save
-     * @param context the context
-     */
-    private void save(IMObject object, Context context) {
-        DOState state = assembler.assemble(object, context);
-        if (state.isComplete()) {
-            save(state, context);
-        } else {
-            context.addSaveDeferred(state);
-        }
-    }
-
-    /**
-     * Save a collection of objects.
-     *
-     * @param objects the objects to save
-     * @param session the session to use
-     */
-    private void save(Collection<? extends IMObject> objects, Session session) {
-        Context context = getContext(session);
-        boolean deferred = !context.getSaveDeferred().isEmpty();
-        for (IMObject object : objects) {
-            save(object, context);
-        }
-        if (deferred || context.getSaveDeferred().size() > 1) {
-            saveDeferred(context, false);
-        }
-        if (!context.isSynchronizationActive()) {
-            preCommit(context);
-        }
-    }
-
-    /**
-     * Propagates identifier and version changes from the committed
-     * {@code IMObjectDO}s to their corresponding {@code IMObject}s.
-     *
-     * @param context the assembly context
-     */
-    private void updateIds(Context context) {
-        for (DOState state : context.getSaved()) {
-            state.updateIds(context);
-        }
-    }
-
-    /**
-     * Attempts to assemble and save deferred objects.
-     *
-     * @param context          the assembly context
-     * @param failOnIncomplete if {@code true} and an object cannot be saved,
-     *                         raises an exception
-     * @throws IMObjectDAOException if an object cannot be saved
-     */
-    private void saveDeferred(Context context, boolean failOnIncomplete) {
-        List<DOState> states = assembleDeferred(context);
-        for (DOState state : states) {
-            save(state, context);
-        }
-        Set<DOState> saveDeferred = context.getSaveDeferred();
-        if (!saveDeferred.isEmpty() && failOnIncomplete) {
-            DOState state = saveDeferred.iterator().next();
-            Set<DeferredAssembler> deferred = state.getDeferred();
-            Reference ref = null;
-            if (!deferred.isEmpty()) { // should never be empty
-                DeferredAssembler assembler = deferred.iterator().next();
-                ref = assembler.getReference();
-            }
-            throw new IMObjectDAOException(
-                    IMObjectDAOException.ErrorCode.ObjectNotFound, ref);
-
-        }
-    }
-
-    /**
-     * Attempts to assemble deferred objects.
-     *
-     * @param context the assembly context
-     * @return the assembled objects
-     */
-    private List<DOState> assembleDeferred(Context context) {
-        List<DOState> result = new ArrayList<>();
-        boolean processed;
-        do {
-            processed = false;
-            DOState[] states = context.getSaveDeferred().toArray(
-                    new DOState[context.getSaveDeferred().size()]);
-            Set<DeferredAssembler> deferred = new HashSet<>();
-            for (DOState state : states) {
-                Set<DeferredAssembler> set = state.getDeferred();
-                if (!set.isEmpty()) {
-                    deferred.addAll(set);
-                } else {
-                    context.removeSaveDeferred(state);
-                    result.add(state);
-                }
-            }
-            if (!deferred.isEmpty()) {
-                for (DeferredAssembler assembler : deferred) {
-                    if (context.getCached(assembler.getReference()) != null) {
-                        assembler.assemble(context);
-                        processed = true;
-                    }
-                }
-            }
-        } while (processed);
-        return result;
-    }
-
-    /**
-     * Saves a data object.
-     *
-     * @param state   the data object state
-     * @param context the assembly context
-     */
-    private void save(DOState state, Context context) {
-        Session session = context.getSession();
-        for (IMObjectDO object : state.getObjects()) {
-            session.saveOrUpdate(object);
-        }
-        state.updateIds(context);
-        context.addSaved(state);
-    }
-
-    /**
-<<<<<<< HEAD
-     * Resolves deferred references.
-     *
-     * @param context the assembly context
-     */
-    private void resolveDeferredReferences(Context context) {
-        List<DeferredReference> deferred = context.getDeferredReferences();
-        if (!deferred.isEmpty()) {
-            Map<Class<? extends IMObjectDOImpl>, List<DeferredReference>> map = new HashMap<>();
-            for (DeferredReference ref : deferred) {
-                IMObjectDO object = ref.getObject();
-                if (Hibernate.isInitialized(object)) {
-                    ref.update(object.getObjectReference());
-                } else {
-                    List<DeferredReference> list = map.get(ref.getType());
-                    if (list == null) {
-                        list = new ArrayList<>();
-                        map.put(ref.getType(), list);
-                    }
-                    list.add(ref);
-                }
-            }
-            if (!map.isEmpty()) {
-                for (Map.Entry<Class<? extends IMObjectDOImpl>, List<DeferredReference>> entry : map.entrySet()) {
-                    Class<? extends IMObjectDOImpl> type = entry.getKey();
-                    List<DeferredReference> refs = entry.getValue();
-                    Map<Long, IMObjectDO> objects = new HashMap<>();
-                    for (DeferredReference ref : refs) {
-                        IMObjectDO object = ref.getObject();
-                        objects.put(object.getId(), object);
-                    }
-                    Map<Long, IMObjectReference> resolvedRefs = context.getReferences(objects, type);
-                    for (DeferredReference ref : refs) {
-                        IMObjectReference resolved = resolvedRefs.get(ref.getObject().getId());
-                        if (resolved != null) {
-                            ref.update(resolved);
-                        }
-                    }
-                }
-                map.clear();
-            }
-            deferred.clear();
-        }
-    }
-
-    /**
-=======
-     * Check whether write operations are allowed on the given Session.
-     * <p>Default implementation throws an InvalidDataAccessApiUsageException
-     * in case of FlushMode.NEVER. Can be overridden in subclasses.
-     *
-     * @param template the hibernate template
-     * @param session  the current session
-     * @throws InvalidDataAccessApiUsageException if write operations are not allowed
-     * @see HibernateTemplate#checkWriteOperationAllowed(Session)
-     */
-    private void checkWriteOperationAllowed(HibernateTemplate template,
-                                            Session session)
-            throws InvalidDataAccessApiUsageException {
-        if (template.isCheckWriteOperations()
-            && template.getFlushMode() != HibernateTemplate.FLUSH_EAGER
-            && FlushMode.MANUAL.equals(session.getFlushMode())) {
-            throw new InvalidDataAccessApiUsageException(
-                    "Write operations are not allowed in read-only mode "
-                    + "(FlushMode.MANUAL) - turn your Session into "
-                    + "FlushMode.AUTO or remove 'readOnly' marker from "
-                    + "transaction definition");
-        }
-    }
-
-    /**
-     * Executes an update within a transaction.
-     *
-     * @param callback the callback to execute
-     * @return the result of the callback
-     */
-    private Object update(final HibernateCallback<Object> callback) {
-        final HibernateTemplate template = getHibernateTemplate();
-        getHibernateTemplate().setExposeNativeSession(true);
-        return txnTemplate.execute(status -> template.execute(session -> {
-            checkWriteOperationAllowed(template, session);
-            return template.execute(callback);
-        }));
-    }
-
-    /**
->>>>>>> 312cc5dd
-     * Returns the assembly context for the specified session,
-     * creating one if it doesn't exist.
-     *
-     * @param session the session
-     * @return the corresponding assembly context
-     */
-    private Context getContext(Session session) {
-        Context context = Context.getContext(assembler, session);
-        context.setContextHandler(this);
-        return context;
-    }
-
-    /**
-     * Returns a new query delegator for the specified query.
-     *
-     * @param query the query
-     * @return a new query delegator for the query
-     */
-    private QueryDelegator getQueryDelegator(IArchetypeQuery query) {
-        if (query instanceof ArchetypeQuery) {
-            return new DefaultQueryDelegator();
-        } else if (query instanceof NamedQuery) {
-            return new NamedQueryDelegator();
-        }
-        throw new IllegalArgumentException("Unsupported query: " + query.getClass().getName());
-    }
-
-    /**
-     * Helper to map query parameters into a form used by hibernate.
-     */
-    private static class Params {
-
-        private String[] names;
-
-        private Object[] values;
-
-        public Params(List<String> names, List<Object> values) {
-            this.names = names.toArray(new String[names.size()]);
-            this.values = values.toArray();
-        }
-
-        public Params(Map<String, Object> params) {
-            names = params.keySet().toArray(new String[params.keySet().size()]);
-            values = new Object[names.length];
-            for (int i = 0; i < names.length; ++i) {
-                values[i] = params.get(names[i]);
-            }
-        }
-
-        public void setParameters(Query query) {
-            for (int i = 0; i < names.length; ++i) {
-                if (values[i] instanceof Collection) {
-                    query.setParameterList(names[i], (Collection) values[i]);
-                } else if (values[i] instanceof Object[]) {
-                    query.setParameterList(names[i], (Object[]) values[i]);
-                } else {
-                    query.setParameter(names[i], values[i]);
-                }
-            }
-        }
-
-        public String[] getNames() {
-            return names;
-        }
-
-        public Object[] getValues() {
-            return values;
-        }
-    }
-
-    abstract class QueryDelegator {
-
-        public IPage<IMObject> get(IArchetypeQuery query) {
-            HibernateResultCollector<IMObject> collector = new IMObjectResultCollector();
-            collector.setLoader(new DefaultObjectLoader());
-            get(query, collector);
-            return collector.getPage();
-        }
-
-        public IPage<IMObject> get(IArchetypeQuery query, Collection<String> nodes) {
-            HibernateResultCollector<IMObject> collector = new IMObjectNodeResultCollector(cache, nodes);
-            collector.setLoader(new DefaultObjectLoader());
-            get(query, collector);
-            return collector.getPage();
-        }
-
-        public IPage<NodeSet> getNodes(IArchetypeQuery query, Collection<String> nodes) {
-            HibernateResultCollector<NodeSet> collector = new NodeSetResultCollector(cache, nodes);
-            collector.setLoader(new DefaultObjectLoader());
-            get(query, collector);
-            return collector.getPage();
-        }
-
-        public abstract IPage<ObjectSet> getObjects(IArchetypeQuery query);
-
-        protected abstract void get(IArchetypeQuery query, ResultCollector collector);
-    }
-
-    class DefaultQueryDelegator extends QueryDelegator {
-
-        public IPage<ObjectSet> getObjects(IArchetypeQuery query) {
-            QueryBuilder builder = new QueryBuilder(cache, assembler);
-            QueryContext context = builder.build((ArchetypeQuery) query);
-            HibernateResultCollector<ObjectSet> collector
-                    = new ObjectSetResultCollector(context.getSelectNames(), context.getRefSelectNames(),
-                                                   context.getSelectTypes());
-            collector.setLoader(new DefaultObjectLoader());
-            get(context, query, collector);
-            return collector.getPage();
-        }
-
-        protected void get(IArchetypeQuery query, ResultCollector collector) {
-            QueryBuilder builder = new QueryBuilder(cache, assembler);
-            QueryContext context = builder.build((ArchetypeQuery) query);
-            get(context, query, collector);
-        }
-
-        private void get(QueryContext context, IArchetypeQuery query, ResultCollector collector) {
-            String queryString = context.getQueryString();
-            String countQuery = null;
-            if (log.isDebugEnabled()) {
-<<<<<<< HEAD
-                log.debug("ArchetypeService.get: query " + context.getQueryString());
-=======
-                log.debug("ArchetypeService.get: query " + queryString);
->>>>>>> 312cc5dd
-            }
-
-            try {
-                if (query.countResults()) {
-                    countQuery = context.getQueryString(true);
-                }
-                executeQuery(queryString, countQuery, new Params(context.getParameters()),
-                             (HibernateResultCollector) collector, query.getFirstResult(), query.getMaxResults());
-            } catch (Exception exception) {
-                throw new IMObjectDAOException(FailedToExecuteQuery, exception, queryString);
-            }
-        }
-    }
-
-    class NamedQueryDelegator extends QueryDelegator {
-
-        public IPage<ObjectSet> getObjects(IArchetypeQuery query) {
-            NamedQuery q = (NamedQuery) query;
-<<<<<<< HEAD
-            List<String> names = (q.getNames() != null) ? new ArrayList<>(q.getNames()) : null;
-=======
-            List<String> names = (q.getNames() != null) ?
-                                 new ArrayList<>(q.getNames()) : null;
->>>>>>> 312cc5dd
-            List<String> refNames = Collections.emptyList();
-            HibernateResultCollector<ObjectSet> collector = new ObjectSetResultCollector(names, refNames, null);
-            collector.setLoader(new DefaultObjectLoader());
-            get(query, collector);
-            return collector.getPage();
-        }
-
-        protected void get(IArchetypeQuery query, ResultCollector collector) {
-            NamedQuery q = (NamedQuery) query;
-            getByNamedQuery(q.getQuery(), q.getParameters(), collector,
-                            q.getFirstResult(), q.getMaxResults(),
-                            q.countResults());
-        }
-    }
-
-}
+/*
+ * Version: 1.0
+ *
+ * The contents of this file are subject to the OpenVPMS License Version
+ * 1.0 (the 'License'); you may not use this file except in compliance with
+ * the License. You may obtain a copy of the License at
+ * http://www.openvpms.org/license/
+ *
+ * Software distributed under the License is distributed on an 'AS IS' basis,
+ * WITHOUT WARRANTY OF ANY KIND, either express or implied. See the License
+ * for the specific language governing rights and limitations under the
+ * License.
+ *
+ * Copyright 2018 (C) OpenVPMS Ltd. All Rights Reserved.
+ */
+
+package org.openvpms.component.business.dao.hibernate.im;
+
+import org.apache.commons.lang.StringUtils;
+import org.apache.commons.logging.Log;
+import org.apache.commons.logging.LogFactory;
+import org.hibernate.FlushMode;
+import org.hibernate.Query;
+import org.hibernate.ScrollMode;
+import org.hibernate.ScrollableResults;
+import org.hibernate.Session;
+import org.hibernate.SessionFactory;
+import org.openvpms.component.business.dao.hibernate.im.common.CompoundAssembler;
+import org.openvpms.component.business.dao.hibernate.im.common.Context;
+import org.openvpms.component.business.dao.hibernate.im.common.ContextHandler;
+import org.openvpms.component.business.dao.hibernate.im.common.DOState;
+import org.openvpms.component.business.dao.hibernate.im.common.DeferredAssembler;
+import org.openvpms.component.business.dao.hibernate.im.common.DeleteHandler;
+import org.openvpms.component.business.dao.hibernate.im.common.IMObjectDO;
+import org.openvpms.component.business.dao.hibernate.im.entity.DefaultObjectLoader;
+import org.openvpms.component.business.dao.hibernate.im.entity.HibernateResultCollector;
+import org.openvpms.component.business.dao.hibernate.im.entity.IMObjectNodeResultCollector;
+import org.openvpms.component.business.dao.hibernate.im.entity.IMObjectResultCollector;
+import org.openvpms.component.business.dao.hibernate.im.entity.NodeSetResultCollector;
+import org.openvpms.component.business.dao.hibernate.im.entity.ObjectSetResultCollector;
+import org.openvpms.component.business.dao.hibernate.im.lookup.LookupReplacer;
+import org.openvpms.component.business.dao.hibernate.im.query.QueryBuilder;
+import org.openvpms.component.business.dao.hibernate.im.query.QueryContext;
+import org.openvpms.component.business.dao.im.Page;
+import org.openvpms.component.business.dao.im.common.IMObjectDAO;
+import org.openvpms.component.business.dao.im.common.IMObjectDAOException;
+import org.openvpms.component.business.dao.im.common.ResultCollector;
+import org.openvpms.component.business.domain.im.archetype.descriptor.ArchetypeDescriptor;
+import org.openvpms.component.business.domain.im.common.IMObject;
+import org.openvpms.component.business.domain.im.common.IMObjectReference;
+import org.openvpms.component.business.domain.im.lookup.Lookup;
+import org.openvpms.component.business.service.archetype.descriptor.cache.IArchetypeDescriptorCache;
+import org.openvpms.component.model.object.Reference;
+import org.openvpms.component.system.common.query.ArchetypeQuery;
+import org.openvpms.component.system.common.query.IArchetypeQuery;
+import org.openvpms.component.system.common.query.IPage;
+import org.openvpms.component.system.common.query.NamedQuery;
+import org.openvpms.component.system.common.query.NodeSet;
+import org.openvpms.component.system.common.query.ObjectSet;
+import org.springframework.transaction.annotation.Transactional;
+
+import java.util.ArrayList;
+import java.util.Collection;
+import java.util.Collections;
+import java.util.HashSet;
+import java.util.List;
+import java.util.Map;
+import java.util.Set;
+
+import static org.openvpms.component.business.dao.im.common.IMObjectDAOException.ErrorCode.ClassNameMustBeSpecified;
+import static org.openvpms.component.business.dao.im.common.IMObjectDAOException.ErrorCode.FailedToDeleteIMObject;
+import static org.openvpms.component.business.dao.im.common.IMObjectDAOException.ErrorCode.FailedToExecuteNamedQuery;
+import static org.openvpms.component.business.dao.im.common.IMObjectDAOException.ErrorCode.FailedToExecuteQuery;
+import static org.openvpms.component.business.dao.im.common.IMObjectDAOException.ErrorCode.FailedToFindIMObjects;
+import static org.openvpms.component.business.dao.im.common.IMObjectDAOException.ErrorCode.FailedToSaveCollectionOfObjects;
+import static org.openvpms.component.business.dao.im.common.IMObjectDAOException.ErrorCode.FailedToSaveIMObject;
+
+
+/**
+ * This is an implementation of the IMObject DAO for hibernate.
+ *
+ * @author Jim Alateras
+ * @author Tim Anderson
+ */
+public class IMObjectDAOHibernate implements IMObjectDAO, ContextHandler {
+
+    /**
+     * The hibernate session factory.
+     */
+    private final SessionFactory factory;
+
+    /**
+     * The handler factory.
+     */
+    private DeleteHandlerFactory handlerFactory;
+
+    /**
+     * The assembler.
+     */
+    private CompoundAssembler assembler;
+
+    /**
+     * The archetype descriptor cache.
+     * This is used to resolve {@link IMObjectReference}s.
+     */
+    private IArchetypeDescriptorCache cache;
+
+    /**
+     * The logger.
+     */
+    private static final Log log = LogFactory.getLog(IMObjectDAOHibernate.class);
+
+
+    /**
+     * Constructs an {@link IMObjectDAOHibernate}.
+     *
+     * @param factory the session factory
+     */
+    public IMObjectDAOHibernate(SessionFactory factory) {
+        this.factory = factory;
+    }
+
+    /**
+     * Sets the archetype descriptor cache.
+     *
+     * @param cache the archetype descriptor cache
+     */
+    public void setArchetypeDescriptorCache(IArchetypeDescriptorCache cache) {
+        this.cache = cache;
+        assembler = new AssemblerImpl(cache);
+        handlerFactory = new DeleteHandlerFactory(assembler, cache);
+    }
+
+    /**
+     * Saves an object.
+     *
+     * @param object the object to save
+     * @throws IMObjectDAOException if the request cannot complete
+     */
+    @Transactional
+    public void save(final IMObject object) {
+        try {
+            save(object, getSession());
+        } catch (Throwable exception) {
+            throw new IMObjectDAOException(FailedToSaveIMObject, exception, object.getId());
+        }
+    }
+
+    /**
+     * Saves a collection of objects in a single transaction.
+     *
+     * @param objects the objects to save
+     * @throws IMObjectDAOException if the request cannot complete
+     */
+    @Transactional
+    public void save(final Collection<? extends IMObject> objects) {
+        try {
+            save(objects, getSession());
+        } catch (Throwable exception) {
+            throw new IMObjectDAOException(FailedToSaveCollectionOfObjects, exception);
+        }
+    }
+
+    /**
+     * Deletes an {@link IMObject}.
+     *
+     * @param object the object to delete
+     * @throws IMObjectDAOException if the request cannot complete
+     */
+    @Transactional
+    public void delete(final IMObject object) {
+        try {
+            Session session = getSession();
+            Context context = getContext(session);
+            DeleteHandler handler = handlerFactory.getHandler(object);
+            handler.delete(object, session, context);
+            updateIds(context);
+        } catch (IMObjectDAOException exception) {
+            throw exception;
+        } catch (Throwable exception) {
+            throw new IMObjectDAOException(FailedToDeleteIMObject, exception, object.getObjectReference());
+        }
+    }
+
+    /**
+     * Retrieves the objects matching the query.
+     *
+     * @param query the archetype query
+     * @return a page of objects that match the query criteria
+     * @throws IMObjectDAOException for any error
+     */
+    @Transactional(readOnly = true)
+    public IPage<IMObject> get(IArchetypeQuery query) {
+        return getQueryDelegator(query).get(query);
+    }
+
+    /**
+     * Retrieves partially populated objects that match the query.
+     * This may be used to selectively load parts of object graphs to improve
+     * performance.
+     * <p>
+     * All simple properties of the returned objects are populated - the
+     * {@code nodes} argument is used to specify which collection nodes to
+     * populate. If empty, no collections will be loaded, and the behaviour of
+     * accessing them is undefined.
+     *
+     * @param query the archetype query
+     * @param nodes the collection node names
+     * @return a page of objects that match the query criteria
+     * @throws IMObjectDAOException for any error
+     */
+    @Transactional(readOnly = true)
+    public IPage<IMObject> get(IArchetypeQuery query, Collection<String> nodes) {
+        return getQueryDelegator(query).get(query, nodes);
+    }
+
+    /**
+     * Retrieves the objects matching the query.
+     *
+     * @param query the archetype query
+     * @return a page of objects that match the query criteria
+     * @throws IMObjectDAOException for any error
+     */
+    @Transactional(readOnly = true)
+    public IPage<ObjectSet> getObjects(IArchetypeQuery query) {
+        return getQueryDelegator(query).getObjects(query);
+    }
+
+    /**
+     * Retrieves the nodes from the objects that match the query criteria.
+     *
+     * @param query the archetype query
+     * @param nodes the node names
+     * @return the nodes for each object that matches the query criteria
+     * @throws IMObjectDAOException for any error
+     */
+    @Transactional(readOnly = true)
+    public IPage<NodeSet> getNodes(IArchetypeQuery query, Collection<String> nodes) {
+        return getQueryDelegator(query).getNodes(query, nodes);
+    }
+
+    /**
+     * Retrieve the objects that matches the specified search criteria.
+     * This is a very generic method that provides a mechanism to return
+     * objects based on, one or more criteria.
+     * <p>
+     * All parameters are optional and can either denote an exact or partial
+     * match semantics. If a parameter has a '*' at the start or end of the
+     * value then it will perform a wildcard match.  If not '*' is specified in
+     * the value then it will only return objects with the exact value.
+     * <p>
+     * If two or more parameters are specified then it will return entities
+     * that matching all criteria.
+     * <p>
+     * The results will be returned in a {@link Page} object, which may contain
+     * a subset of the total result set. The caller can then use the context
+     * information in the {@link Page} object to make subsequent calls.
+     *
+     * @param shortName    the archetype short name
+     * @param instanceName the instance name
+     * @param clazz        the fully qualified name of the class to search for
+     * @param activeOnly   indicates whether to return active objects.
+     * @param firstResult  the first result to retrieve
+     * @param maxResults   the maximum number of results to return
+     * @return a page of the results
+     * @throws IMObjectDAOException a runtime exception if the request cannot complete
+     */
+    @Transactional(readOnly = true)
+    public IPage<IMObject> get(String shortName, String instanceName,
+                               String clazz, boolean activeOnly,
+                               int firstResult, int maxResults) {
+        clazz = assembler.getDOClassName(clazz);
+        if (clazz == null) {
+            throw new IMObjectDAOException(ClassNameMustBeSpecified);
+        }
+
+        StringBuilder queryString = new StringBuilder();
+        List<String> names = new ArrayList<>();
+        List<Object> params = new ArrayList<>();
+        boolean andRequired = false;
+
+        queryString.append("from ");
+        queryString.append(clazz);
+        queryString.append(" as entity");
+
+        // check to see if one or more of the values have been specified
+        if (!StringUtils.isEmpty(shortName) || !StringUtils.isEmpty(instanceName)) {
+            queryString.append(" where ");
+        }
+
+        // process the shortName
+        if (!StringUtils.isEmpty(shortName)) {
+            names.add("shortName");
+            andRequired = true;
+            if (shortName.endsWith("*") || shortName.startsWith("*")) {
+                queryString.append(" entity.archetypeId.shortName like :shortName");
+                params.add(shortName.replace("*", "%"));
+            } else {
+                queryString.append(" entity.archetypeId.shortName = :shortName");
+                params.add(shortName);
+            }
+        }
+
+        // process the instance name
+        if (!StringUtils.isEmpty(instanceName)) {
+            if (andRequired) {
+                queryString.append(" and ");
+            }
+
+            names.add("instanceName");
+            andRequired = true;
+            if (instanceName.endsWith("*") || instanceName.startsWith("*")) {
+                queryString.append(" entity.name like :instanceName");
+                params.add(instanceName.replace("*", "%"));
+            } else {
+                queryString.append(" entity.name = :instanceName");
+                params.add(instanceName);
+            }
+        }
+
+        // determine if we are only interested in active objects
+        if (activeOnly) {
+            if (andRequired) {
+                queryString.append(" and ");
+            }
+            queryString.append(" entity.active = 1");
+        }
+
+        if (log.isDebugEnabled()) {
+            log.debug("Executing " + queryString + " with names "
+                      + names.toString() + " and params " + params.toString());
+        }
+
+        try {
+            HibernateResultCollector<IMObject> collector = new IMObjectResultCollector();
+            executeQuery(queryString.toString(), null, new Params(names, params), collector, firstResult, maxResults);
+            return collector.getPage();
+        } catch (Exception exception) {
+            throw new IMObjectDAOException(FailedToFindIMObjects, exception, shortName, instanceName, clazz);
+        }
+    }
+
+    /**
+     * Returns an object with the specified reference.
+     *
+     * @param reference the object reference
+     * @return the corresponding object, or <tt>null</tt> if none exists. The object may be active or inactive
+     * @throws IMObjectDAOException for any error
+     */
+    @Override
+    @Transactional(readOnly=true)
+    public IMObject get(Reference reference) {
+        return getObject(reference, null);
+    }
+
+    /**
+     * Returns an object with the specified reference.
+     *
+     * @param reference the object reference
+     * @param active    if {@code true}, only return the object if it is active
+     * @return the corresponding object, or <tt>null</tt> if none exists
+     * @throws IMObjectDAOException for any error
+     */
+    @Transactional(readOnly=true)
+    public IMObject get(final Reference reference, boolean active) {
+        return getObject(reference, active);
+    }
+
+    /**
+     * Execute a get using the specified named query, the query
+     * parameters and the result collector. The first result and the number of
+     * results is used to control the paging of the result set.
+     *
+     * @param query       the query name
+     * @param parameters  the query parameters
+     * @param collector   the result collector
+     * @param firstResult the first result to retrieve
+     * @param maxResults  the maximum number of results to return
+     * @param count       if {@code true} counts the total no. of results,
+     *                    returning it in {@link IPage#getTotalResults()}
+     * @throws IMObjectDAOException for any error
+     */
+    @Transactional(readOnly = true)
+    public void getByNamedQuery(String query, Map<String, Object> parameters,
+                                ResultCollector collector, int firstResult,
+                                int maxResults, boolean count) {
+        try {
+            executeNamedQuery(query, parameters, firstResult, maxResults,
+                              (HibernateResultCollector) collector, count);
+        } catch (Exception exception) {
+            throw new IMObjectDAOException(FailedToExecuteNamedQuery,
+                                           exception);
+        }
+    }
+
+    /**
+     * Invoked just prior to commit.
+     * </p>
+     * Attempts to save any deferred objects.
+     *
+     * @param context the assembly context
+     */
+    public void preCommit(Context context) {
+        if (!context.getSaveDeferred().isEmpty()) {
+            saveDeferred(context, true);
+        }
+    }
+
+    /**
+     * Invoked after successful commit.
+     * <p>
+     * This propagates identifier and version changes from the committed
+     * {@code IMObjectDO}s to their corresponding {@code IMObject}s.
+     *
+     * @param context the assembly context
+     */
+    public void commit(Context context) {
+        updateIds(context);
+    }
+
+    /**
+     * Invoked on transaction rollback.
+     * <p>
+     * This reverts identifier and version changes
+     *
+     * @param context the assembly context
+     */
+    public void rollback(Context context) {
+        for (DOState state : context.getSaved()) {
+            state.rollbackIds();
+        }
+    }
+
+    /**
+     * Replaces the uses of one lookup with another.
+     *
+     * @param source the lookup to replace
+     * @param target the lookup to replace {@code source} it with
+     */
+    @Transactional
+    public void replace(final Lookup source, final Lookup target) {
+        try {
+            LookupReplacer replacer = new LookupReplacer(cache);
+            replacer.replace(source, target, getSession());
+        } catch (Throwable exception) {
+            throw new IMObjectDAOException(FailedToSaveIMObject, exception, source.getId());
+        }
+    }
+
+    /**
+     * Returns the current hibernate session.
+     * <p>
+     * This ensures that the session flush mode is {@link FlushMode#COMMIT} to ensure that ids and versions get reverted
+     * correctly if the transaction rolls back.
+     *
+     * @return the current hibernate session
+     */
+    private Session getSession() {
+        Session session = factory.getCurrentSession();
+        session.setFlushMode(FlushMode.COMMIT);
+        return session;
+    }
+
+
+    /**
+     * Returns an object given its reference.
+     *
+     * @param reference the reference
+     * @param active    if {@code true}, only return the object if it is active. If {@code false}, only return the object
+     *                  if it is inactive. If {@code null}, return active or inactive objects.
+     * @return the object, or {@code null}
+     */
+    private IMObject getObject(Reference reference, Boolean active) {
+        IMObject result = null;
+        // first determine if the object is cached in the transaction context
+        Session session = getSession();
+        Context context = getContext(session);
+        DOState state = context.getCached(reference);
+        IMObject cached  = (state != null) ? state.getSource() : null;
+        if (cached != null) {
+            result = (active != null && active != cached.isActive()) ? null : cached;
+        } else if (!reference.isNew()) {
+            // no cached object. If the reference indicates the object is
+            // committed, try and query it
+            ArchetypeDescriptor desc = cache.getArchetypeDescriptor(reference.getArchetype());
+            if (desc != null) {
+                result = getObject(desc.getClassName(), reference, active);
+            }
+        }
+        return result;
+    }
+
+    /**
+     * This method will execute a query and paginate the result set.
+     *
+     * @param queryString the hql query
+     * @param countQuery  the query to count results, or {@code null} if results are not being counted
+     * @param params      the query parameters
+     * @param collector   the collector
+     * @param firstResult the first row to return
+     * @param maxResults  the number of rows to return
+     * @throws Exception for any error
+     */
+    private void executeQuery(String queryString, String countQuery, Params params, HibernateResultCollector collector,
+                              int firstResult, int maxResults)
+            throws Exception {
+        Session session = getSession();
+        collector.setFirstResult(firstResult);
+        collector.setPageSize(maxResults);
+        collector.setSession(session);
+        Context context = getContext(session);
+        collector.setContext(context);
+
+        if (maxResults == 0 && countQuery != null) {
+            // only want a count of the results matching the criteria
+            int rowCount = count(countQuery, params, session);
+            collector.setTotalResults(rowCount);
+        } else {
+            Query query = session.createQuery(queryString);
+            params.setParameters(query);
+
+            // set the first result
+            if (firstResult != 0) {
+                query.setFirstResult(firstResult);
+            }
+
+            // set the maximum number of rows
+            if (maxResults != ArchetypeQuery.ALL_RESULTS) {
+                query.setMaxResults(maxResults);
+                log.debug("The maximum number of rows is " + maxResults);
+            }
+
+            query.setCacheable(true);
+
+            List rows = query.list();
+            if (maxResults == ArchetypeQuery.ALL_RESULTS) {
+                collector.setTotalResults(rows.size());
+            } else if (countQuery != null) {
+                int rowCount = count(countQuery, params, session);
+                if (rowCount < rows.size()) {
+                    // rows deleted since initial query
+                    rowCount = rows.size();
+                }
+                collector.setTotalResults(rowCount);
+            } else {
+                collector.setTotalResults(-1);
+            }
+            for (Object object : rows) {
+                collector.collect(object);
+            }
+            context.resolveDeferredReferences();
+        }
+    }
+
+    /**
+     * This method will execute a query and paginate the result set
+     *
+     * @param name      the name of query
+     * @param params    the name and value of the parameters
+     * @param firstRow  the first row to return
+     * @param numOfRows the number of rows to return
+     * @param collector the collector
+     * @param count     if {@code true} counts the total no. of rows, returning it in {@link IPage#getTotalResults()}
+     * @throws Exception for any error
+     */
+    private void executeNamedQuery(String name, Map<String, Object> params, int firstRow, final int numOfRows,
+                                   HibernateResultCollector collector, boolean count) throws Exception {
+        Session session = getSession();
+        Query query = session.getNamedQuery(name);
+        Params p = new Params(params);
+        p.setParameters(query);
+
+        // set first row
+        if (firstRow != 0) {
+            query.setFirstResult(firstRow);
+        }
+
+        // set maximum rows
+        if (numOfRows != ArchetypeQuery.ALL_RESULTS) {
+            query.setMaxResults(numOfRows);
+            log.debug("The maximum number of rows is " + numOfRows);
+        }
+
+        List<Object> rows = query.list();
+        collector.setFirstResult(firstRow);
+        collector.setPageSize(numOfRows);
+        collector.setSession(session);
+        Context context = getContext(session);
+        collector.setContext(context);
+
+        if (numOfRows == ArchetypeQuery.ALL_RESULTS) {
+            collector.setTotalResults(rows.size());
+        } else if (count) {
+            int rowCount = countNamedQuery(name, p, session);
+            if (rowCount < rows.size()) {
+                // rows deleted since initial query
+                rowCount = rows.size();
+            }
+            collector.setTotalResults(rowCount);
+        } else {
+            collector.setTotalResults(-1);
+        }
+        for (Object object : rows) {
+            collector.collect(object);
+        }
+        context.resolveDeferredReferences();
+    }
+
+    /**
+     * Counts the total no. of rows that would be returned by a query.
+     *
+     * @param queryString the query string
+     * @param params      the query parameters
+     * @param session     the hibernate session
+     * @return the total no. of rows that would be returned by the query
+     * @throws IMObjectDAOException a runtime exception, raised if the request
+     *                              cannot complete.
+     */
+    private int count(String queryString, Params params, Session session) {
+        Query query = session.createQuery(queryString);
+        params.setParameters(query);
+        return ((Number) query.list().get(0)).intValue();
+    }
+
+    /**
+     * Counts the total no. of rows that would be returned by a named query.
+     *
+     * @param name    the query name
+     * @param params  the query parameters
+     * @param session the session
+     * @return the total no. of rows that would be returned by the query
+     * @throws IMObjectDAOException a runtime exception, raised if the request
+     *                              cannot complete.
+     */
+    private int countNamedQuery(String name, Params params, Session session) {
+        Query query = session.getNamedQuery(name);
+        params.setParameters(query);
+
+        int result = 0;
+        ScrollableResults results = null;
+        try {
+            results = query.scroll(ScrollMode.FORWARD_ONLY);
+            if (results.last()) {
+                result = results.getRowNumber() + 1;
+            }
+        } finally {
+            if (results != null) {
+                results.close();
+            }
+        }
+        return result;
+    }
+
+    /**
+     * Retrieves an object given its class and reference.
+     *
+     * @param clazz     the object's class
+     * @param reference the object reference
+     * @param active    if {@code true}, only return the object if it is active. If {@code false}, only return the
+     *                  object if it is inactive. If {@code null}, return active or inactive objects.
+     * @return the corresponding object, or {@code null} if none is found
+     */
+    private IMObject getObject(String clazz, Reference reference, Boolean active) {
+        clazz = assembler.getDOClassName(clazz);
+        if (clazz == null) {
+            throw new IMObjectDAOException(ClassNameMustBeSpecified);
+        }
+        StringBuilder queryString = new StringBuilder ();
+
+        queryString.append("select entity from ");
+        queryString.append(clazz);
+        queryString.append(" as entity where entity.id = :id and entity.archetypeId.shortName = :shortName");
+        if (active != null) {
+            queryString.append(" and entity.active = :active");
+        }
+        Session session = getSession();
+        Query query = session.createQuery(queryString.toString());
+        query.setParameter("id", reference.getId());
+        query.setParameter("shortName", reference.getArchetype());
+        if (active != null) {
+            query.setParameter("active", active);
+        }
+        List results = query.list();
+        if (results.size() == 0) {
+            return null;
+        } else {
+            Context context = getContext(session);
+            IMObjectDO object = (IMObjectDO) results.get(0);
+            IMObject result = assembler.assemble(object, context);
+            context.resolveDeferredReferences();
+            return result;
+        }
+    }
+
+    /**
+     * Save an object.
+     *
+     * @param object  the object to save
+     * @param session the session to use
+     */
+    private void save(IMObject object, Session session) {
+        Context context = getContext(session);
+        boolean deferred = !context.getSaveDeferred().isEmpty();
+        save(object, context);
+        if (deferred) {
+            saveDeferred(context, false);
+        }
+        if (!context.isSynchronizationActive()) { // todo - required?
+            preCommit(context);
+        }
+    }
+
+    /**
+     * Saves an object.
+     *
+     * @param object  the object to save
+     * @param context the context
+     */
+    private void save(IMObject object, Context context) {
+        DOState state = assembler.assemble(object, context);
+        if (state.isComplete()) {
+            save(state, context);
+        } else {
+            context.addSaveDeferred(state);
+        }
+    }
+
+    /**
+     * Save a collection of objects.
+     *
+     * @param objects the objects to save
+     * @param session the session to use
+     */
+    private void save(Collection<? extends IMObject> objects, Session session) {
+        Context context = getContext(session);
+        boolean deferred = !context.getSaveDeferred().isEmpty();
+        for (IMObject object : objects) {
+            save(object, context);
+        }
+        if (deferred || context.getSaveDeferred().size() > 1) {
+            saveDeferred(context, false);
+        }
+        if (!context.isSynchronizationActive()) {
+            preCommit(context);
+        }
+    }
+
+    /**
+     * Propagates identifier and version changes from the committed
+     * {@code IMObjectDO}s to their corresponding {@code IMObject}s.
+     *
+     * @param context the assembly context
+     */
+    private void updateIds(Context context) {
+        for (DOState state : context.getSaved()) {
+            state.updateIds(context);
+        }
+    }
+
+    /**
+     * Attempts to assemble and save deferred objects.
+     *
+     * @param context          the assembly context
+     * @param failOnIncomplete if {@code true} and an object cannot be saved,
+     *                         raises an exception
+     * @throws IMObjectDAOException if an object cannot be saved
+     */
+    private void saveDeferred(Context context, boolean failOnIncomplete) {
+        List<DOState> states = assembleDeferred(context);
+        for (DOState state : states) {
+            save(state, context);
+        }
+        Set<DOState> saveDeferred = context.getSaveDeferred();
+        if (!saveDeferred.isEmpty() && failOnIncomplete) {
+            DOState state = saveDeferred.iterator().next();
+            Set<DeferredAssembler> deferred = state.getDeferred();
+            Reference ref = null;
+            if (!deferred.isEmpty()) { // should never be empty
+                DeferredAssembler assembler = deferred.iterator().next();
+                ref = assembler.getReference();
+            }
+            throw new IMObjectDAOException(
+                    IMObjectDAOException.ErrorCode.ObjectNotFound, ref);
+
+        }
+    }
+
+    /**
+     * Attempts to assemble deferred objects.
+     *
+     * @param context the assembly context
+     * @return the assembled objects
+     */
+    private List<DOState> assembleDeferred(Context context) {
+        List<DOState> result = new ArrayList<>();
+        boolean processed;
+        do {
+            processed = false;
+            DOState[] states = context.getSaveDeferred().toArray(
+                    new DOState[context.getSaveDeferred().size()]);
+            Set<DeferredAssembler> deferred = new HashSet<>();
+            for (DOState state : states) {
+                Set<DeferredAssembler> set = state.getDeferred();
+                if (!set.isEmpty()) {
+                    deferred.addAll(set);
+                } else {
+                    context.removeSaveDeferred(state);
+                    result.add(state);
+                }
+            }
+            if (!deferred.isEmpty()) {
+                for (DeferredAssembler assembler : deferred) {
+                    if (context.getCached(assembler.getReference()) != null) {
+                        assembler.assemble(context);
+                        processed = true;
+                    }
+                }
+            }
+        } while (processed);
+        return result;
+    }
+
+    /**
+     * Saves a data object.
+     *
+     * @param state   the data object state
+     * @param context the assembly context
+     */
+    private void save(DOState state, Context context) {
+        Session session = context.getSession();
+        for (IMObjectDO object : state.getObjects()) {
+            session.saveOrUpdate(object);
+        }
+        state.updateIds(context);
+        context.addSaved(state);
+    }
+
+    /**
+     * Returns the assembly context for the specified session,
+     * creating one if it doesn't exist.
+     *
+     * @param session the session
+     * @return the corresponding assembly context
+     */
+    private Context getContext(Session session) {
+        Context context = Context.getContext(assembler, session);
+        context.setContextHandler(this);
+        return context;
+    }
+
+    /**
+     * Returns a new query delegator for the specified query.
+     *
+     * @param query the query
+     * @return a new query delegator for the query
+     */
+    private QueryDelegator getQueryDelegator(IArchetypeQuery query) {
+        if (query instanceof ArchetypeQuery) {
+            return new DefaultQueryDelegator();
+        } else if (query instanceof NamedQuery) {
+            return new NamedQueryDelegator();
+        }
+        throw new IllegalArgumentException("Unsupported query: " + query.getClass().getName());
+    }
+
+/**
+ * Helper to map query parameters into a form used by hibernate.
+ */
+private static class Params {
+
+    private String[] names;
+
+    private Object[] values;
+
+    public Params(List<String> names, List<Object> values) {
+        this.names = names.toArray(new String[names.size()]);
+        this.values = values.toArray();
+    }
+
+    public Params(Map<String, Object> params) {
+        names = params.keySet().toArray(new String[params.keySet().size()]);
+        values = new Object[names.length];
+        for (int i = 0; i < names.length; ++i) {
+            values[i] = params.get(names[i]);
+        }
+    }
+
+    public void setParameters(Query query) {
+        for (int i = 0; i < names.length; ++i) {
+            if (values[i] instanceof Collection) {
+                query.setParameterList(names[i], (Collection) values[i]);
+            } else if (values[i] instanceof Object[]) {
+                query.setParameterList(names[i], (Object[]) values[i]);
+            } else {
+                query.setParameter(names[i], values[i]);
+            }
+        }
+    }
+
+    public String[] getNames() {
+        return names;
+    }
+
+    public Object[] getValues() {
+        return values;
+    }
+}
+
+abstract class QueryDelegator {
+
+    public IPage<IMObject> get(IArchetypeQuery query) {
+        HibernateResultCollector<IMObject> collector = new IMObjectResultCollector();
+        collector.setLoader(new DefaultObjectLoader());
+        get(query, collector);
+        return collector.getPage();
+    }
+
+    public IPage<IMObject> get(IArchetypeQuery query, Collection<String> nodes) {
+        HibernateResultCollector<IMObject> collector = new IMObjectNodeResultCollector(cache, nodes);
+        collector.setLoader(new DefaultObjectLoader());
+        get(query, collector);
+        return collector.getPage();
+    }
+
+    public IPage<NodeSet> getNodes(IArchetypeQuery query, Collection<String> nodes) {
+        HibernateResultCollector<NodeSet> collector = new NodeSetResultCollector(cache, nodes);
+        collector.setLoader(new DefaultObjectLoader());
+        get(query, collector);
+        return collector.getPage();
+    }
+
+    public abstract IPage<ObjectSet> getObjects(IArchetypeQuery query);
+
+    protected abstract void get(IArchetypeQuery query, ResultCollector collector);
+}
+
+class DefaultQueryDelegator extends QueryDelegator {
+
+    public IPage<ObjectSet> getObjects(IArchetypeQuery query) {
+        QueryBuilder builder = new QueryBuilder(cache, assembler);
+        QueryContext context = builder.build((ArchetypeQuery) query);
+        HibernateResultCollector<ObjectSet> collector
+                = new ObjectSetResultCollector(context.getSelectNames(), context.getRefSelectNames(),
+                                               context.getSelectTypes());
+        collector.setLoader(new DefaultObjectLoader());
+        get(context, query, collector);
+        return collector.getPage();
+    }
+
+    protected void get(IArchetypeQuery query, ResultCollector collector) {
+        QueryBuilder builder = new QueryBuilder(cache, assembler);
+        QueryContext context = builder.build((ArchetypeQuery) query);
+        get(context, query, collector);
+    }
+
+    private void get(QueryContext context, IArchetypeQuery query, ResultCollector collector) {
+        String queryString = context.getQueryString();
+        String countQuery = null;
+        if (log.isDebugEnabled()) {
+            log.debug("ArchetypeService.get: query " + queryString);
+        }
+
+        try {
+            if (query.countResults()) {
+                countQuery = context.getQueryString(true);
+            }
+            executeQuery(queryString, countQuery, new Params(context.getParameters()),
+                         (HibernateResultCollector) collector, query.getFirstResult(), query.getMaxResults());
+        } catch (Exception exception) {
+            throw new IMObjectDAOException(FailedToExecuteQuery, exception, queryString);
+        }
+    }
+}
+
+class NamedQueryDelegator extends QueryDelegator {
+
+    public IPage<ObjectSet> getObjects(IArchetypeQuery query) {
+        NamedQuery q = (NamedQuery) query;
+        List<String> names = (q.getNames() != null) ? new ArrayList<>(q.getNames()) : null;
+        List<String> refNames = Collections.emptyList();
+        HibernateResultCollector<ObjectSet> collector = new ObjectSetResultCollector(names, refNames, null);
+        collector.setLoader(new DefaultObjectLoader());
+        get(query, collector);
+        return collector.getPage();
+    }
+
+    protected void get(IArchetypeQuery query, ResultCollector collector) {
+        NamedQuery q = (NamedQuery) query;
+        getByNamedQuery(q.getQuery(), q.getParameters(), collector,
+                        q.getFirstResult(), q.getMaxResults(),
+                        q.countResults());
+    }
+}
+
+}