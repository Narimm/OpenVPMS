--- conflicted
+++ resolved
@@ -73,7 +73,7 @@
                     public void removed(IMObject object) {
                         removeLookup((Lookup) object, true);
                     }
-                });
+        });
     }
 
     /**
@@ -129,13 +129,8 @@
         Element element = cache.get(key);
         if (element != null) {
             result = new ArrayList<>();
-<<<<<<< HEAD
-            Set<IMObjectReference> references = (Set<IMObjectReference>) element.getObjectValue();
-            for (IMObjectReference reference : references) {
-=======
             Set<Reference> references = (Set<Reference>) element.getObjectValue();
             for (Reference reference : references) {
->>>>>>> fb545d13
                 Lookup lookup = getLookup(reference);
                 if (lookup != null && lookup.isActive()) {
                     result.add(lookup);
@@ -143,11 +138,7 @@
             }
         } else {
             result = query(shortName);
-<<<<<<< HEAD
-            Set<IMObjectReference> references = new HashSet<>();
-=======
             Set<Reference> references = new HashSet<>();
->>>>>>> fb545d13
             for (Lookup lookup : result) {
                 references.add(lookup.getObjectReference());
                 addLookup(lookup, false);
@@ -404,4 +395,4 @@
         }
     }
 
-}
+}