--- conflicted
+++ resolved
@@ -1,181 +1,173 @@
-/*
- * Version: 1.0
- *
- * The contents of this file are subject to the OpenVPMS License Version
- * 1.0 (the 'License'); you may not use this file except in compliance with
- * the License. You may obtain a copy of the License at
- * http://www.openvpms.org/license/
- *
- * Software distributed under the License is distributed on an 'AS IS' basis,
- * WITHOUT WARRANTY OF ANY KIND, either express or implied. See the License
- * for the specific language governing rights and limitations under the
- * License.
- *
-<<<<<<< HEAD
- * Copyright 2014 (C) OpenVPMS Ltd. All Rights Reserved.
-=======
- *  Copyright 2010 (C) OpenVPMS Ltd. All Rights Reserved.
->>>>>>> e27f8457
- */
-
-package org.openvpms.component.business.dao.hibernate.im.security;
-
-import org.hibernate.Session;
-import org.hibernate.Transaction;
-import org.junit.Before;
-import org.junit.Test;
-import org.openvpms.component.business.dao.hibernate.im.HibernateInfoModelTestCase;
-import org.openvpms.component.business.domain.archetype.ArchetypeId;
-import org.openvpms.component.business.domain.im.security.User;
-
-import java.util.List;
-
-import static org.junit.Assert.assertEquals;
-
-/**
- * Tests the {@link UserDAOHibernate} class.
- *
-<<<<<<< HEAD
- * @author Tim Anderson
-=======
- * @author Jim Alateras
->>>>>>> e27f8457
- */
-public class UserDAOHibernateTestCase extends HibernateInfoModelTestCase {
-
-    /**
-     * Default user id.
-     */
-    private static final ArchetypeId USER_ID = new ArchetypeId("security.user.1.0");
-
-    /**
-     * ESCI user archetype id.
-     */
-    private static final ArchetypeId ESCI_USER_ID = new ArchetypeId("user.esci.1.0");
-
-    /**
-     * The user DAO.
-     */
-    private UserDAOHibernate dao;
-
-    /**
-     * Tests the {@link UserDAOHibernate#getByUserName(String)} method.
-     */
-    @Test
-    public void testGetByUserName() {
-        String name1 = "user1" + System.currentTimeMillis();
-        String password1 = "password1";
-
-        String name2 = "user2" + System.currentTimeMillis();
-        String password2 = "password2";
-
-        UserDO user1 = createUser(name1, password1, USER_ID);
-        UserDO user2 = createUser(name2, password2, ESCI_USER_ID);
-
-        Session session = getSession();
-        Transaction tx = session.beginTransaction();
-        session.save(user1);
-        session.save(user2);
-        tx.commit();
-
-        checkCanRetrieve(name1, password1);
-        checkCanRetrieve(name2, password2);
-    }
-
-    /**
-     * Tests the {@link UserDAOHibernate#getByUserName(String)} method when results are constrained by archetype
-     * using {@link UserDAOHibernate#setUserArchetypes(String[])}.
-     */
-    @Test
-    public void testGetByUserNameWithFilter() {
-        String name1 = "user1" + System.currentTimeMillis();
-        String password1 = "password1";
-
-        String name2 = "user2" + System.currentTimeMillis();
-        String password2 = "password2";
-
-        UserDO user1 = createUser(name1, password1, USER_ID);
-        UserDO user2 = createUser(name2, password2, ESCI_USER_ID);
-
-        Session session = getSession();
-        Transaction tx = session.beginTransaction();
-        session.save(user1);
-        session.save(user2);
-        tx.commit();
-
-        checkCanRetrieve(name1, password1);
-        checkCanRetrieve(name2, password2);
-
-        dao.setUserArchetypes(USER_ID.getShortName());
-        checkCanRetrieve(name1, password1);
-        checkCantRetrieve(name2);
-
-        dao.setUserArchetypes(ESCI_USER_ID.getShortName());
-        checkCantRetrieve(name1);
-        checkCanRetrieve(name2, password2);
-
-        dao.setUserArchetypes(ESCI_USER_ID.getShortName(), USER_ID.getShortName());
-        checkCanRetrieve(name1, password1);
-        checkCanRetrieve(name2, password2);
-    }
-
-    /**
-     * Verfies that {@link UserDAOHibernate#getByUserName(String)} returns an empty list if there is no corresponding
-     * user.
-     */
-    @Test
-    public void testGetByUserNameForNoUser() {
-        List<User> list = dao.getByUserName("anonexistentusername");
-        assertEquals(0, list.size());
-    }
-
-    /**
-     * Sets up the test case.
-     */
-    @Before
-    public void setUp() {
-        dao = new UserDAOHibernate();
-        dao.setSessionFactory(getSessionFactory());
-    }
-
-    /**
-     * Verifies a user can be retrieved.
-     *
-     * @param name     the user name
-     * @param password the password
-     */
-    private void checkCanRetrieve(String name, String password) {
-        List<User> list = dao.getByUserName(name);
-        assertEquals(1, list.size());
-        User retrieved = list.get(0);
-        assertEquals(name, retrieved.getUsername());
-        assertEquals(password, retrieved.getPassword());
-    }
-
-    /**
-     * Verifies that a user can't be retrieved.
-     *
-     * @param name the user name
-     */
-    private void checkCantRetrieve(String name) {
-        List<User> list = dao.getByUserName(name);
-        assertEquals(0, list.size());
-    }
-
-    /**
-     * Creates a new user.
-     *
-     * @param username    the user name
-     * @param password    the password
-     * @param archetypeId the user archetype
-     * @return a new user
-     */
-    private UserDO createUser(String username, String password, ArchetypeId archetypeId) {
-        UserDO user = new UserDOImpl();
-        user.setArchetypeId(archetypeId);
-        user.setUsername(username);
-        user.setPassword(password);
-        return user;
-    }
-
-}
+/*
+ * Version: 1.0
+ *
+ * The contents of this file are subject to the OpenVPMS License Version
+ * 1.0 (the 'License'); you may not use this file except in compliance with
+ * the License. You may obtain a copy of the License at
+ * http://www.openvpms.org/license/
+ *
+ * Software distributed under the License is distributed on an 'AS IS' basis,
+ * WITHOUT WARRANTY OF ANY KIND, either express or implied. See the License
+ * for the specific language governing rights and limitations under the
+ * License.
+ *
+ * Copyright 2014 (C) OpenVPMS Ltd. All Rights Reserved.
+ */
+
+package org.openvpms.component.business.dao.hibernate.im.security;
+
+import org.hibernate.Session;
+import org.hibernate.Transaction;
+import org.junit.Before;
+import org.junit.Test;
+import org.openvpms.component.business.dao.hibernate.im.HibernateInfoModelTestCase;
+import org.openvpms.component.business.domain.archetype.ArchetypeId;
+import org.openvpms.component.business.domain.im.security.User;
+
+import java.util.List;
+
+import static org.junit.Assert.assertEquals;
+
+/**
+ * Tests the {@link UserDAOHibernate} class.
+ *
+ * @author Jim Alateras
+ */
+public class UserDAOHibernateTestCase extends HibernateInfoModelTestCase {
+
+    /**
+     * Default user id.
+     */
+    private static final ArchetypeId USER_ID = new ArchetypeId("security.user.1.0");
+
+    /**
+     * ESCI user archetype id.
+     */
+    private static final ArchetypeId ESCI_USER_ID = new ArchetypeId("user.esci.1.0");
+
+    /**
+     * The user DAO.
+     */
+    private UserDAOHibernate dao;
+
+    /**
+     * Tests the {@link UserDAOHibernate#getByUserName(String)} method.
+     */
+    @Test
+    public void testGetByUserName() {
+        String name1 = "user1" + System.currentTimeMillis();
+        String password1 = "password1";
+
+        String name2 = "user2" + System.currentTimeMillis();
+        String password2 = "password2";
+
+        UserDO user1 = createUser(name1, password1, USER_ID);
+        UserDO user2 = createUser(name2, password2, ESCI_USER_ID);
+
+        Session session = getSession();
+        Transaction tx = session.beginTransaction();
+        session.save(user1);
+        session.save(user2);
+        tx.commit();
+
+        checkCanRetrieve(name1, password1);
+        checkCanRetrieve(name2, password2);
+    }
+
+    /**
+     * Tests the {@link UserDAOHibernate#getByUserName(String)} method when results are constrained by archetype
+     * using {@link UserDAOHibernate#setUserArchetypes(String[])}.
+     */
+    @Test
+    public void testGetByUserNameWithFilter() {
+        String name1 = "user1" + System.currentTimeMillis();
+        String password1 = "password1";
+
+        String name2 = "user2" + System.currentTimeMillis();
+        String password2 = "password2";
+
+        UserDO user1 = createUser(name1, password1, USER_ID);
+        UserDO user2 = createUser(name2, password2, ESCI_USER_ID);
+
+        Session session = getSession();
+        Transaction tx = session.beginTransaction();
+        session.save(user1);
+        session.save(user2);
+        tx.commit();
+
+        checkCanRetrieve(name1, password1);
+        checkCanRetrieve(name2, password2);
+
+        dao.setUserArchetypes(USER_ID.getShortName());
+        checkCanRetrieve(name1, password1);
+        checkCantRetrieve(name2);
+
+        dao.setUserArchetypes(ESCI_USER_ID.getShortName());
+        checkCantRetrieve(name1);
+        checkCanRetrieve(name2, password2);
+
+        dao.setUserArchetypes(ESCI_USER_ID.getShortName(), USER_ID.getShortName());
+        checkCanRetrieve(name1, password1);
+        checkCanRetrieve(name2, password2);
+    }
+
+    /**
+     * Verfies that {@link UserDAOHibernate#getByUserName(String)} returns an empty list if there is no corresponding
+     * user.
+     */
+    @Test
+    public void testGetByUserNameForNoUser() {
+        List<User> list = dao.getByUserName("anonexistentusername");
+        assertEquals(0, list.size());
+    }
+
+    /**
+     * Sets up the test case.
+     */
+    @Before
+    public void setUp() {
+        dao = new UserDAOHibernate();
+        dao.setSessionFactory(getSessionFactory());
+    }
+
+    /**
+     * Verifies a user can be retrieved.
+     *
+     * @param name     the user name
+     * @param password the password
+     */
+    private void checkCanRetrieve(String name, String password) {
+        List<User> list = dao.getByUserName(name);
+        assertEquals(1, list.size());
+        User retrieved = list.get(0);
+        assertEquals(name, retrieved.getUsername());
+        assertEquals(password, retrieved.getPassword());
+    }
+
+    /**
+     * Verifies that a user can't be retrieved.
+     *
+     * @param name the user name
+     */
+    private void checkCantRetrieve(String name) {
+        List<User> list = dao.getByUserName(name);
+        assertEquals(0, list.size());
+    }
+
+    /**
+     * Creates a new user.
+     *
+     * @param username    the user name
+     * @param password    the password
+     * @param archetypeId the user archetype
+     * @return a new user
+     */
+    private UserDO createUser(String username, String password, ArchetypeId archetypeId) {
+        UserDO user = new UserDOImpl();
+        user.setArchetypeId(archetypeId);
+        user.setUsername(username);
+        user.setPassword(password);
+        return user;
+    }
+
+}