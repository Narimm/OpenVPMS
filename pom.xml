<?xml version="1.0" encoding="UTF-8"?>
<project xmlns="http://maven.apache.org/POM/4.0.0" xmlns:xsi="http://www.w3.org/2001/XMLSchema-instance" xsi:schemaLocation="http://maven.apache.org/POM/4.0.0 http://maven.apache.org/xsd/maven-4.0.0.xsd">

    <modelVersion>4.0.0</modelVersion>

    <parent>
        <groupId>org.openvpms</groupId>
        <artifactId>openvpms</artifactId>
<<<<<<< HEAD
        <version>1.5.1</version>
=======
        <version>1.6-SNAPSHOT</version>
>>>>>>> 1becefc9
        <relativePath>../openvpms/pom.xml</relativePath>
    </parent>

    <artifactId>maven-plugins</artifactId>
    <packaging>pom</packaging>
    <name>OpenVPMS Maven Plugins</name>

    <description>
        OpenVPMS Maven Plugins
    </description>

    <!--issueManagement>
        <system>jira</system>
    </issueManagement-->

    <scm>
        <connection>scm:svn:svn://svn.openvpms.org/openvpms/maven/trunk</connection>
        <developerConnection>scm:svn:svn://svn.openvpms.org/openvpms/maven/trunk</developerConnection>
        <url>http://svn.openvpms.org</url>
    </scm>

    <distributionManagement>
        <site>
            <id>openvpms-site</id>
            <name>OpenVPMS Maven Site</name>
            <url>scp://dev.openvpms.org:2233/home/admin/public_html/dev.openvpms.org/public/${pom.artifactId}</url>
        </site>
    </distributionManagement>

    <modules>
        <module>archetype</module>
        <module>data</module>
        <module>report</module>
    </modules>

</project><|MERGE_RESOLUTION|>--- conflicted
+++ resolved
@@ -6,11 +6,7 @@
     <parent>
         <groupId>org.openvpms</groupId>
         <artifactId>openvpms</artifactId>
-<<<<<<< HEAD
-        <version>1.5.1</version>
-=======
         <version>1.6-SNAPSHOT</version>
->>>>>>> 1becefc9
         <relativePath>../openvpms/pom.xml</relativePath>
     </parent>
 
