<?xml version="1.0" encoding="UTF-8"?>
<project xmlns="http://maven.apache.org/POM/4.0.0" xmlns:xsi="http://www.w3.org/2001/XMLSchema-instance" xsi:schemaLocation="http://maven.apache.org/POM/4.0.0 http://maven.apache.org/xsd/maven-4.0.0.xsd">

    <modelVersion>4.0.0</modelVersion>

    <groupId>org.openvpms</groupId>
    <artifactId>openvpms</artifactId>
    <packaging>pom</packaging>
    <name>OpenVPMS</name>
<<<<<<< HEAD
    <version>1.5-SNAPSHOT</version>
=======
    <version>1.4</version>
>>>>>>> 53e3b9b4
    <inceptionYear>2005</inceptionYear>
    <url>http://www.openvpms.org</url>

    <description>
        OpenVPMS is an opensource veterinary practice management system.
    </description>

    <prerequisites>
        <maven>2.0.9</maven>
    </prerequisites>

    <scm>
        <connection>scm:svn:svn://svn.openvpms.org/openvpms/openvpms/trunk</connection>
        <developerConnection>scm:svn:svn://svn.openvpms.org/openvpms/openvpms/trunk</developerConnection>
    </scm>

    <issueManagement>
        <system>jira</system>
        <url>http://jira.openvpms.org/jira/secure/Dashboard.jspa</url>
    </issueManagement>

    <licenses>
        <license>
            <name>The OpenVPMS Software License</name>
            <url>http://dev.openvpms.org/license/LICENSE.txt</url>
        </license>
    </licenses>

    <mailingLists>
        <mailingList>
            <name>OpenVPMS Developers Mailing List</name>
            <subscribe>http://lists.openvpms.org/mailman/listinfo/developers</subscribe>
            <unsubscribe>http://lists.openvpms.org/mailman/listinfo/developers</unsubscribe>
            <archive>http://lists.openvpms.org/pipermail/developers/</archive>
        </mailingList>
        <mailingList>
            <name>OpenVPMS Users Mailing List</name>
            <subscribe>http://lists.openvpms.org/mailman/listinfo/users</subscribe>
            <unsubscribe>http://lists.openvpms.org/mailman/listinfo/users</unsubscribe>
            <archive>http://lists.openvpms.org/pipermail/users/</archive>
        </mailingList>
    </mailingLists>

    <developers>
        <developer>
            <id>tanderson</id>
            <name>Tim Anderson</name>
            <email>tma@netspace.net.au</email>
            <roles>
                <role>Developer</role>
            </roles>
            <timezone>+10</timezone>
        </developer>
        <developer>
            <id>tde</id>
            <name>Tony De Keizer</name>
            <email>tony@verticalconnect.net</email>
            <roles>
                <role>Project Manager</role>
            </roles>
            <timezone>+10</timezone>
        </developer>
        <developer>
            <id>jalateras</id>
            <name>Jim Alateras</name>
            <roles>
                <role>Emeritus</role>
            </roles>
        </developer>
    </developers>

    <organization>
        <name>OpenVPMS</name>
        <url>http://www.openvpms.org/</url>
    </organization>
    <build>
        <defaultGoal>install</defaultGoal>
        <sourceDirectory>src/java</sourceDirectory>
        <testSourceDirectory>src/test/java</testSourceDirectory>
        <plugins>
            <plugin>
                <artifactId>maven-compiler-plugin</artifactId>
                <configuration>
                    <source>1.5</source>
                    <target>1.5</target>
                </configuration>
            </plugin>
            <plugin>
                <artifactId>maven-surefire-plugin</artifactId>
                <configuration>
                    <includes>
                        <include>**/*TestCase.java</include>
                    </includes>
                </configuration>
            </plugin>
            <plugin>
                <artifactId>maven-eclipse-plugin</artifactId>
                <version>2.5.1</version>
                <configuration>
                    <additionalProjectnatures>
                        <projectnature>org.springframework.ide.eclipse.core.springnature</projectnature>
                    </additionalProjectnatures>
                    <additionalBuildcommands>
                        <buildcommand>org.springframework.ide.eclipse.core.springbuilder</buildcommand>
                    </additionalBuildcommands>
                    <downloadSources>true</downloadSources>
                    <downloadJavadocs>true</downloadJavadocs>
                    <wtpversion>1.5</wtpversion>
                </configuration>
            </plugin>
            <plugin>
                <artifactId>maven-idea-plugin</artifactId>
                <version>2.1</version>
                <configuration>
                    <downloadSources>true</downloadSources>
                    <downloadJavadocs>true</downloadJavadocs>
                    <dependenciesAsLibraries>true</dependenciesAsLibraries>
                    <useFullNames>false</useFullNames>
                </configuration>
            </plugin>
            <plugin>
                <artifactId>maven-assembly-plugin</artifactId>
                <inherited>false</inherited>
                <configuration>
                    <descriptors>
                        <descriptor>src/assemblies/src-distribution.xml</descriptor>
                    </descriptors>
                </configuration>
                <executions>
                    <execution>
                        <id>create-project-bundle</id>
                        <phase>verify</phase>
                        <goals>
                            <goal>single</goal>
                        </goals>
                    </execution>
                </executions>
            </plugin>
        </plugins>
        <pluginManagement>
            <plugins>
                <plugin>
                    <artifactId>maven-source-plugin</artifactId>
                    <version>2.1</version>
                    <executions>
                        <execution>
                            <id>attach-sources</id>
                            <phase>verify</phase>
                            <goals>
                                <goal>jar-no-fork</goal>
                            </goals>
                        </execution>
                    </executions>
                </plugin>
                <plugin>
                    <artifactId>maven-assembly-plugin</artifactId>
                    <version>2.2-beta-2</version>
                </plugin>
                <plugin>
                    <artifactId>maven-release-plugin</artifactId>
                    <version>2.0</version>
                </plugin>
                <plugin>
                    <artifactId>maven-site-plugin</artifactId>
                    <version>2.0.1</version> <!-- latest is 2.1 but is broken -->
                </plugin>
        <!-- Deploy artifacts to a staging location for verification -->
          <plugin>
            <groupId>org.apache.maven.plugins</groupId>
            <artifactId>maven-deploy-plugin</artifactId>
            <inherited>true</inherited>
            <configuration>
              <altDeploymentRepository>openvpms-staging::default::scp://dev.openvpms.org:2233/home/admin/public_html/repository.openvpms.org/public/staging</altDeploymentRepository>
              <updateReleaseInfo>true</updateReleaseInfo>
            </configuration>
          </plugin>

            </plugins>
        </pluginManagement>
    </build>

    <distributionManagement>
        <repository>
            <id>openvpms-releases</id>
            <name>OpenVPMS Release Repository</name>
            <url>scp://repository.openvpms.org:2233/home/admin/public_html/repository.openvpms.org/public/releases</url>
        </repository>
        <site>
            <id>openvpms-site</id>
            <name>OpenVPMS Maven Site</name>
            <url>scp://dev.openvpms.org:2233/home/admin/public_html/dev.openvpms.org/public/</url>
        </site>
        <snapshotRepository>
            <id>openvpms-snapshots</id>
            <name>OpenVPMS Snapshot Repository</name>
            <url>scp://repository.openvpms.org:2233/home/admin/public_html/repository.openvpms.org/public/snapshots
            </url>
        </snapshotRepository>
    </distributionManagement>

    <modules>
        <module>../openvpms-framework</module>
        <module>../maven-plugins</module>
        <module>../openvpms-archetypes</module>
        <module>../openvpms-reports</module>
        <module>../openvpms-web</module>
        <module>../openvpms-etl</module>
        <module>../openvpms-release</module>
    </modules>

    <repositories>
        <repository>
            <id>openvpms-releases</id>
            <name>OpenVPMS Releases</name>
            <url>http://repository.openvpms.org/releases</url>
            <releases>
                <enabled>true</enabled>
                <checksumPolicy>fail</checksumPolicy>
            </releases>
            <snapshots>
                <enabled>false</enabled>
                <checksumPolicy>fail</checksumPolicy>
                <updatePolicy>never</updatePolicy>
            </snapshots>
        </repository>
        <repository>
            <id>openvpms-snapshots</id>
            <name>OpenVPMS Snapshots</name>
            <url>http://repository.openvpms.org/snapshots</url>
            <releases>
                <enabled>false</enabled>
                <checksumPolicy>fail</checksumPolicy>
            </releases>
            <snapshots>
                <enabled>true</enabled>
                <checksumPolicy>fail</checksumPolicy>
                <updatePolicy>daily</updatePolicy>
            </snapshots>
        </repository>
        <repository>
            <id>openvpms-staging</id>
            <name>OpenVPMS Staging repository</name>
            <url>http://repository.openvpms.org/staging</url>
            <releases>
                <enabled>false</enabled>
                <checksumPolicy>fail</checksumPolicy>
            </releases>
            <snapshots>
                <enabled>false</enabled>
                <checksumPolicy>fail</checksumPolicy>
                <updatePolicy>never</updatePolicy>
            </snapshots>
        </repository>
        <repository>
            <id>openvpms-dependencies</id>
            <name>OpenVPMS 3rd party dependendencies</name>
            <url>http://repository.openvpms.org/dependencies</url>
            <snapshots>
                <enabled>false</enabled>
                <checksumPolicy>fail</checksumPolicy>
                <updatePolicy>never</updatePolicy>
            </snapshots>
        </repository>
        <repository>
            <id>ibiblio</id>
            <name>ibiblio</name>
            <url>http://mirrors.ibiblio.org/pub/mirrors/maven2</url>
            <snapshots>
                <enabled>false</enabled>
                <checksumPolicy>fail</checksumPolicy>
                <updatePolicy>never</updatePolicy>
            </snapshots>
        </repository>
        <repository>
            <id>jboss</id>
            <name>jboss</name>
            <url>http://repository.jboss.com/maven2</url>
            <snapshots>
                <enabled>false</enabled>
                <checksumPolicy>fail</checksumPolicy>
                <updatePolicy>never</updatePolicy>
            </snapshots>
        </repository>
    </repositories>

    <pluginRepositories>
        <pluginRepository>
            <id>openvpms-snapshots</id>
            <url>http://repository.openvpms.org/snapshots</url>
            <snapshots>
                <enabled>true</enabled>
            </snapshots>
        </pluginRepository>
    </pluginRepositories>

    <reporting>
        <plugins>
            <plugin>
                <groupId>org.apache.maven.plugins</groupId>
                <artifactId>maven-project-info-reports-plugin</artifactId>
                <version>2.1.2</version>
            </plugin>
            <!--plugin>
                <artifactId>maven-changes-plugin</artifactId>
                <version>2.3</version>
                <configuration>
                    <onlyCurrentVersion>true</onlyCurrentVersion> 	
                </configuration>
            </plugin>
            <plugin>
                <groupId>org.codehaus.mojo</groupId>
                <artifactId>cobertura-maven-plugin</artifactId>
                <version>2.3</version>
            </plugin>
            <plugin>
                <artifactId>maven-javadoc-plugin</artifactId>
            </plugin>
            <plugin>
                <artifactId>maven-jxr-plugin</artifactId>
            </plugin>
            <plugin>
                <artifactId>maven-pmd-plugin</artifactId>
                <configuration>
                    <linkXRef>true</linkXRef>
                    <targetJdk>1.5</targetJdk>
                </configuration>
            </plugin>
            <plugin>
                <artifactId>maven-surefire-report-plugin</artifactId>
            </plugin-->
        </plugins>
    </reporting>

    <properties>
        <!-- encoding -->
        <project.build.sourceEncoding>UTF-8</project.build.sourceEncoding>
        <project.reporting.outputEncoding>UTF-8</project.reporting.outputEncoding>
        <!-- versions -->
        <acegi.version>1.0.0-RC1</acegi.version>
        <antlr.version>2.7.6</antlr.version>
        <aopalliance.version>1.0</aopalliance.version>
        <asm.version>1.5.3</asm.version>
        <c3p0.version>0.9.1</c3p0.version>
        <castor.version>1.0M2</castor.version>
        <cglib.version>2.1_3</cglib.version>
        <commons.beanutils.version>1.8.0</commons.beanutils.version>
        <commons.collections.version>3.1</commons.collections.version>
        <commons.dbcp.version>1.2.1</commons.dbcp.version>
        <commons.io.version>1.2</commons.io.version>
        <commons.jxpath.version>1.3-20060323</commons.jxpath.version>
        <commons.lang.version>2.1</commons.lang.version>
        <commons.logging.version>1.0.4</commons.logging.version>
        <commons.pool.version>1.2</commons.pool.version>
        <commons.resources.version>1.0-dev</commons.resources.version>
        <dom4j.version>1.6.1</dom4j.version>
        <drools.version>2.1</drools.version>
        <drools.jsr94.version>1.1</drools.jsr94.version>
        <ehcache.version>1.6.2</ehcache.version>
        <hibernate.version>3.3.2.GA</hibernate.version>
        <janino.version>2.3.8</janino.version>
        <jasperreports.version>3.6.0</jasperreports.version>
        <poi.version>3.2-FINAL</poi.version>
        <javax.mail.version>1.3.2</javax.mail.version>
        <javax.servlet.version>2.4</javax.servlet.version>
        <jdom.version>1.0</jdom.version>
        <jsap.version>2.0a</jsap.version>
<<<<<<< HEAD
        <jta.version>1.0.1</jta.version>
=======
        <jta.version>1.0.1B</jta.version>
        <jtestcase.version>3.0.0</jtestcase.version>
>>>>>>> 53e3b9b4
        <jug.version>2.0rc4</jug.version>
        <junit.version>4.8.1</junit.version>
        <log4j.version>1.2.15</log4j.version>
        <oro.version>2.0.8</oro.version>
        <stax.api.version>1.0</stax.api.version>
        <stax.version>1.1.2-dev</stax.version>
        <slf4j.version>1.5.8</slf4j.version>
        <spring.version>3.0.0.RELEASE</spring.version>
        <springmodules.version>0.2</springmodules.version>
        <xerces.version>2.9.1</xerces.version>
        <xmlapis.version>1.3.04</xmlapis.version>
        <xstream.version>1.2.1</xstream.version>

        <hibernate.dialect>org.hibernate.dialect.MySQL5InnoDBDialect</hibernate.dialect>
        <jdbc.groupId>mysql</jdbc.groupId>
        <jdbc.artifactId>mysql-connector-java</jdbc.artifactId>
        <jdbc.version>5.1.5</jdbc.version>
        <jdbc.driverClassName>com.mysql.jdbc.Driver</jdbc.driverClassName>
        <jdbc.url>jdbc:mysql://localhost:3306/openvpms</jdbc.url>
        <jdbc.username>openvpms</jdbc.username>
        <jdbc.password>openvpms</jdbc.password>
    </properties>

</project><|MERGE_RESOLUTION|>--- conflicted
+++ resolved
@@ -1,5 +1,8 @@
 <?xml version="1.0" encoding="UTF-8"?>
-<project xmlns="http://maven.apache.org/POM/4.0.0" xmlns:xsi="http://www.w3.org/2001/XMLSchema-instance" xsi:schemaLocation="http://maven.apache.org/POM/4.0.0 http://maven.apache.org/xsd/maven-4.0.0.xsd">
+<project xmlns="http://maven.apache.org/POM/4.0.0"
+         xmlns:xsi="http://www.w3.org/2001/XMLSchema-instance"
+         xsi:schemaLocation="http://maven.apache.org/POM/4.0.0
+                      http://maven.apache.org/xsd/maven-4.0.0.xsd">
 
     <modelVersion>4.0.0</modelVersion>
 
@@ -7,11 +10,7 @@
     <artifactId>openvpms</artifactId>
     <packaging>pom</packaging>
     <name>OpenVPMS</name>
-<<<<<<< HEAD
     <version>1.5-SNAPSHOT</version>
-=======
-    <version>1.4</version>
->>>>>>> 53e3b9b4
     <inceptionYear>2005</inceptionYear>
     <url>http://www.openvpms.org</url>
 
@@ -134,6 +133,7 @@
             </plugin>
             <plugin>
                 <artifactId>maven-assembly-plugin</artifactId>
+                <version>2.2-beta-2</version>
                 <inherited>false</inherited>
                 <configuration>
                     <descriptors>
@@ -178,16 +178,18 @@
                     <artifactId>maven-site-plugin</artifactId>
                     <version>2.0.1</version> <!-- latest is 2.1 but is broken -->
                 </plugin>
-        <!-- Deploy artifacts to a staging location for verification -->
-          <plugin>
-            <groupId>org.apache.maven.plugins</groupId>
-            <artifactId>maven-deploy-plugin</artifactId>
-            <inherited>true</inherited>
-            <configuration>
-              <altDeploymentRepository>openvpms-staging::default::scp://dev.openvpms.org:2233/home/admin/public_html/repository.openvpms.org/public/staging</altDeploymentRepository>
-              <updateReleaseInfo>true</updateReleaseInfo>
-            </configuration>
-          </plugin>
+                <!-- Deploy artifacts to a staging location for verification -->
+                <plugin>
+                    <groupId>org.apache.maven.plugins</groupId>
+                    <artifactId>maven-deploy-plugin</artifactId>
+                    <inherited>true</inherited>
+                    <configuration>
+                        <altDeploymentRepository>
+                            openvpms-staging::default::scp://dev.openvpms.org:2233/home/admin/public_html/repository.openvpms.org/public/staging
+                        </altDeploymentRepository>
+                        <updateReleaseInfo>true</updateReleaseInfo>
+                    </configuration>
+                </plugin>
 
             </plugins>
         </pluginManagement>
@@ -211,6 +213,104 @@
             </url>
         </snapshotRepository>
     </distributionManagement>
+
+    <dependencyManagement>
+        <dependencies>
+            <dependency>
+                <groupId>com.sun.xml.bind</groupId>
+                <artifactId>jaxb-impl</artifactId>
+                <version>2.1.10</version>
+            </dependency>
+            <dependency>
+                <groupId>com.sun.xml.ws</groupId>
+                <artifactId>jaxws-rt</artifactId>
+                <version>2.1.7</version>
+            </dependency>
+            <dependency>
+                <groupId>org.jvnet.jax-ws-commons.spring</groupId>
+                <artifactId>jaxws-spring</artifactId>
+                <version>1.8</version>
+                <exclusions>
+                    <exclusion>
+                        <artifactId>commons-logging</artifactId>
+                        <groupId>commons-logging</groupId>
+                    </exclusion>
+                    <exclusion>
+                        <groupId>org.springframework</groupId>
+                        <artifactId>spring</artifactId>
+                    </exclusion>
+                    <exclusion>
+                        <groupId>org.springframework</groupId>
+                        <artifactId>spring-aop</artifactId>
+                    </exclusion>
+                    <exclusion>
+                        <groupId>org.springframework</groupId>
+                        <artifactId>spring-beans</artifactId>
+                    </exclusion>
+                    <exclusion>
+                        <groupId>org.springframework</groupId>
+                        <artifactId>spring-context</artifactId>
+                    </exclusion>
+                    <exclusion>
+                        <groupId>org.springframework</groupId>
+                        <artifactId>spring-core</artifactId>
+                    </exclusion>
+                    <exclusion>
+                        <groupId>javax.servlet</groupId>
+                        <artifactId>servlet-api</artifactId>
+                    </exclusion>
+                </exclusions>
+            </dependency>
+            <dependency>
+                <artifactId>stax-ex</artifactId>
+                <groupId>org.jvnet.staxex</groupId>
+                <version>1.2</version>
+                <!-- NOTE: jaxws-spring uses 1.0 which has incorrect pom -->
+            </dependency>
+            <dependency>
+                <groupId>com.sun.xml.stream.buffer</groupId>
+                <artifactId>streambuffer</artifactId>
+                <version>1.0</version>
+                <!-- NOTE: jaxws-spring uses 0.4 which has incorrect pom -->
+            </dependency>
+            <dependency>
+                <groupId>commons-lang</groupId>
+                <artifactId>commons-lang</artifactId>
+                <version>${commons.lang.version}</version>
+            </dependency>
+            <dependency>
+                <groupId>commons-logging</groupId>
+                <artifactId>commons-logging</artifactId>
+                <version>${commons.logging.version}</version>
+            </dependency>
+            <dependency>
+                <groupId>org.springframework</groupId>
+                <artifactId>spring-aop</artifactId>
+                <version>${spring.version}</version>
+            </dependency>
+            <dependency>
+                <groupId>org.springframework</groupId>
+                <artifactId>spring-beans</artifactId>
+                <version>${spring.version}</version>
+            </dependency>
+            <dependency>
+                <groupId>org.springframework</groupId>
+                <artifactId>spring-context</artifactId>
+                <version>${spring.version}</version>
+            </dependency>
+            <dependency>
+                <groupId>org.springframework</groupId>
+                <artifactId>spring-web</artifactId>
+                <version>${spring.version}</version>
+            </dependency>
+            <dependency>
+                <groupId>junit</groupId>
+                <artifactId>junit</artifactId>
+                <version>${junit.version}</version>
+                <scope>test</scope>
+            </dependency>
+        </dependencies>
+    </dependencyManagement>
 
     <modules>
         <module>../openvpms-framework</module>
@@ -378,12 +478,7 @@
         <javax.servlet.version>2.4</javax.servlet.version>
         <jdom.version>1.0</jdom.version>
         <jsap.version>2.0a</jsap.version>
-<<<<<<< HEAD
         <jta.version>1.0.1</jta.version>
-=======
-        <jta.version>1.0.1B</jta.version>
-        <jtestcase.version>3.0.0</jtestcase.version>
->>>>>>> 53e3b9b4
         <jug.version>2.0rc4</jug.version>
         <junit.version>4.8.1</junit.version>
         <log4j.version>1.2.15</log4j.version>
