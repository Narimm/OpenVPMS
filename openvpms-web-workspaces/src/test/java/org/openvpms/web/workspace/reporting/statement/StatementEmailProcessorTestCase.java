/*
 * Version: 1.0
 *
 * The contents of this file are subject to the OpenVPMS License Version
 * 1.0 (the 'License'); you may not use this file except in compliance with
 * the License. You may obtain a copy of the License at
 * http://www.openvpms.org/license/
 *
 * Software distributed under the License is distributed on an 'AS IS' basis,
 * WITHOUT WARRANTY OF ANY KIND, either express or implied. See the License
 * for the specific language governing rights and limitations under the
 * License.
 *
 * Copyright 2014 (C) OpenVPMS Ltd. All Rights Reserved.
 */

package org.openvpms.web.workspace.reporting.statement;

import nextapp.echo2.app.ApplicationInstance;
import org.junit.Before;
import org.junit.Test;
import org.mockito.Mockito;
import org.openvpms.archetype.component.processor.ProcessorListener;
import org.openvpms.archetype.rules.doc.DocumentArchetypes;
import org.openvpms.archetype.rules.doc.TemplateHelper;
import org.openvpms.archetype.rules.finance.account.CustomerAccountArchetypes;
import org.openvpms.archetype.rules.finance.account.CustomerAccountRules;
import org.openvpms.archetype.rules.finance.statement.AbstractStatementTest;
import org.openvpms.archetype.rules.finance.statement.Statement;
import org.openvpms.archetype.rules.finance.statement.StatementProcessor;
import org.openvpms.archetype.rules.finance.statement.StatementRules;
import org.openvpms.archetype.rules.party.ContactArchetypes;
import org.openvpms.archetype.test.TestHelper;
import org.openvpms.component.business.domain.im.act.Act;
import org.openvpms.component.business.domain.im.act.FinancialAct;
import org.openvpms.component.business.domain.im.common.Entity;
import org.openvpms.component.business.domain.im.datatypes.quantity.Money;
import org.openvpms.component.business.domain.im.lookup.Lookup;
import org.openvpms.component.business.domain.im.party.Contact;
import org.openvpms.component.business.domain.im.party.Party;
import org.openvpms.component.business.service.archetype.helper.IMObjectBean;
import org.openvpms.web.component.app.LocalContext;
import org.openvpms.web.component.im.doc.DocumentTestHelper;
import org.openvpms.web.system.ServiceHelper;
import org.openvpms.web.workspace.OpenVPMSApp;
import org.springframework.mail.javamail.JavaMailSender;

import javax.mail.internet.MimeMessage;
import java.util.ArrayList;
import java.util.Date;
import java.util.List;

import static org.junit.Assert.assertEquals;
import static org.junit.Assert.assertFalse;
import static org.mockito.Mockito.mock;
import static org.mockito.Mockito.times;
import static org.mockito.Mockito.when;
import static org.openvpms.archetype.rules.act.ActStatus.POSTED;


/**
 * Tests the {@link StatementEmailProcessor}.
 *
 * @author Tim Anderson
 */
public class StatementEmailProcessorTestCase extends AbstractStatementTest {

    /**
     * Sets up the test case.
     */
    @Before
    public void setUp() {
        OpenVPMSApp app = (OpenVPMSApp) applicationContext.getBean("openVPMSApp");
        app.setApplicationContext(applicationContext);
        ApplicationInstance.setActive(app);
        app.doInit();

        TemplateHelper helper = new TemplateHelper(ServiceHelper.getArchetypeService());
        Entity entity = helper.getTemplateForArchetype(CustomerAccountArchetypes.OPENING_BALANCE);
        if (entity == null) {
            entity = (Entity) create(DocumentArchetypes.DOCUMENT_TEMPLATE);
        }
        IMObjectBean bean = new IMObjectBean(entity);
        bean.setValue("name", "Statement");
        bean.setValue("archetype", CustomerAccountArchetypes.OPENING_BALANCE);
        bean.setValue("emailSubject", "Statement email");
        bean.setValue("emailText", "Statement text");
        if (entity.isNew() || helper.getDocumentAct(entity) == null) {
            DocumentTestHelper.createDocumentTemplate(entity);
        } else {
            bean.save();
        }
    }

    /**
     * Verifies that a statement email is generated if the customer has a billing email address.
     */
    @Test
    public void testEmail() {
        JavaMailSender sender = mock(JavaMailSender.class);
        MimeMessage mimeMessage = mock(MimeMessage.class);
        when(sender.createMimeMessage()).thenReturn(mimeMessage);

        Date statementDate = getDate("2007-01-01");

        Party practice = getPractice();
        practice.addContact(TestHelper.createEmailContact("foo@vet.com"));

        Party customer = getCustomer();
        addCustomerEmail(customer);
        save(customer);

        StatementRules rules = new StatementRules(practice, getArchetypeService(),
                                                  ServiceHelper.getLookupService(),
                                                  ServiceHelper.getBean(CustomerAccountRules.class));
        assertFalse(rules.hasStatement(customer, statementDate));
        List<Act> acts = getActs(customer, statementDate);
        assertEquals(0, acts.size());

        Money amount = new Money(100);
        List<FinancialAct> invoice1 = createChargesInvoice(amount, getDatetime("2007-01-01 10:00:00"));
        save(invoice1);

        acts = getActs(customer, statementDate);
        assertEquals(1, acts.size());
        checkAct(acts.get(0), invoice1.get(0), POSTED);

        final List<Statement> statements = new ArrayList<Statement>();
        StatementProcessor processor = new StatementProcessor(statementDate, practice, getArchetypeService(),
                                                              ServiceHelper.getLookupService(),
                                                              ServiceHelper.getBean(CustomerAccountRules.class));
        processor.addListener(new ProcessorListener<Statement>() {
            public void process(Statement statement) {
                statements.add(statement);
            }
        });
        processor.process(customer);
        assertEquals(1, statements.size());
<<<<<<< HEAD
        StatementEmailProcessor emailProcessor = new StatementEmailProcessor(sender, practice);
        emailProcessor.process(statements.get(0));
=======
        StatementEmailProcessor emailprocessor =
                new StatementEmailProcessor(sender, "Foo", "foo@bar.com", getPractice(), new LocalContext());
        emailprocessor.process(statements.get(0));
>>>>>>> da71ab86
        Mockito.verify(sender, times(1)).send(mimeMessage);
    }

    /**
     * Helper to create an email contact.
     *
     * @param customer the customer
     */
    private void addCustomerEmail(Party customer) {
        customer.getContacts().clear();
        Contact contact = (Contact) create(ContactArchetypes.EMAIL);
        IMObjectBean bean = new IMObjectBean(contact);
        bean.setValue("emailAddress", "foo@bar.com");
        Lookup lookup = TestHelper.getLookup("lookup.contactPurpose", "BILLING");
        bean.addValue("purposes", lookup);
        customer.addContact(contact);
    }

}
<|MERGE_RESOLUTION|>--- conflicted
+++ resolved
@@ -1,165 +1,160 @@
-/*
- * Version: 1.0
- *
- * The contents of this file are subject to the OpenVPMS License Version
- * 1.0 (the 'License'); you may not use this file except in compliance with
- * the License. You may obtain a copy of the License at
- * http://www.openvpms.org/license/
- *
- * Software distributed under the License is distributed on an 'AS IS' basis,
- * WITHOUT WARRANTY OF ANY KIND, either express or implied. See the License
- * for the specific language governing rights and limitations under the
- * License.
- *
- * Copyright 2014 (C) OpenVPMS Ltd. All Rights Reserved.
- */
-
-package org.openvpms.web.workspace.reporting.statement;
-
-import nextapp.echo2.app.ApplicationInstance;
-import org.junit.Before;
-import org.junit.Test;
-import org.mockito.Mockito;
-import org.openvpms.archetype.component.processor.ProcessorListener;
-import org.openvpms.archetype.rules.doc.DocumentArchetypes;
-import org.openvpms.archetype.rules.doc.TemplateHelper;
-import org.openvpms.archetype.rules.finance.account.CustomerAccountArchetypes;
-import org.openvpms.archetype.rules.finance.account.CustomerAccountRules;
-import org.openvpms.archetype.rules.finance.statement.AbstractStatementTest;
-import org.openvpms.archetype.rules.finance.statement.Statement;
-import org.openvpms.archetype.rules.finance.statement.StatementProcessor;
-import org.openvpms.archetype.rules.finance.statement.StatementRules;
-import org.openvpms.archetype.rules.party.ContactArchetypes;
-import org.openvpms.archetype.test.TestHelper;
-import org.openvpms.component.business.domain.im.act.Act;
-import org.openvpms.component.business.domain.im.act.FinancialAct;
-import org.openvpms.component.business.domain.im.common.Entity;
-import org.openvpms.component.business.domain.im.datatypes.quantity.Money;
-import org.openvpms.component.business.domain.im.lookup.Lookup;
-import org.openvpms.component.business.domain.im.party.Contact;
-import org.openvpms.component.business.domain.im.party.Party;
-import org.openvpms.component.business.service.archetype.helper.IMObjectBean;
-import org.openvpms.web.component.app.LocalContext;
-import org.openvpms.web.component.im.doc.DocumentTestHelper;
-import org.openvpms.web.system.ServiceHelper;
-import org.openvpms.web.workspace.OpenVPMSApp;
-import org.springframework.mail.javamail.JavaMailSender;
-
-import javax.mail.internet.MimeMessage;
-import java.util.ArrayList;
-import java.util.Date;
-import java.util.List;
-
-import static org.junit.Assert.assertEquals;
-import static org.junit.Assert.assertFalse;
-import static org.mockito.Mockito.mock;
-import static org.mockito.Mockito.times;
-import static org.mockito.Mockito.when;
-import static org.openvpms.archetype.rules.act.ActStatus.POSTED;
-
-
-/**
- * Tests the {@link StatementEmailProcessor}.
- *
- * @author Tim Anderson
- */
-public class StatementEmailProcessorTestCase extends AbstractStatementTest {
-
-    /**
-     * Sets up the test case.
-     */
-    @Before
-    public void setUp() {
-        OpenVPMSApp app = (OpenVPMSApp) applicationContext.getBean("openVPMSApp");
-        app.setApplicationContext(applicationContext);
-        ApplicationInstance.setActive(app);
-        app.doInit();
-
-        TemplateHelper helper = new TemplateHelper(ServiceHelper.getArchetypeService());
-        Entity entity = helper.getTemplateForArchetype(CustomerAccountArchetypes.OPENING_BALANCE);
-        if (entity == null) {
-            entity = (Entity) create(DocumentArchetypes.DOCUMENT_TEMPLATE);
-        }
-        IMObjectBean bean = new IMObjectBean(entity);
-        bean.setValue("name", "Statement");
-        bean.setValue("archetype", CustomerAccountArchetypes.OPENING_BALANCE);
-        bean.setValue("emailSubject", "Statement email");
-        bean.setValue("emailText", "Statement text");
-        if (entity.isNew() || helper.getDocumentAct(entity) == null) {
-            DocumentTestHelper.createDocumentTemplate(entity);
-        } else {
-            bean.save();
-        }
-    }
-
-    /**
-     * Verifies that a statement email is generated if the customer has a billing email address.
-     */
-    @Test
-    public void testEmail() {
-        JavaMailSender sender = mock(JavaMailSender.class);
-        MimeMessage mimeMessage = mock(MimeMessage.class);
-        when(sender.createMimeMessage()).thenReturn(mimeMessage);
-
-        Date statementDate = getDate("2007-01-01");
-
-        Party practice = getPractice();
-        practice.addContact(TestHelper.createEmailContact("foo@vet.com"));
-
-        Party customer = getCustomer();
-        addCustomerEmail(customer);
-        save(customer);
-
-        StatementRules rules = new StatementRules(practice, getArchetypeService(),
-                                                  ServiceHelper.getLookupService(),
-                                                  ServiceHelper.getBean(CustomerAccountRules.class));
-        assertFalse(rules.hasStatement(customer, statementDate));
-        List<Act> acts = getActs(customer, statementDate);
-        assertEquals(0, acts.size());
-
-        Money amount = new Money(100);
-        List<FinancialAct> invoice1 = createChargesInvoice(amount, getDatetime("2007-01-01 10:00:00"));
-        save(invoice1);
-
-        acts = getActs(customer, statementDate);
-        assertEquals(1, acts.size());
-        checkAct(acts.get(0), invoice1.get(0), POSTED);
-
-        final List<Statement> statements = new ArrayList<Statement>();
-        StatementProcessor processor = new StatementProcessor(statementDate, practice, getArchetypeService(),
-                                                              ServiceHelper.getLookupService(),
-                                                              ServiceHelper.getBean(CustomerAccountRules.class));
-        processor.addListener(new ProcessorListener<Statement>() {
-            public void process(Statement statement) {
-                statements.add(statement);
-            }
-        });
-        processor.process(customer);
-        assertEquals(1, statements.size());
-<<<<<<< HEAD
-        StatementEmailProcessor emailProcessor = new StatementEmailProcessor(sender, practice);
-        emailProcessor.process(statements.get(0));
-=======
-        StatementEmailProcessor emailprocessor =
-                new StatementEmailProcessor(sender, "Foo", "foo@bar.com", getPractice(), new LocalContext());
-        emailprocessor.process(statements.get(0));
->>>>>>> da71ab86
-        Mockito.verify(sender, times(1)).send(mimeMessage);
-    }
-
-    /**
-     * Helper to create an email contact.
-     *
-     * @param customer the customer
-     */
-    private void addCustomerEmail(Party customer) {
-        customer.getContacts().clear();
-        Contact contact = (Contact) create(ContactArchetypes.EMAIL);
-        IMObjectBean bean = new IMObjectBean(contact);
-        bean.setValue("emailAddress", "foo@bar.com");
-        Lookup lookup = TestHelper.getLookup("lookup.contactPurpose", "BILLING");
-        bean.addValue("purposes", lookup);
-        customer.addContact(contact);
-    }
-
-}
+/*
+ * Version: 1.0
+ *
+ * The contents of this file are subject to the OpenVPMS License Version
+ * 1.0 (the 'License'); you may not use this file except in compliance with
+ * the License. You may obtain a copy of the License at
+ * http://www.openvpms.org/license/
+ *
+ * Software distributed under the License is distributed on an 'AS IS' basis,
+ * WITHOUT WARRANTY OF ANY KIND, either express or implied. See the License
+ * for the specific language governing rights and limitations under the
+ * License.
+ *
+ * Copyright 2014 (C) OpenVPMS Ltd. All Rights Reserved.
+ */
+
+package org.openvpms.web.workspace.reporting.statement;
+
+import nextapp.echo2.app.ApplicationInstance;
+import org.junit.Before;
+import org.junit.Test;
+import org.mockito.Mockito;
+import org.openvpms.archetype.component.processor.ProcessorListener;
+import org.openvpms.archetype.rules.doc.DocumentArchetypes;
+import org.openvpms.archetype.rules.doc.TemplateHelper;
+import org.openvpms.archetype.rules.finance.account.CustomerAccountArchetypes;
+import org.openvpms.archetype.rules.finance.account.CustomerAccountRules;
+import org.openvpms.archetype.rules.finance.statement.AbstractStatementTest;
+import org.openvpms.archetype.rules.finance.statement.Statement;
+import org.openvpms.archetype.rules.finance.statement.StatementProcessor;
+import org.openvpms.archetype.rules.finance.statement.StatementRules;
+import org.openvpms.archetype.rules.party.ContactArchetypes;
+import org.openvpms.archetype.test.TestHelper;
+import org.openvpms.component.business.domain.im.act.Act;
+import org.openvpms.component.business.domain.im.act.FinancialAct;
+import org.openvpms.component.business.domain.im.common.Entity;
+import org.openvpms.component.business.domain.im.datatypes.quantity.Money;
+import org.openvpms.component.business.domain.im.lookup.Lookup;
+import org.openvpms.component.business.domain.im.party.Contact;
+import org.openvpms.component.business.domain.im.party.Party;
+import org.openvpms.component.business.service.archetype.helper.IMObjectBean;
+import org.openvpms.web.component.app.LocalContext;
+import org.openvpms.web.component.im.doc.DocumentTestHelper;
+import org.openvpms.web.system.ServiceHelper;
+import org.openvpms.web.workspace.OpenVPMSApp;
+import org.springframework.mail.javamail.JavaMailSender;
+
+import javax.mail.internet.MimeMessage;
+import java.util.ArrayList;
+import java.util.Date;
+import java.util.List;
+
+import static org.junit.Assert.assertEquals;
+import static org.junit.Assert.assertFalse;
+import static org.mockito.Mockito.mock;
+import static org.mockito.Mockito.times;
+import static org.mockito.Mockito.when;
+import static org.openvpms.archetype.rules.act.ActStatus.POSTED;
+
+
+/**
+ * Tests the {@link StatementEmailProcessor}.
+ *
+ * @author Tim Anderson
+ */
+public class StatementEmailProcessorTestCase extends AbstractStatementTest {
+
+    /**
+     * Sets up the test case.
+     */
+    @Before
+    public void setUp() {
+        OpenVPMSApp app = (OpenVPMSApp) applicationContext.getBean("openVPMSApp");
+        app.setApplicationContext(applicationContext);
+        ApplicationInstance.setActive(app);
+        app.doInit();
+
+        Party practice = getPractice();
+        practice.addContact(TestHelper.createEmailContact("foo@bar.com"));
+
+        TemplateHelper helper = new TemplateHelper(getArchetypeService());
+        Entity entity = helper.getTemplateForArchetype(CustomerAccountArchetypes.OPENING_BALANCE);
+        if (entity == null) {
+            entity = (Entity) create(DocumentArchetypes.DOCUMENT_TEMPLATE);
+        }
+        IMObjectBean bean = new IMObjectBean(entity);
+        bean.setValue("name", "Statement");
+        bean.setValue("archetype", CustomerAccountArchetypes.OPENING_BALANCE);
+        bean.setValue("emailSubject", "Statement email");
+        bean.setValue("emailText", "Statement text");
+        if (entity.isNew() || helper.getDocumentAct(entity) == null) {
+            DocumentTestHelper.createDocumentTemplate(entity);
+        } else {
+            bean.save();
+        }
+    }
+
+    /**
+     * Verifies that a statement email is generated if the customer has a billing email address.
+     */
+    @Test
+    public void testEmail() {
+        JavaMailSender sender = mock(JavaMailSender.class);
+        MimeMessage mimeMessage = mock(MimeMessage.class);
+        when(sender.createMimeMessage()).thenReturn(mimeMessage);
+
+        Date statementDate = getDate("2007-01-01");
+
+        Party practice = getPractice();
+        Party customer = getCustomer();
+        addCustomerEmail(customer);
+        save(customer);
+
+        StatementRules rules = new StatementRules(practice, getArchetypeService(),
+                                                  ServiceHelper.getLookupService(),
+                                                  ServiceHelper.getBean(CustomerAccountRules.class));
+        assertFalse(rules.hasStatement(customer, statementDate));
+        List<Act> acts = getActs(customer, statementDate);
+        assertEquals(0, acts.size());
+
+        Money amount = new Money(100);
+        List<FinancialAct> invoice1 = createChargesInvoice(amount, getDatetime("2007-01-01 10:00:00"));
+        save(invoice1);
+
+        acts = getActs(customer, statementDate);
+        assertEquals(1, acts.size());
+        checkAct(acts.get(0), invoice1.get(0), POSTED);
+
+        final List<Statement> statements = new ArrayList<Statement>();
+        StatementProcessor processor = new StatementProcessor(statementDate, practice, getArchetypeService(),
+                                                              ServiceHelper.getLookupService(),
+                                                              ServiceHelper.getBean(CustomerAccountRules.class));
+        processor.addListener(new ProcessorListener<Statement>() {
+            public void process(Statement statement) {
+                statements.add(statement);
+            }
+        });
+        processor.process(customer);
+        assertEquals(1, statements.size());
+        StatementEmailProcessor emailProcessor = new StatementEmailProcessor(sender, practice, new LocalContext());
+        emailProcessor.process(statements.get(0));
+        Mockito.verify(sender, times(1)).send(mimeMessage);
+    }
+
+    /**
+     * Helper to create an email contact.
+     *
+     * @param customer the customer
+     */
+    private void addCustomerEmail(Party customer) {
+        customer.getContacts().clear();
+        Contact contact = (Contact) create(ContactArchetypes.EMAIL);
+        IMObjectBean bean = new IMObjectBean(contact);
+        bean.setValue("emailAddress", "foo@bar.com");
+        Lookup lookup = TestHelper.getLookup("lookup.contactPurpose", "BILLING");
+        bean.addValue("purposes", lookup);
+        customer.addContact(contact);
+    }
+
+}