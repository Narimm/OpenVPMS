/*
 * Version: 1.0
 *
 * The contents of this file are subject to the OpenVPMS License Version
 * 1.0 (the 'License'); you may not use this file except in compliance with
 * the License. You may obtain a copy of the License at
 * http://www.openvpms.org/license/
 *
 * Software distributed under the License is distributed on an 'AS IS' basis,
 * WITHOUT WARRANTY OF ANY KIND, either express or implied. See the License
 * for the specific language governing rights and limitations under the
 * License.
 *
 * Copyright 2014 (C) OpenVPMS Ltd. All Rights Reserved.
 */

package org.openvpms.web.workspace.customer.charge;

import nextapp.echo2.app.Component;
import nextapp.echo2.app.Label;
import org.apache.commons.lang.ObjectUtils;
import org.openvpms.archetype.rules.finance.account.CustomerAccountArchetypes;
import org.openvpms.archetype.rules.finance.invoice.ChargeItemDocumentLinker;
import org.openvpms.archetype.rules.finance.tax.CustomerTaxRules;
import org.openvpms.archetype.rules.finance.tax.TaxRuleException;
import org.openvpms.archetype.rules.patient.reminder.ReminderRules;
import org.openvpms.archetype.rules.product.ProductArchetypes;
import org.openvpms.archetype.rules.stock.StockRules;
import org.openvpms.component.business.domain.im.act.Act;
import org.openvpms.component.business.domain.im.act.FinancialAct;
import org.openvpms.component.business.domain.im.common.Entity;
import org.openvpms.component.business.domain.im.common.EntityRelationship;
import org.openvpms.component.business.domain.im.common.IMObject;
import org.openvpms.component.business.domain.im.common.IMObjectReference;
import org.openvpms.component.business.domain.im.party.Party;
import org.openvpms.component.business.domain.im.product.Product;
import org.openvpms.component.business.domain.im.product.ProductPrice;
import org.openvpms.component.business.service.archetype.ArchetypeServiceException;
import org.openvpms.component.business.service.archetype.IArchetypeService;
import org.openvpms.component.business.service.archetype.helper.ActBean;
import org.openvpms.component.business.service.archetype.helper.EntityBean;
import org.openvpms.component.business.service.archetype.helper.IMObjectBean;
import org.openvpms.component.business.service.archetype.helper.TypeHelper;
import org.openvpms.component.system.common.exception.OpenVPMSException;
import org.openvpms.web.component.edit.Editor;
import org.openvpms.web.component.im.edit.IMObjectCollectionEditorFactory;
import org.openvpms.web.component.im.edit.IMObjectEditor;
import org.openvpms.web.component.im.edit.act.ActRelationshipCollectionEditor;
import org.openvpms.web.component.im.edit.act.ClinicianParticipationEditor;
import org.openvpms.web.component.im.edit.act.ParticipationEditor;
import org.openvpms.web.component.im.edit.reminder.ReminderEditor;
import org.openvpms.web.component.im.layout.ArchetypeNodes;
import org.openvpms.web.component.im.layout.DefaultLayoutContext;
import org.openvpms.web.component.im.layout.IMObjectLayoutStrategy;
import org.openvpms.web.component.im.layout.LayoutContext;
import org.openvpms.web.component.im.patient.PatientActEditor;
import org.openvpms.web.component.im.patient.PatientParticipationEditor;
import org.openvpms.web.component.im.product.BatchParticipationEditor;
import org.openvpms.web.component.im.product.FixedPriceEditor;
import org.openvpms.web.component.im.product.ProductParticipationEditor;
import org.openvpms.web.component.im.util.IMObjectSorter;
import org.openvpms.web.component.im.util.LookupNameHelper;
import org.openvpms.web.component.im.view.ComponentState;
import org.openvpms.web.component.property.CollectionProperty;
import org.openvpms.web.component.property.Modifiable;
import org.openvpms.web.component.property.ModifiableListener;
import org.openvpms.web.component.property.Property;
import org.openvpms.web.component.property.Validator;
import org.openvpms.web.component.util.ErrorHelper;
import org.openvpms.web.echo.dialog.ConfirmationDialog;
import org.openvpms.web.echo.dialog.PopupDialogListener;
import org.openvpms.web.echo.factory.LabelFactory;
import org.openvpms.web.echo.factory.RowFactory;
import org.openvpms.web.echo.focus.FocusGroup;
import org.openvpms.web.echo.focus.FocusHelper;
import org.openvpms.web.echo.style.Styles;
import org.openvpms.web.resource.i18n.Messages;
import org.openvpms.web.system.ServiceHelper;
import org.openvpms.web.workspace.customer.PriceActItemEditor;
import org.openvpms.web.workspace.patient.history.PatientInvestigationActEditor;
import org.openvpms.web.workspace.patient.mr.PatientMedicationActEditor;
import org.openvpms.web.workspace.patient.mr.PrescriptionMedicationActEditor;
import org.openvpms.web.workspace.patient.mr.Prescriptions;

import java.math.BigDecimal;
import java.util.ArrayList;
import java.util.Collections;
import java.util.Date;
import java.util.HashSet;
import java.util.List;
import java.util.Map;
import java.util.Set;
import java.util.TreeMap;

import static org.openvpms.archetype.rules.product.ProductArchetypes.MEDICATION;
import static org.openvpms.archetype.rules.product.ProductArchetypes.MERCHANDISE;
import static org.openvpms.archetype.rules.product.ProductArchetypes.SERVICE;
import static org.openvpms.archetype.rules.product.ProductArchetypes.TEMPLATE;
import static org.openvpms.archetype.rules.stock.StockArchetypes.STOCK_LOCATION_PARTICIPATION;


/**
 * An editor for {@link org.openvpms.component.business.domain.im.act.Act}s which have an archetype of
 * <em>act.customerAccountInvoiceItem</em>,
 * <em>act.customerAccountCreditItem</em>
 * or <em>act.customerAccountCounterItem</em>.
 *
 * @author Tim Anderson
 */
public abstract class CustomerChargeActItemEditor extends PriceActItemEditor {

    /**
     * Dispensing act editor. May be {@code null}
     */
    private DispensingActRelationshipCollectionEditor dispensing;

    /**
     * Investigation act editor. May be {@code null}
     */
    private ActRelationshipCollectionEditor investigations;

    /**
     * Reminders act editor. May be {@code null}
     */
    private ActRelationshipCollectionEditor reminders;

    /**
     * The medication, investigation and reminder act editor manager.
     */
    private EditorQueue editorQueue;

    /**
     * Listener for changes to the quantity.
     */
    private final ModifiableListener quantityListener;

    /**
     * Listener for changes to the medication act.
     */
    private final ModifiableListener dispensingListener;

    /**
     * Listener for changes to the start time.
     */
    private final ModifiableListener startTimeListener;

    /**
     * Listener for changes to the fixed price, quantity and unit price, to update the discount.
     */
    private final ModifiableListener discountListener;

    /**
     * Listener for changes to the total, so the tax amount can be recalculated.
     */
    private final ModifiableListener totalListener;

    /**
     * Listener for changes to the batch.
     */
    private final ModifiableListener batchListener;

    /**
     * Stock rules.
     */
    private StockRules rules;

    /**
     * Reminder rules.
     */
    private ReminderRules reminderRules;

    /**
     * Selling units label.
     */
    private Label sellingUnits;

    /**
     * The prescriptions.
     */
    private Prescriptions prescriptions;

    /**
     * If {@code true}, prompt to use prescriptions.
     */
    private boolean promptForPrescription = true;

    /**
     * If {@code true}, enable medication editing to be cancelled when it is being dispensed from a prescription.
     */
    private boolean cancelPrescription;

    /**
     * Customer tax rules.
     */
    private CustomerTaxRules taxRules;

    /**
     * The charge context.
     */
    private ChargeContext chargeContext;

    /**
     * Dispensing node name.
     */
    private static final String DISPENSING = "dispensing";

    /**
     * Reminders node name.
     */
    private static final String REMINDERS = "reminders";

    /**
     * Investigations node name.
     */
    private static final String INVESTIGATIONS = "investigations";

    /**
     * Nodes to use when a product template is selected.
     */
    private static final ArchetypeNodes TEMPLATE_NODES = new ArchetypeNodes().exclude(
            "quantity", "fixedPrice", "unitPrice", "discount", "clinician", "total", DISPENSING, INVESTIGATIONS,
            REMINDERS, "batch");


    /**
     * Constructs a {@link CustomerChargeActItemEditor}.
     * <p/>
     * This recalculates the tax amount.
     *
     * @param act     the act to edit
     * @param parent  the parent act
     * @param context the layout context
     */
    public CustomerChargeActItemEditor(Act act, Act parent, LayoutContext context) {
        super(act, parent, context);
        if (!TypeHelper.isA(act, CustomerAccountArchetypes.INVOICE_ITEM,
                            CustomerAccountArchetypes.CREDIT_ITEM,
                            CustomerAccountArchetypes.COUNTER_ITEM)) {
            throw new IllegalArgumentException("Invalid act type:" + act.getArchetypeId().getShortName());
        }
        dispensing = createDispensingCollectionEditor();
        investigations = createCollectionEditor(INVESTIGATIONS, act);
        reminders = createCollectionEditor(REMINDERS, act);

        rules = new StockRules();
        reminderRules = ServiceHelper.getBean(ReminderRules.class);
        taxRules = new CustomerTaxRules(context.getContext().getPractice(), ServiceHelper.getArchetypeService(),
                                        ServiceHelper.getLookupService());
        quantityListener = new ModifiableListener() {
            public void modified(Modifiable modifiable) {
                updateMedicationQuantity();
            }
        };
        dispensingListener = new ModifiableListener() {
            public void modified(Modifiable modifiable) {
                updateQuantity();
                updateBatch();
            }
        };
        if (dispensing != null) {
            dispensing.addModifiableListener(dispensingListener);
        }

        sellingUnits = LabelFactory.create();

        if (act.isNew()) {
            // default the act start time to today
            act.setActivityStartTime(new Date());
        }

        calculateTax();

        ArchetypeNodes nodes = getFilterForProduct(getProductRef());
        setArchetypeNodes(nodes);

        // add a listener to update the tax amount when the total changes
        totalListener = new ModifiableListener() {
            public void modified(Modifiable modifiable) {
                updateTaxAmount();
            }
        };
        getProperty("total").addModifiableListener(totalListener);

        // add a listener to update the discount amount when the quantity,
        // fixed or unit price changes.
        discountListener = new ModifiableListener() {
            public void modified(Modifiable modifiable) {
                updateDiscount();
            }
        };
        getProperty("fixedPrice").addModifiableListener(discountListener);
        getProperty("quantity").addModifiableListener(discountListener);
        getProperty("unitPrice").addModifiableListener(discountListener);
        getProperty("quantity").addModifiableListener(quantityListener);

        startTimeListener = new ModifiableListener() {
            public void modified(Modifiable modifiable) {
                updatePatientActsStartTime();
            }
        };
        getProperty("startTime").addModifiableListener(startTimeListener);

        batchListener = new ModifiableListener() {
            @Override
            public void modified(Modifiable modifiable) {
                updateMedicationBatch(getStockLocationRef());
            }
        };
    }

    /**
     * Disposes of the editor.
     * <br/>
     * Once disposed, the behaviour of invoking any method is undefined.
     */
    @Override
    public void dispose() {
        super.dispose();
        if (dispensing != null) {
            dispensing.removeModifiableListener(dispensingListener);
        }

        getProperty("total").removeModifiableListener(totalListener);

        // add a listener to update the discount amount when the quantity,
        // fixed or unit price changes.
        getProperty("fixedPrice").removeModifiableListener(discountListener);
        getProperty("quantity").removeModifiableListener(discountListener);
        getProperty("unitPrice").removeModifiableListener(discountListener);
        getProperty("quantity").removeModifiableListener(quantityListener);
        getProperty("startTime").removeModifiableListener(startTimeListener);
    }

    /**
     * Validates the object.
     *
     * @param validator the validator
     * @return {@code true} if the object and its descendants are valid otherwise {@code false}
     */
    @Override
    public boolean validate(Validator validator) {
        return (editorQueue == null || editorQueue.isComplete()) && super.validate(validator);
    }

    /**
     * Sets the popup editor manager.
     *
     * @param manager the popup editor manager
     */
    public void setEditorQueue(EditorQueue manager) {
        editorQueue = manager;
    }

    /**
     * Returns the popup editor manager.
     *
     * @return the popup editor manager
     */
    public EditorQueue getEditorQueue() {
        return editorQueue;
    }

    /**
     * Sets the prescriptions.
     *
     * @param prescriptions the prescriptions. May be {@code null}
     */
    public void setPrescriptions(Prescriptions prescriptions) {
        this.prescriptions = prescriptions;
        if (dispensing != null) {
            dispensing.setPrescriptions(prescriptions);
        }
    }

    /**
     * Returns the prescriptions.
     *
     * @return the prescriptions. May be {@code null}
     */
    public Prescriptions getPrescriptions() {
        return prescriptions;
    }

    /**
     * Determines if prescriptions should be prompted for.
     *
     * @param prompt if {@code true}, prompt for prescriptions, otherwise use them automatically
     */
    public void setPromptForPrescriptions(boolean prompt) {
        promptForPrescription = prompt;
    }

    /**
     * Determines if prescription editing may be cancelled.
     *
     * @param cancel if {@code true}, prescription editing may be cancelled
     */
    public void setCancelPrescription(boolean cancel) {
        cancelPrescription = cancel;
    }

    /**
     * Returns the reminders.
     *
     * @return the reminders
     */
    public List<Act> getReminders() {
        return (reminders != null) ? reminders.getCurrentActs() : Collections.<Act>emptyList();
    }

    /**
     * Returns a reference to the stock location.
     *
     * @return the stock location reference, or {@code null} if there is none
     */
    public IMObjectReference getStockLocationRef() {
        return getParticipantRef("stockLocation");
    }

    /**
     * Sets the charge context.
     *
     * @param context the charge context
     */
    public void setChargeContext(ChargeContext context) {
        this.chargeContext = context;
        // register the context to delete acts after everything else has been saved to avoid Hibernate errors.
        if (dispensing != null) {
            dispensing.getEditor().setRemoveHandler(context);
        }
        if (investigations != null) {
            investigations.getEditor().setRemoveHandler(context);
        }
        if (reminders != null) {
            reminders.getEditor().setRemoveHandler(context);
        }
    }

    /**
     * Save any edits.
     * <p/>
     * This implementation saves the current object before children, to ensure deletion of child acts
     * don't result in StaleObjectStateException exceptions.
     * <p/>
     * This implementation will throw an exception if the product is an <em>product.template</em>.
     * Ideally, the act would be flagged invalid if this is the case, but template expansion only works for valid
     * acts. TODO
     *
     * @return {@code true} if the save was successful
     * @throws IllegalStateException if the product is a template
     */
    @Override
    protected boolean doSave() {
        if (TypeHelper.isA(getObject(), CustomerAccountArchetypes.INVOICE_ITEM)) {
            if (chargeContext.getHistoryChanges() == null) {
                throw new IllegalStateException("PatientHistoryChanges haven't been registered");
            }
        }
        return super.doSave();
    }

    /**
     * Saves the object.
     * <p/>
     * For invoice items, this implementation also creates/deletes document acts related to the document templates
     * associated with the product, using {@link ChargeItemDocumentLinker}.
     *
     * @return {@code true} if the save was successful
     */
    @Override
    protected boolean saveObject() {
        IArchetypeService service = ServiceHelper.getArchetypeService();

        if (TypeHelper.isA(getObject(), CustomerAccountArchetypes.INVOICE_ITEM)) {
            if (chargeContext == null) {
                throw new IllegalStateException("PatientHistoryChanges haven't been registered");
            }
            ChargeItemDocumentLinker linker = new ChargeItemDocumentLinker((FinancialAct) getObject(), service);
            linker.prepare(chargeContext.getHistoryChanges());
        }
        return super.saveObject();
    }

    /**
     * Returns the dispensing node editor.
     *
     * @return the editor. May be {@code null}
     */
    protected ActRelationshipCollectionEditor getDispensingEditor() {
        return dispensing;
    }

    /**
     * Creates the layout strategy.
     *
     * @param fixedPrice the fixed price editor
     * @return a new layout strategy
     */
    @Override
    protected IMObjectLayoutStrategy createLayoutStrategy(FixedPriceEditor fixedPrice) {
        return new CustomerChargeItemLayoutStrategy(fixedPrice);
    }

    /**
     * Determines if an editor should be disposed on layout change.
     *
     * @param editor the editor
     * @return {@code true} if the editor isn't for dispensing, investigations, or reminders
     */
    @Override
    protected boolean disposeOnChangeLayout(Editor editor) {
        return editor != dispensing && editor != investigations && editor != reminders;
    }

    /**
     * Invoked when layout has completed.
     */
    @Override
    protected void onLayoutCompleted() {
        super.onLayoutCompleted();

        PatientParticipationEditor patient = getPatientEditor();
        if (patient != null) {
            // add a listener to update the dispensing, investigation and reminder acts when the patient changes
            patient.addModifiableListener(new ModifiableListener() {
                public void modified(Modifiable modifiable) {
                    updatePatientActsPatient();
                }
            });
        }

        ClinicianParticipationEditor clinician = getClinicianEditor();
        if (clinician != null) {
            // add a listener to update the dispensing, investigation and reminder acts when the clinician changes
            clinician.addModifiableListener(new ModifiableListener() {
                public void modified(Modifiable modifiable) {
                    updatePatientActsClinician();
                }
            });
        }
        updateBatch(getProduct(), getStockLocationRef());
    }

    /**
     * Invoked when the product is changed, to update prices, dispensing and reminder acts.
     *
     * @param product the product. May be {@code null}
     */
    @Override
    protected void productModified(Product product) {
        super.productModified(product);

        updatePatientMedication(product);
        updateInvestigations(product);
        updateReminders(product);

        // update the layout if nodes require filtering
        updateLayout(product);

        Property discount = getProperty("discount");
        discount.setValue(BigDecimal.ZERO);

        if (TypeHelper.isA(product, TEMPLATE)) {
            Property fixedPrice = getProperty("fixedPrice");
            Property unitPrice = getProperty("unitPrice");
            Property fixedCost = getProperty("fixedCost");
            Property unitCost = getProperty("unitCost");
            fixedPrice.setValue(BigDecimal.ZERO);
            unitPrice.setValue(BigDecimal.ZERO);
            fixedCost.setValue(BigDecimal.ZERO);
            unitCost.setValue(BigDecimal.ZERO);
            updateSellingUnits(null);
        } else {
            Property fixedPrice = getProperty("fixedPrice");
            Property unitPrice = getProperty("unitPrice");
            Property fixedCost = getProperty("fixedCost");
            Property unitCost = getProperty("unitCost");

            ProductPrice fixedProductPrice = null;
            ProductPrice unitProductPrice = null;
            if (product != null) {
                fixedProductPrice = getDefaultFixedProductPrice(product);
                unitProductPrice = getDefaultUnitProductPrice(product);
            }

            if (fixedProductPrice != null) {
                fixedPrice.setValue(getPrice(product, fixedProductPrice));
                fixedCost.setValue(getCost(fixedProductPrice));
            } else {
                fixedPrice.setValue(BigDecimal.ZERO);
                fixedCost.setValue(BigDecimal.ZERO);
            }
            if (unitProductPrice != null) {
                unitPrice.setValue(getPrice(product, unitProductPrice));
                unitCost.setValue(getCost(unitProductPrice));
            } else {
                unitPrice.setValue(BigDecimal.ZERO);
                unitCost.setValue(BigDecimal.ZERO);
            }
            IMObjectReference stockLocation = updateStockLocation(product);
            updateSellingUnits(product);
<<<<<<< HEAD
            updateBatch(product, stockLocation);
=======
            updateDiscount();
>>>>>>> debb2c2a
        }
        notifyProductListener(product);
    }

    /**
     * Calculates the tax amount.
     *
     * @throws ArchetypeServiceException for any archetype service error
     * @throws TaxRuleException          for any tax error
     */
    protected void calculateTax() {
        Party customer = getCustomer();
        if (customer != null && getProductRef() != null) {
            FinancialAct act = (FinancialAct) getObject();
            BigDecimal previousTax = act.getTaxAmount();
            BigDecimal tax = taxRules.calculateTax(act, customer);
            if (tax.compareTo(previousTax) != 0) {
                Property property = getProperty("tax");
                property.refresh();
            }
        }
    }

    /**
     * Calculates the tax amount.
     */
    private void updateTaxAmount() {
        try {
            calculateTax();
        } catch (OpenVPMSException exception) {
            ErrorHelper.show(exception);
        }
    }

    /**
     * Updates any patient acts with the start time.
     */
    private void updatePatientActsStartTime() {
        Act parent = (Act) getObject();
        for (PatientActEditor editor : getMedicationActEditors()) {
            editor.setStartTime(parent.getActivityStartTime());
        }
        for (PatientInvestigationActEditor editor : getInvestigationActEditors()) {
            editor.setStartTime(parent.getActivityStartTime());
        }
        for (ReminderEditor editor : getReminderEditors()) {
            editor.setStartTime(parent.getActivityStartTime());
        }
        if (dispensing != null) {
            dispensing.refresh();
        }
        if (investigations != null) {
            investigations.refresh();
        }
        if (reminders != null) {
            reminders.refresh();
        }
    }

    /**
     * Invoked when the product changes to update patient medications.
     * <p/>
     * If the new product is a medication and there is:
     * <ul>
     * <li>an existing act, the existing act will be updated.
     * <li>no existing act, a new medication will be created
     * </ul>
     * <p/>
     * If the product is null, any existing act will be removed
     *
     * @param product the product. May be {@code null}
     */
    private void updatePatientMedication(Product product) {
        if (dispensing != null) {
            if (TypeHelper.isA(product, ProductArchetypes.MEDICATION)) {
                Set<PrescriptionMedicationActEditor> medicationEditors = getMedicationActEditors();
                if (!medicationEditors.isEmpty()) {
                    // set the product on the existing acts
                    for (PrescriptionMedicationActEditor editor : medicationEditors) {
                        editor.setProduct(product);
                        changePrescription(editor);
                    }
                    dispensing.refresh();
                } else {
                    // add a new medication act
                    Act act = (Act) dispensing.create();
                    if (act != null) {
                        Act prescription = getPrescription();
                        if (prescription != null) {
                            checkUsePrescription(prescription, product, act);
                        } else {
                            createMedicationEditor(product, act);
                        }
                    }
                }
            } else {
                // product is not a medication or is null. Remove any existing act
                for (Act act : dispensing.getCurrentActs()) {
                    dispensing.remove(act);
                }
            }
        }
    }

    /**
     * Returns the prescription for the current patient and product, if one exists.
     *
     * @return the prescription, or {@code null} if none exists
     */
    private Act getPrescription() {
        Party patient = getPatient();
        Product product = getProduct();
        return prescriptions != null && patient != null && product != null ?
               prescriptions.getPrescription(patient, product) : null;
    }

    /**
     * Determines if a prescription should be dispensed.
     *
     * @param prescription the prescription
     * @param product      the product being dispensed
     * @param medication   the medication act
     */
    private void checkUsePrescription(final Act prescription, final Product product, final Act medication) {
        if (promptForPrescription) {
            ConfirmationDialog dialog = new ConfirmationDialog(Messages.get("customer.charge.prescription.title"),
                                                               Messages.format("customer.charge.prescription.message",
                                                                               product.getName()));
            dialog.addWindowPaneListener(new PopupDialogListener() {
                @Override
                public void onOK() {
                    createPrescriptionMedicationEditor(medication, prescription);
                }

                @Override
                public void onCancel() {
                    createMedicationEditor(product, medication);
                }
            });
            editorQueue.queue(dialog);
        } else {
            createPrescriptionMedicationEditor(medication, prescription);
        }
    }

    /**
     * Creates an editor for an <em>act.patientMedication</em> that dispenses a prescription.
     *
     * @param medication   the medication
     * @param prescription the prescription
     */
    private void createPrescriptionMedicationEditor(Act medication, Act prescription) {
        PrescriptionMedicationActEditor editor = dispensing.createEditor(medication, createLayoutContext(medication));
        editor.setPrescription(prescription);
        dispensing.addEdited(editor);
        queuePatientActEditor(editor, false, cancelPrescription, dispensing); // queue editing of the act
    }

    /**
     * Creates an editor for an <em>act.patientMedication</em>.
     *
     * @param product the product
     * @param act     the medication act
     */
    private void createMedicationEditor(Product product, Act act) {
        boolean dispensingLabel = hasDispensingLabel(product);
        IMObjectEditor editor = createEditor(act, dispensing);
        dispensing.addEdited(editor);
        if (dispensingLabel) {
            // queue editing of the act
            queuePatientActEditor(editor, false, false, dispensing);
        }
    }

    /**
     * Invoked when the product changes to update investigation acts.
     * <p/>
     * This removes any existing investigations, and creates new ones, if required.
     *
     * @param product the product. May be {@code null}
     */
    private void updateInvestigations(Product product) {
        if (investigations != null) {
            for (Act act : investigations.getCurrentActs()) {
                investigations.remove(act);
            }
            if (product != null) {
                // add a new investigation act for each investigation type (if any)
                for (Entity investigationType : getInvestigationTypes(product)) {
                    Act act = (Act) investigations.create();
                    if (act != null) {
                        IMObjectEditor editor = createEditor(act, investigations);
                        if (editor instanceof PatientInvestigationActEditor) {
                            PatientInvestigationActEditor investigationEditor = (PatientInvestigationActEditor) editor;
                            investigationEditor.setInvestigationType(investigationType);
                            investigationEditor.setProduct(product);
                        }
                        investigations.addEdited(editor);

                        // queue editing of the act
                        queuePatientActEditor(editor, true, false, investigations);
                    }
                }
            }
        }
    }

    /**
     * Invoked when the product changes, to update reminders acts.
     * <p/>
     * This removes any existing reminders, and creates new ones, if required.
     *
     * @param product the product. May be {@code null}
     */
    private void updateReminders(Product product) {
        if (reminders != null) {
            for (Act act : reminders.getCurrentActs()) {
                reminders.remove(act);
            }
            if (product != null) {
                Map<Entity, EntityRelationship> reminderTypes = getReminderTypes(product);
                for (Map.Entry<Entity, EntityRelationship> entry : reminderTypes.entrySet()) {
                    Entity reminderType = entry.getKey();
                    EntityRelationship relationship = entry.getValue();
                    Act act = (Act) reminders.create();
                    if (act != null) {
                        IMObjectEditor editor = createEditor(act, reminders);
                        if (editor instanceof ReminderEditor) {
                            ReminderEditor reminder = (ReminderEditor) editor;
                            Date startTime = getStartTime();
                            reminder.setStartTime(startTime);
                            reminder.setReminderType(reminderType);
                            reminder.setPatient(getPatient());
                            reminder.setProduct(product);

                            // override the due date calculated from the reminder type
                            Date dueDate = reminderRules.calculateProductReminderDueDate(startTime, relationship);
                            reminder.setEndTime(dueDate);
                        }
                        reminders.addEdited(editor);
                        IMObjectBean bean = new IMObjectBean(relationship);
                        boolean interactive = bean.getBoolean("interactive");
                        if (interactive) {
                            // queue editing of the act
                            queuePatientActEditor(editor, true, false, reminders);
                        }
                    }
                }
            }
        }
    }

    /**
     * Creates an act editor, with a new help context.
     *
     * @param act     the act to editor
     * @param editors the editor collection
     * @return the editor
     */
    private IMObjectEditor createEditor(Act act, ActRelationshipCollectionEditor editors) {
        return editors.createEditor(act, createLayoutContext(act));
    }

    /**
     * Creates a layout context for editing an act.
     *
     * @param act the act being edited
     * @return a new layout context
     */
    private LayoutContext createLayoutContext(Act act) {
        LayoutContext context = getLayoutContext();
        return new DefaultLayoutContext(context, context.getHelpContext().topic(act, "edit"));
    }

    /**
     * Invoked when the product changes to update the layout, if required.
     *
     * @param product the product. May be {@code null}
     */
    private void updateLayout(Product product) {
        ArchetypeNodes currentNodes = getArchetypeNodes();
        IMObjectReference productRef = (product != null) ? product.getObjectReference() : null;
        ArchetypeNodes expectedFilter = getFilterForProduct(productRef);
        if (!ObjectUtils.equals(currentNodes, expectedFilter)) {
            Component popupFocus = null;
            if (editorQueue != null && !editorQueue.isComplete()) {
                popupFocus = FocusHelper.getFocus();
            }
            changeLayout(expectedFilter);  // this can move the focus away from the popups, if any
            if (editorQueue != null && editorQueue.isComplete()) {
                // no current popups, so move focus to the product
                moveFocusToProduct();
            } else {
                // move the focus back to the popup
                FocusHelper.setFocus(popupFocus);
            }
        }
    }

    /**
     * Updates the selling units label.
     *
     * @param product the product. May be {@code null}
     */
    private void updateSellingUnits(Product product) {
        String units = "";
        if (product != null) {
            IMObjectBean bean = new IMObjectBean(product);
            String node = "sellingUnits";
            if (bean.hasNode(node)) {
                units = LookupNameHelper.getName(product, node);
            }
        }
        sellingUnits.setText(units);
    }

    /**
     * Updates the batch.
     *
     * @param product       the product. May be {@code null}
     * @param stockLocation the stock location. May be {@code null}
     */
    private void updateBatch(Product product, IMObjectReference stockLocation) {
        BatchParticipationEditor batchEditor = getBatchEditor();
        if (batchEditor != null) {
            try {
                batchEditor.removeModifiableListener(batchListener);
                batchEditor.setStockLocation(stockLocation);
                batchEditor.setProduct(product);
                updateMedicationBatch(stockLocation);
            } finally {
                batchEditor.addModifiableListener(batchListener);
            }
        }
    }

    /**
     * Helper to return the investigation types for a product.
     * <p/>
     * If there are multiple investigation types, these will be sorted on name.
     *
     * @param product the product
     * @return a list of investigation types
     */
    private List<Entity> getInvestigationTypes(Product product) {
        List<Entity> result = Collections.emptyList();
        EntityBean bean = new EntityBean(product);
        final String node = "investigationTypes";
        if (bean.hasNode(node)) {
            result = bean.getNodeTargetEntities(node);
            Collections.sort(result, IMObjectSorter.getNameComparator(true));
        }
        return result;
    }

    /**
     * Helper to return the reminder types and their relationships for a product.
     * <p/>
     * If there are multiple reminder types, these will be sorted on name.
     *
     * @param product the product
     * @return a the reminder type relationships
     */
    private Map<Entity, EntityRelationship> getReminderTypes(Product product) {
        Map<EntityRelationship, Entity> map = reminderRules.getReminderTypes(product);
        Map<Entity, EntityRelationship> result
                = new TreeMap<Entity, EntityRelationship>(IMObjectSorter.getNameComparator(true));
        for (Map.Entry<EntityRelationship, Entity> entry : map.entrySet()) {
            result.put(entry.getValue(), entry.getKey());
        }
        return result;
    }

    /**
     * Queues an editor for display in a popup dialog.
     * Use this when there may be multiple editors requiring display.
     * <p/>
     * NOTE: all objects should be added to the collection prior to them being edited. If they are skipped,
     * they will subsequently be removed. This is necessary as the layout excludes nodes based on elements being
     * present.
     *
     * @param editor     the editor to queue
     * @param skip       if {@code true}, indicates that the editor may be skipped
     * @param cancel     if {@code true}, indicates that the editor may be cancelled
     * @param collection the collection to remove the object from, if the editor is skipped
     */
    private void queuePatientActEditor(final IMObjectEditor editor, boolean skip, boolean cancel,
                                       final ActRelationshipCollectionEditor collection) {
        if (editorQueue != null) {
            editorQueue.queue(editor, skip, cancel, new EditorQueue.Listener() {
                public void completed(boolean skipped, boolean cancelled) {
                    if (skipped || cancelled) {
                        collection.remove(editor.getObject());
                    }
                    if (editorQueue.isComplete()) {
                        moveFocusToProduct();

                        // force the parent collection editor to re-check the validation status of
                        // this editor, in order for the Add button to be enabled.
                        getListeners().notifyListeners(CustomerChargeActItemEditor.this);
                    }
                }
            });
        }
    }

    /**
     * Updates the medication quantity from the invoice.
     */
    private void updateMedicationQuantity() {
        BigDecimal quantity = (BigDecimal) getProperty("quantity").getValue();
        if (dispensing != null && quantity != null) {
            dispensing.removeModifiableListener(dispensingListener);
            try {
                PatientMedicationActEditor editor = (PatientMedicationActEditor) dispensing.getCurrentEditor();
                if (editor == null) {
                    List<Act> acts = dispensing.getActs();
                    if (!acts.isEmpty()) {
                        editor = (PatientMedicationActEditor) dispensing.getEditor(acts.get(0));
                    }
                }
                if (editor != null) {
                    editor.setQuantity(quantity);
                    dispensing.refresh();
                }
            } finally {
                dispensing.addModifiableListener(dispensingListener);
            }
        }
    }

    /**
     * Updates the invoice quantity when a medication act changes.
     */
    private void updateQuantity() {
        Property property = getProperty("quantity");
        property.removeModifiableListener(quantityListener);
        try {
            if (dispensing != null) {
                Set<Act> acts = new HashSet<Act>(dispensing.getActs());
                PatientMedicationActEditor current = (PatientMedicationActEditor) dispensing.getCurrentEditor();
                if (current != null) {
                    acts.add((Act) current.getObject());
                }
                if (!acts.isEmpty()) {
                    BigDecimal total = BigDecimal.ZERO;
                    for (Act act : acts) {
                        ActBean bean = new ActBean(act);
                        BigDecimal quantity = bean.getBigDecimal("quantity", BigDecimal.ZERO);
                        total = total.add(quantity);
                    }
                    property.setValue(total);
                }
                dispensing.refresh();
            }
        } finally {
            property.addModifiableListener(quantityListener);
        }
    }

    /**
     * Updates the medication batch from the invoice.
     *
     * @param stockLocation the stock location. May be {@code null}
     */
    private void updateMedicationBatch(IMObjectReference stockLocation) {
        BatchParticipationEditor batchEditor = getBatchEditor();
        if (batchEditor != null && dispensing != null) {
            dispensing.removeModifiableListener(dispensingListener);
            try {
                for (PatientMedicationActEditor editor : getMedicationActEditors()) {
                    editor.setBatch(batchEditor.getEntity());
                    editor.setStockLocation(stockLocation);
                }
                dispensing.refresh();
            } finally {
                dispensing.addModifiableListener(dispensingListener);
            }
        }
    }

    /**
     * Updates the batch if the medication batch changes.
     */
    private void updateBatch() {
        Property batch = getProperty("batch");
        if (batch != null) {
            batch.removeModifiableListener(batchListener);
            try {
                Entity selected = null;
                for (PatientMedicationActEditor editor : getMedicationActEditors()) {
                    selected = editor.getBatch();
                }
                getBatchEditor().setEntity(selected);
            } finally {
                batch.addModifiableListener(batchListener);
            }
        }
    }

    /**
     * Updates any child patient acts with the patient.
     */
    private void updatePatientActsPatient() {
        IMObjectReference patient = getPatientRef();
        for (PrescriptionMedicationActEditor editor : getMedicationActEditors()) {
            editor.setPatient(patient);
            changePrescription(editor);
        }
        for (PatientInvestigationActEditor editor : getInvestigationActEditors()) {
            editor.setPatient(patient);
        }
        for (ReminderEditor editor : getReminderEditors()) {
            editor.setPatient(patient);
        }
    }

    /**
     * Changes the prescription for an editor, if one is available.
     *
     * @param editor the editor
     */
    private void changePrescription(final PrescriptionMedicationActEditor editor) {
        Act prescription = getPrescription();
        if (prescription != null) {
            if (promptForPrescription) {
                Product product = getProduct();
                ConfirmationDialog dialog = new ConfirmationDialog(Messages.get("customer.charge.prescription.title"),
                                                                   Messages.format("customer.charge.prescription.message",
                                                                                   product.getName()));
                dialog.addWindowPaneListener(new PopupDialogListener() {
                    @Override
                    public void onOK() {
                        editorQueue.queue(editor, true, cancelPrescription, null);
                    }
                });
                editorQueue.queue(dialog);
            } else {
                editorQueue.queue(editor, true, cancelPrescription, null);
            }
        }
    }

    /**
     * Updates any child patient acts with the clinician.
     */
    private void updatePatientActsClinician() {
        IMObjectReference clinician = getClinicianRef();
        for (PatientActEditor editor : getMedicationActEditors()) {
            editor.setClinician(clinician);
        }
        for (PatientInvestigationActEditor editor : getInvestigationActEditors()) {
            editor.setClinician(clinician);
        }
    }

    /**
     * Helper to move the focus to the product editor.
     */
    private void moveFocusToProduct() {
        ProductParticipationEditor productEditor = getProductEditor();
        if (productEditor != null) {
            FocusGroup group = productEditor.getFocusGroup();
            if (group != null) {
                group.setFocus();
            }
        }
    }

    /**
     * Returns editors for each of the <em>act.patientMedication</em> acts.
     *
     * @return the editors
     */
    private Set<PrescriptionMedicationActEditor> getMedicationActEditors() {
        return getActEditors(dispensing);
    }

    /**
     * Returns the editors for each of the <em>act.patientInvestigation</em> acts.
     *
     * @return the editors
     */
    private Set<PatientInvestigationActEditor> getInvestigationActEditors() {
        return getActEditors(investigations);
    }

    /**
     * Returns the editors for each of the <em>act.patientReminder</em> acts.
     *
     * @return the editors
     */
    private Set<ReminderEditor> getReminderEditors() {
        return getActEditors(reminders);
    }

    /**
     * Returns the act editors for the specified collection editor.
     *
     * @param editors the collection editor. May be {@code null}
     * @return a set of editors
     */
    @SuppressWarnings("unchecked")
    private <T extends IMObjectEditor> Set<T> getActEditors(ActRelationshipCollectionEditor editors) {
        Set<T> result = new HashSet<T>();
        if (editors != null) {
            for (Act act : editors.getCurrentActs()) {
                T editor = (T) editors.getEditor(act);
                result.add(editor);
            }
        }
        return result;
    }

    /**
     * Determines if a medication product requires a dispensing label.
     *
     * @param product the product
     * @return {@code true} if the product requires a dispensing label
     */
    private boolean hasDispensingLabel(Product product) {
        IMObjectBean bean = new IMObjectBean(product);
        return bean.getBoolean("label");
    }

    /**
     * Updates the stock location associated with the product.
     *
     * @param product the new product
     * @return the stock location. May be {@code null}
     */
    private IMObjectReference updateStockLocation(Product product) {
        Party stockLocation = null;
        if (TypeHelper.isA(product, MEDICATION, MERCHANDISE)) {
            Act parent = (Act) getParent();
            if (parent != null) {
                ActBean bean = new ActBean(parent);
                Party location = (Party) getObject(bean.getNodeParticipantRef("location"));
                if (location != null) {
                    stockLocation = rules.getStockLocation(product, location);
                }
            }
        }
        ActBean bean = new ActBean((Act) getObject());
        if (stockLocation != null) {
            bean.setParticipant(STOCK_LOCATION_PARTICIPATION, stockLocation);
        } else {
            bean.removeParticipation(STOCK_LOCATION_PARTICIPATION);
        }
        return stockLocation != null ? stockLocation.getObjectReference() : null;
    }

    /**
     * Returns the price of a product.
     * <p/>
     * This subtracts any tax exclusions the customer may have.
     *
     * @param price the price
     * @return the price, minus any tax exclusions
     */
    private BigDecimal getPrice(Product product, ProductPrice price) {
        BigDecimal amount = price.getPrice();
        return taxRules.getTaxExAmount(amount, product, getCustomer());
    }

    /**
     * Returns the value of the cost node of a price.
     *
     * @param price the product price
     * @return the cost
     */
    private BigDecimal getCost(ProductPrice price) {
        IMObjectBean bean = new IMObjectBean(price);
        return bean.getBigDecimal("cost", BigDecimal.ZERO);
    }

    /**
     * Returns a node filter for the specified product reference.
     * <p/>
     * This excludes:
     * <ul>
     * <li>the dispensing node if the product isn't a <em>product.medication</em>
     * <li>the investigations node if the product isn't a <em>product.medication</em>, <em>product.merchandise</em>,
     * or <em>product.service</em>
     * <li>the reminders node is excluded if there are no reminders present.
     * </ul>
     *
     * @param product a reference to the product. May be {@code null}
     * @return a node filter for the product. If {@code null}, no nodes require filtering
     */
    private ArchetypeNodes getFilterForProduct(IMObjectReference product) {
        ArchetypeNodes result = null;
        if (TypeHelper.isA(product, TEMPLATE)) {
            result = TEMPLATE_NODES;
        } else {
            List<String> filter = new ArrayList<String>();
            filter.add(DISPENSING);
            filter.add(INVESTIGATIONS);
            filter.add(REMINDERS);
            boolean medication = TypeHelper.isA(product, MEDICATION);
            if (medication) {
                filter.remove(DISPENSING);
            }
            if (medication || TypeHelper.isA(product, MERCHANDISE, SERVICE)) {
                filter.remove(INVESTIGATIONS);
            }
            if (reminders != null && reminders.getCollection().size() > 0) {
                filter.remove(REMINDERS);
            }
            if (!filter.isEmpty()) {
                result = new ArchetypeNodes().exclude(filter);
            }
        }
        return result;
    }

    /**
     * Helper to create a collection editor for an act relationship node, if the node exists.
     * <p/>
     * The returned editor is configured to not exclude default value objects.
     *
     * @param name the collection node name
     * @param act  the act
     * @return the collection editor, or {@code null} if the node doesn't exist
     */
    private ActRelationshipCollectionEditor createCollectionEditor(String name, Act act) {
        ActRelationshipCollectionEditor editor = null;
        CollectionProperty collection = (CollectionProperty) getProperty(name);
        if (collection != null && !collection.isHidden()) {
            editor = (ActRelationshipCollectionEditor) IMObjectCollectionEditorFactory.create(
                    collection, act, getLayoutContext());
            editor.setExcludeDefaultValueObject(false);
            getEditors().add(editor);
        }
        return editor;
    }

    /**
     * Creates an editor for the "dispensing" node.
     *
     * @return a new editor
     */
    private DispensingActRelationshipCollectionEditor createDispensingCollectionEditor() {
        DispensingActRelationshipCollectionEditor editor = null;
        CollectionProperty collection = (CollectionProperty) getProperty("dispensing");
        if (collection != null && !collection.isHidden()) {
            editor = new DispensingActRelationshipCollectionEditor(collection, (Act) getObject(), getLayoutContext());
            getEditors().add(editor);
        }
        return editor;
    }

    /**
     * Returns the product batch participation editor.
     *
     * @return the product batch participation, or {@code null}  if none exists
     */
    protected BatchParticipationEditor getBatchEditor() {
        return getBatchEditor(true);
    }

    /**
     * Returns the product batch participation editor.
     *
     * @param create if {@code true} force creation of the edit components if it hasn't already been done
     * @return the product batch participation, or {@code null} if none exists
     */
    protected BatchParticipationEditor getBatchEditor(boolean create) {
        ParticipationEditor<Entity> editor = getParticipationEditor("batch", create);
        return (BatchParticipationEditor) editor;
    }


    protected class CustomerChargeItemLayoutStrategy extends PriceItemLayoutStrategy {

        public CustomerChargeItemLayoutStrategy(FixedPriceEditor fixedPrice) {
            super(fixedPrice);
            if (dispensing != null) {
                addComponent(new ComponentState(dispensing));
            }
            if (investigations != null) {
                addComponent(new ComponentState(investigations));
            }
            if (reminders != null) {
                addComponent(new ComponentState(reminders));
            }
        }

        @Override
        protected ComponentState createComponent(Property property, IMObject parent, LayoutContext context) {
            ComponentState state = super.createComponent(property, parent, context);
            if ("quantity".equals(property.getName())) {
                Component component = RowFactory.create(Styles.CELL_SPACING, state.getComponent(), sellingUnits);
                state = new ComponentState(component, property);
            }
            return state;
        }
    }
}
<|MERGE_RESOLUTION|>--- conflicted
+++ resolved
@@ -1,1405 +1,1402 @@
-/*
- * Version: 1.0
- *
- * The contents of this file are subject to the OpenVPMS License Version
- * 1.0 (the 'License'); you may not use this file except in compliance with
- * the License. You may obtain a copy of the License at
- * http://www.openvpms.org/license/
- *
- * Software distributed under the License is distributed on an 'AS IS' basis,
- * WITHOUT WARRANTY OF ANY KIND, either express or implied. See the License
- * for the specific language governing rights and limitations under the
- * License.
- *
- * Copyright 2014 (C) OpenVPMS Ltd. All Rights Reserved.
- */
-
-package org.openvpms.web.workspace.customer.charge;
-
-import nextapp.echo2.app.Component;
-import nextapp.echo2.app.Label;
-import org.apache.commons.lang.ObjectUtils;
-import org.openvpms.archetype.rules.finance.account.CustomerAccountArchetypes;
-import org.openvpms.archetype.rules.finance.invoice.ChargeItemDocumentLinker;
-import org.openvpms.archetype.rules.finance.tax.CustomerTaxRules;
-import org.openvpms.archetype.rules.finance.tax.TaxRuleException;
-import org.openvpms.archetype.rules.patient.reminder.ReminderRules;
-import org.openvpms.archetype.rules.product.ProductArchetypes;
-import org.openvpms.archetype.rules.stock.StockRules;
-import org.openvpms.component.business.domain.im.act.Act;
-import org.openvpms.component.business.domain.im.act.FinancialAct;
-import org.openvpms.component.business.domain.im.common.Entity;
-import org.openvpms.component.business.domain.im.common.EntityRelationship;
-import org.openvpms.component.business.domain.im.common.IMObject;
-import org.openvpms.component.business.domain.im.common.IMObjectReference;
-import org.openvpms.component.business.domain.im.party.Party;
-import org.openvpms.component.business.domain.im.product.Product;
-import org.openvpms.component.business.domain.im.product.ProductPrice;
-import org.openvpms.component.business.service.archetype.ArchetypeServiceException;
-import org.openvpms.component.business.service.archetype.IArchetypeService;
-import org.openvpms.component.business.service.archetype.helper.ActBean;
-import org.openvpms.component.business.service.archetype.helper.EntityBean;
-import org.openvpms.component.business.service.archetype.helper.IMObjectBean;
-import org.openvpms.component.business.service.archetype.helper.TypeHelper;
-import org.openvpms.component.system.common.exception.OpenVPMSException;
-import org.openvpms.web.component.edit.Editor;
-import org.openvpms.web.component.im.edit.IMObjectCollectionEditorFactory;
-import org.openvpms.web.component.im.edit.IMObjectEditor;
-import org.openvpms.web.component.im.edit.act.ActRelationshipCollectionEditor;
-import org.openvpms.web.component.im.edit.act.ClinicianParticipationEditor;
-import org.openvpms.web.component.im.edit.act.ParticipationEditor;
-import org.openvpms.web.component.im.edit.reminder.ReminderEditor;
-import org.openvpms.web.component.im.layout.ArchetypeNodes;
-import org.openvpms.web.component.im.layout.DefaultLayoutContext;
-import org.openvpms.web.component.im.layout.IMObjectLayoutStrategy;
-import org.openvpms.web.component.im.layout.LayoutContext;
-import org.openvpms.web.component.im.patient.PatientActEditor;
-import org.openvpms.web.component.im.patient.PatientParticipationEditor;
-import org.openvpms.web.component.im.product.BatchParticipationEditor;
-import org.openvpms.web.component.im.product.FixedPriceEditor;
-import org.openvpms.web.component.im.product.ProductParticipationEditor;
-import org.openvpms.web.component.im.util.IMObjectSorter;
-import org.openvpms.web.component.im.util.LookupNameHelper;
-import org.openvpms.web.component.im.view.ComponentState;
-import org.openvpms.web.component.property.CollectionProperty;
-import org.openvpms.web.component.property.Modifiable;
-import org.openvpms.web.component.property.ModifiableListener;
-import org.openvpms.web.component.property.Property;
-import org.openvpms.web.component.property.Validator;
-import org.openvpms.web.component.util.ErrorHelper;
-import org.openvpms.web.echo.dialog.ConfirmationDialog;
-import org.openvpms.web.echo.dialog.PopupDialogListener;
-import org.openvpms.web.echo.factory.LabelFactory;
-import org.openvpms.web.echo.factory.RowFactory;
-import org.openvpms.web.echo.focus.FocusGroup;
-import org.openvpms.web.echo.focus.FocusHelper;
-import org.openvpms.web.echo.style.Styles;
-import org.openvpms.web.resource.i18n.Messages;
-import org.openvpms.web.system.ServiceHelper;
-import org.openvpms.web.workspace.customer.PriceActItemEditor;
-import org.openvpms.web.workspace.patient.history.PatientInvestigationActEditor;
-import org.openvpms.web.workspace.patient.mr.PatientMedicationActEditor;
-import org.openvpms.web.workspace.patient.mr.PrescriptionMedicationActEditor;
-import org.openvpms.web.workspace.patient.mr.Prescriptions;
-
-import java.math.BigDecimal;
-import java.util.ArrayList;
-import java.util.Collections;
-import java.util.Date;
-import java.util.HashSet;
-import java.util.List;
-import java.util.Map;
-import java.util.Set;
-import java.util.TreeMap;
-
-import static org.openvpms.archetype.rules.product.ProductArchetypes.MEDICATION;
-import static org.openvpms.archetype.rules.product.ProductArchetypes.MERCHANDISE;
-import static org.openvpms.archetype.rules.product.ProductArchetypes.SERVICE;
-import static org.openvpms.archetype.rules.product.ProductArchetypes.TEMPLATE;
-import static org.openvpms.archetype.rules.stock.StockArchetypes.STOCK_LOCATION_PARTICIPATION;
-
-
-/**
- * An editor for {@link org.openvpms.component.business.domain.im.act.Act}s which have an archetype of
- * <em>act.customerAccountInvoiceItem</em>,
- * <em>act.customerAccountCreditItem</em>
- * or <em>act.customerAccountCounterItem</em>.
- *
- * @author Tim Anderson
- */
-public abstract class CustomerChargeActItemEditor extends PriceActItemEditor {
-
-    /**
-     * Dispensing act editor. May be {@code null}
-     */
-    private DispensingActRelationshipCollectionEditor dispensing;
-
-    /**
-     * Investigation act editor. May be {@code null}
-     */
-    private ActRelationshipCollectionEditor investigations;
-
-    /**
-     * Reminders act editor. May be {@code null}
-     */
-    private ActRelationshipCollectionEditor reminders;
-
-    /**
-     * The medication, investigation and reminder act editor manager.
-     */
-    private EditorQueue editorQueue;
-
-    /**
-     * Listener for changes to the quantity.
-     */
-    private final ModifiableListener quantityListener;
-
-    /**
-     * Listener for changes to the medication act.
-     */
-    private final ModifiableListener dispensingListener;
-
-    /**
-     * Listener for changes to the start time.
-     */
-    private final ModifiableListener startTimeListener;
-
-    /**
-     * Listener for changes to the fixed price, quantity and unit price, to update the discount.
-     */
-    private final ModifiableListener discountListener;
-
-    /**
-     * Listener for changes to the total, so the tax amount can be recalculated.
-     */
-    private final ModifiableListener totalListener;
-
-    /**
-     * Listener for changes to the batch.
-     */
-    private final ModifiableListener batchListener;
-
-    /**
-     * Stock rules.
-     */
-    private StockRules rules;
-
-    /**
-     * Reminder rules.
-     */
-    private ReminderRules reminderRules;
-
-    /**
-     * Selling units label.
-     */
-    private Label sellingUnits;
-
-    /**
-     * The prescriptions.
-     */
-    private Prescriptions prescriptions;
-
-    /**
-     * If {@code true}, prompt to use prescriptions.
-     */
-    private boolean promptForPrescription = true;
-
-    /**
-     * If {@code true}, enable medication editing to be cancelled when it is being dispensed from a prescription.
-     */
-    private boolean cancelPrescription;
-
-    /**
-     * Customer tax rules.
-     */
-    private CustomerTaxRules taxRules;
-
-    /**
-     * The charge context.
-     */
-    private ChargeContext chargeContext;
-
-    /**
-     * Dispensing node name.
-     */
-    private static final String DISPENSING = "dispensing";
-
-    /**
-     * Reminders node name.
-     */
-    private static final String REMINDERS = "reminders";
-
-    /**
-     * Investigations node name.
-     */
-    private static final String INVESTIGATIONS = "investigations";
-
-    /**
-     * Nodes to use when a product template is selected.
-     */
-    private static final ArchetypeNodes TEMPLATE_NODES = new ArchetypeNodes().exclude(
-            "quantity", "fixedPrice", "unitPrice", "discount", "clinician", "total", DISPENSING, INVESTIGATIONS,
-            REMINDERS, "batch");
-
-
-    /**
-     * Constructs a {@link CustomerChargeActItemEditor}.
-     * <p/>
-     * This recalculates the tax amount.
-     *
-     * @param act     the act to edit
-     * @param parent  the parent act
-     * @param context the layout context
-     */
-    public CustomerChargeActItemEditor(Act act, Act parent, LayoutContext context) {
-        super(act, parent, context);
-        if (!TypeHelper.isA(act, CustomerAccountArchetypes.INVOICE_ITEM,
-                            CustomerAccountArchetypes.CREDIT_ITEM,
-                            CustomerAccountArchetypes.COUNTER_ITEM)) {
-            throw new IllegalArgumentException("Invalid act type:" + act.getArchetypeId().getShortName());
-        }
-        dispensing = createDispensingCollectionEditor();
-        investigations = createCollectionEditor(INVESTIGATIONS, act);
-        reminders = createCollectionEditor(REMINDERS, act);
-
-        rules = new StockRules();
-        reminderRules = ServiceHelper.getBean(ReminderRules.class);
-        taxRules = new CustomerTaxRules(context.getContext().getPractice(), ServiceHelper.getArchetypeService(),
-                                        ServiceHelper.getLookupService());
-        quantityListener = new ModifiableListener() {
-            public void modified(Modifiable modifiable) {
-                updateMedicationQuantity();
-            }
-        };
-        dispensingListener = new ModifiableListener() {
-            public void modified(Modifiable modifiable) {
-                updateQuantity();
-                updateBatch();
-            }
-        };
-        if (dispensing != null) {
-            dispensing.addModifiableListener(dispensingListener);
-        }
-
-        sellingUnits = LabelFactory.create();
-
-        if (act.isNew()) {
-            // default the act start time to today
-            act.setActivityStartTime(new Date());
-        }
-
-        calculateTax();
-
-        ArchetypeNodes nodes = getFilterForProduct(getProductRef());
-        setArchetypeNodes(nodes);
-
-        // add a listener to update the tax amount when the total changes
-        totalListener = new ModifiableListener() {
-            public void modified(Modifiable modifiable) {
-                updateTaxAmount();
-            }
-        };
-        getProperty("total").addModifiableListener(totalListener);
-
-        // add a listener to update the discount amount when the quantity,
-        // fixed or unit price changes.
-        discountListener = new ModifiableListener() {
-            public void modified(Modifiable modifiable) {
-                updateDiscount();
-            }
-        };
-        getProperty("fixedPrice").addModifiableListener(discountListener);
-        getProperty("quantity").addModifiableListener(discountListener);
-        getProperty("unitPrice").addModifiableListener(discountListener);
-        getProperty("quantity").addModifiableListener(quantityListener);
-
-        startTimeListener = new ModifiableListener() {
-            public void modified(Modifiable modifiable) {
-                updatePatientActsStartTime();
-            }
-        };
-        getProperty("startTime").addModifiableListener(startTimeListener);
-
-        batchListener = new ModifiableListener() {
-            @Override
-            public void modified(Modifiable modifiable) {
-                updateMedicationBatch(getStockLocationRef());
-            }
-        };
-    }
-
-    /**
-     * Disposes of the editor.
-     * <br/>
-     * Once disposed, the behaviour of invoking any method is undefined.
-     */
-    @Override
-    public void dispose() {
-        super.dispose();
-        if (dispensing != null) {
-            dispensing.removeModifiableListener(dispensingListener);
-        }
-
-        getProperty("total").removeModifiableListener(totalListener);
-
-        // add a listener to update the discount amount when the quantity,
-        // fixed or unit price changes.
-        getProperty("fixedPrice").removeModifiableListener(discountListener);
-        getProperty("quantity").removeModifiableListener(discountListener);
-        getProperty("unitPrice").removeModifiableListener(discountListener);
-        getProperty("quantity").removeModifiableListener(quantityListener);
-        getProperty("startTime").removeModifiableListener(startTimeListener);
-    }
-
-    /**
-     * Validates the object.
-     *
-     * @param validator the validator
-     * @return {@code true} if the object and its descendants are valid otherwise {@code false}
-     */
-    @Override
-    public boolean validate(Validator validator) {
-        return (editorQueue == null || editorQueue.isComplete()) && super.validate(validator);
-    }
-
-    /**
-     * Sets the popup editor manager.
-     *
-     * @param manager the popup editor manager
-     */
-    public void setEditorQueue(EditorQueue manager) {
-        editorQueue = manager;
-    }
-
-    /**
-     * Returns the popup editor manager.
-     *
-     * @return the popup editor manager
-     */
-    public EditorQueue getEditorQueue() {
-        return editorQueue;
-    }
-
-    /**
-     * Sets the prescriptions.
-     *
-     * @param prescriptions the prescriptions. May be {@code null}
-     */
-    public void setPrescriptions(Prescriptions prescriptions) {
-        this.prescriptions = prescriptions;
-        if (dispensing != null) {
-            dispensing.setPrescriptions(prescriptions);
-        }
-    }
-
-    /**
-     * Returns the prescriptions.
-     *
-     * @return the prescriptions. May be {@code null}
-     */
-    public Prescriptions getPrescriptions() {
-        return prescriptions;
-    }
-
-    /**
-     * Determines if prescriptions should be prompted for.
-     *
-     * @param prompt if {@code true}, prompt for prescriptions, otherwise use them automatically
-     */
-    public void setPromptForPrescriptions(boolean prompt) {
-        promptForPrescription = prompt;
-    }
-
-    /**
-     * Determines if prescription editing may be cancelled.
-     *
-     * @param cancel if {@code true}, prescription editing may be cancelled
-     */
-    public void setCancelPrescription(boolean cancel) {
-        cancelPrescription = cancel;
-    }
-
-    /**
-     * Returns the reminders.
-     *
-     * @return the reminders
-     */
-    public List<Act> getReminders() {
-        return (reminders != null) ? reminders.getCurrentActs() : Collections.<Act>emptyList();
-    }
-
-    /**
-     * Returns a reference to the stock location.
-     *
-     * @return the stock location reference, or {@code null} if there is none
-     */
-    public IMObjectReference getStockLocationRef() {
-        return getParticipantRef("stockLocation");
-    }
-
-    /**
-     * Sets the charge context.
-     *
-     * @param context the charge context
-     */
-    public void setChargeContext(ChargeContext context) {
-        this.chargeContext = context;
-        // register the context to delete acts after everything else has been saved to avoid Hibernate errors.
-        if (dispensing != null) {
-            dispensing.getEditor().setRemoveHandler(context);
-        }
-        if (investigations != null) {
-            investigations.getEditor().setRemoveHandler(context);
-        }
-        if (reminders != null) {
-            reminders.getEditor().setRemoveHandler(context);
-        }
-    }
-
-    /**
-     * Save any edits.
-     * <p/>
-     * This implementation saves the current object before children, to ensure deletion of child acts
-     * don't result in StaleObjectStateException exceptions.
-     * <p/>
-     * This implementation will throw an exception if the product is an <em>product.template</em>.
-     * Ideally, the act would be flagged invalid if this is the case, but template expansion only works for valid
-     * acts. TODO
-     *
-     * @return {@code true} if the save was successful
-     * @throws IllegalStateException if the product is a template
-     */
-    @Override
-    protected boolean doSave() {
-        if (TypeHelper.isA(getObject(), CustomerAccountArchetypes.INVOICE_ITEM)) {
-            if (chargeContext.getHistoryChanges() == null) {
-                throw new IllegalStateException("PatientHistoryChanges haven't been registered");
-            }
-        }
-        return super.doSave();
-    }
-
-    /**
-     * Saves the object.
-     * <p/>
-     * For invoice items, this implementation also creates/deletes document acts related to the document templates
-     * associated with the product, using {@link ChargeItemDocumentLinker}.
-     *
-     * @return {@code true} if the save was successful
-     */
-    @Override
-    protected boolean saveObject() {
-        IArchetypeService service = ServiceHelper.getArchetypeService();
-
-        if (TypeHelper.isA(getObject(), CustomerAccountArchetypes.INVOICE_ITEM)) {
-            if (chargeContext == null) {
-                throw new IllegalStateException("PatientHistoryChanges haven't been registered");
-            }
-            ChargeItemDocumentLinker linker = new ChargeItemDocumentLinker((FinancialAct) getObject(), service);
-            linker.prepare(chargeContext.getHistoryChanges());
-        }
-        return super.saveObject();
-    }
-
-    /**
-     * Returns the dispensing node editor.
-     *
-     * @return the editor. May be {@code null}
-     */
-    protected ActRelationshipCollectionEditor getDispensingEditor() {
-        return dispensing;
-    }
-
-    /**
-     * Creates the layout strategy.
-     *
-     * @param fixedPrice the fixed price editor
-     * @return a new layout strategy
-     */
-    @Override
-    protected IMObjectLayoutStrategy createLayoutStrategy(FixedPriceEditor fixedPrice) {
-        return new CustomerChargeItemLayoutStrategy(fixedPrice);
-    }
-
-    /**
-     * Determines if an editor should be disposed on layout change.
-     *
-     * @param editor the editor
-     * @return {@code true} if the editor isn't for dispensing, investigations, or reminders
-     */
-    @Override
-    protected boolean disposeOnChangeLayout(Editor editor) {
-        return editor != dispensing && editor != investigations && editor != reminders;
-    }
-
-    /**
-     * Invoked when layout has completed.
-     */
-    @Override
-    protected void onLayoutCompleted() {
-        super.onLayoutCompleted();
-
-        PatientParticipationEditor patient = getPatientEditor();
-        if (patient != null) {
-            // add a listener to update the dispensing, investigation and reminder acts when the patient changes
-            patient.addModifiableListener(new ModifiableListener() {
-                public void modified(Modifiable modifiable) {
-                    updatePatientActsPatient();
-                }
-            });
-        }
-
-        ClinicianParticipationEditor clinician = getClinicianEditor();
-        if (clinician != null) {
-            // add a listener to update the dispensing, investigation and reminder acts when the clinician changes
-            clinician.addModifiableListener(new ModifiableListener() {
-                public void modified(Modifiable modifiable) {
-                    updatePatientActsClinician();
-                }
-            });
-        }
-        updateBatch(getProduct(), getStockLocationRef());
-    }
-
-    /**
-     * Invoked when the product is changed, to update prices, dispensing and reminder acts.
-     *
-     * @param product the product. May be {@code null}
-     */
-    @Override
-    protected void productModified(Product product) {
-        super.productModified(product);
-
-        updatePatientMedication(product);
-        updateInvestigations(product);
-        updateReminders(product);
-
-        // update the layout if nodes require filtering
-        updateLayout(product);
-
-        Property discount = getProperty("discount");
-        discount.setValue(BigDecimal.ZERO);
-
-        if (TypeHelper.isA(product, TEMPLATE)) {
-            Property fixedPrice = getProperty("fixedPrice");
-            Property unitPrice = getProperty("unitPrice");
-            Property fixedCost = getProperty("fixedCost");
-            Property unitCost = getProperty("unitCost");
-            fixedPrice.setValue(BigDecimal.ZERO);
-            unitPrice.setValue(BigDecimal.ZERO);
-            fixedCost.setValue(BigDecimal.ZERO);
-            unitCost.setValue(BigDecimal.ZERO);
-            updateSellingUnits(null);
-        } else {
-            Property fixedPrice = getProperty("fixedPrice");
-            Property unitPrice = getProperty("unitPrice");
-            Property fixedCost = getProperty("fixedCost");
-            Property unitCost = getProperty("unitCost");
-
-            ProductPrice fixedProductPrice = null;
-            ProductPrice unitProductPrice = null;
-            if (product != null) {
-                fixedProductPrice = getDefaultFixedProductPrice(product);
-                unitProductPrice = getDefaultUnitProductPrice(product);
-            }
-
-            if (fixedProductPrice != null) {
-                fixedPrice.setValue(getPrice(product, fixedProductPrice));
-                fixedCost.setValue(getCost(fixedProductPrice));
-            } else {
-                fixedPrice.setValue(BigDecimal.ZERO);
-                fixedCost.setValue(BigDecimal.ZERO);
-            }
-            if (unitProductPrice != null) {
-                unitPrice.setValue(getPrice(product, unitProductPrice));
-                unitCost.setValue(getCost(unitProductPrice));
-            } else {
-                unitPrice.setValue(BigDecimal.ZERO);
-                unitCost.setValue(BigDecimal.ZERO);
-            }
-            IMObjectReference stockLocation = updateStockLocation(product);
-            updateSellingUnits(product);
-<<<<<<< HEAD
-            updateBatch(product, stockLocation);
-=======
-            updateDiscount();
->>>>>>> debb2c2a
-        }
-        notifyProductListener(product);
-    }
-
-    /**
-     * Calculates the tax amount.
-     *
-     * @throws ArchetypeServiceException for any archetype service error
-     * @throws TaxRuleException          for any tax error
-     */
-    protected void calculateTax() {
-        Party customer = getCustomer();
-        if (customer != null && getProductRef() != null) {
-            FinancialAct act = (FinancialAct) getObject();
-            BigDecimal previousTax = act.getTaxAmount();
-            BigDecimal tax = taxRules.calculateTax(act, customer);
-            if (tax.compareTo(previousTax) != 0) {
-                Property property = getProperty("tax");
-                property.refresh();
-            }
-        }
-    }
-
-    /**
-     * Calculates the tax amount.
-     */
-    private void updateTaxAmount() {
-        try {
-            calculateTax();
-        } catch (OpenVPMSException exception) {
-            ErrorHelper.show(exception);
-        }
-    }
-
-    /**
-     * Updates any patient acts with the start time.
-     */
-    private void updatePatientActsStartTime() {
-        Act parent = (Act) getObject();
-        for (PatientActEditor editor : getMedicationActEditors()) {
-            editor.setStartTime(parent.getActivityStartTime());
-        }
-        for (PatientInvestigationActEditor editor : getInvestigationActEditors()) {
-            editor.setStartTime(parent.getActivityStartTime());
-        }
-        for (ReminderEditor editor : getReminderEditors()) {
-            editor.setStartTime(parent.getActivityStartTime());
-        }
-        if (dispensing != null) {
-            dispensing.refresh();
-        }
-        if (investigations != null) {
-            investigations.refresh();
-        }
-        if (reminders != null) {
-            reminders.refresh();
-        }
-    }
-
-    /**
-     * Invoked when the product changes to update patient medications.
-     * <p/>
-     * If the new product is a medication and there is:
-     * <ul>
-     * <li>an existing act, the existing act will be updated.
-     * <li>no existing act, a new medication will be created
-     * </ul>
-     * <p/>
-     * If the product is null, any existing act will be removed
-     *
-     * @param product the product. May be {@code null}
-     */
-    private void updatePatientMedication(Product product) {
-        if (dispensing != null) {
-            if (TypeHelper.isA(product, ProductArchetypes.MEDICATION)) {
-                Set<PrescriptionMedicationActEditor> medicationEditors = getMedicationActEditors();
-                if (!medicationEditors.isEmpty()) {
-                    // set the product on the existing acts
-                    for (PrescriptionMedicationActEditor editor : medicationEditors) {
-                        editor.setProduct(product);
-                        changePrescription(editor);
-                    }
-                    dispensing.refresh();
-                } else {
-                    // add a new medication act
-                    Act act = (Act) dispensing.create();
-                    if (act != null) {
-                        Act prescription = getPrescription();
-                        if (prescription != null) {
-                            checkUsePrescription(prescription, product, act);
-                        } else {
-                            createMedicationEditor(product, act);
-                        }
-                    }
-                }
-            } else {
-                // product is not a medication or is null. Remove any existing act
-                for (Act act : dispensing.getCurrentActs()) {
-                    dispensing.remove(act);
-                }
-            }
-        }
-    }
-
-    /**
-     * Returns the prescription for the current patient and product, if one exists.
-     *
-     * @return the prescription, or {@code null} if none exists
-     */
-    private Act getPrescription() {
-        Party patient = getPatient();
-        Product product = getProduct();
-        return prescriptions != null && patient != null && product != null ?
-               prescriptions.getPrescription(patient, product) : null;
-    }
-
-    /**
-     * Determines if a prescription should be dispensed.
-     *
-     * @param prescription the prescription
-     * @param product      the product being dispensed
-     * @param medication   the medication act
-     */
-    private void checkUsePrescription(final Act prescription, final Product product, final Act medication) {
-        if (promptForPrescription) {
-            ConfirmationDialog dialog = new ConfirmationDialog(Messages.get("customer.charge.prescription.title"),
-                                                               Messages.format("customer.charge.prescription.message",
-                                                                               product.getName()));
-            dialog.addWindowPaneListener(new PopupDialogListener() {
-                @Override
-                public void onOK() {
-                    createPrescriptionMedicationEditor(medication, prescription);
-                }
-
-                @Override
-                public void onCancel() {
-                    createMedicationEditor(product, medication);
-                }
-            });
-            editorQueue.queue(dialog);
-        } else {
-            createPrescriptionMedicationEditor(medication, prescription);
-        }
-    }
-
-    /**
-     * Creates an editor for an <em>act.patientMedication</em> that dispenses a prescription.
-     *
-     * @param medication   the medication
-     * @param prescription the prescription
-     */
-    private void createPrescriptionMedicationEditor(Act medication, Act prescription) {
-        PrescriptionMedicationActEditor editor = dispensing.createEditor(medication, createLayoutContext(medication));
-        editor.setPrescription(prescription);
-        dispensing.addEdited(editor);
-        queuePatientActEditor(editor, false, cancelPrescription, dispensing); // queue editing of the act
-    }
-
-    /**
-     * Creates an editor for an <em>act.patientMedication</em>.
-     *
-     * @param product the product
-     * @param act     the medication act
-     */
-    private void createMedicationEditor(Product product, Act act) {
-        boolean dispensingLabel = hasDispensingLabel(product);
-        IMObjectEditor editor = createEditor(act, dispensing);
-        dispensing.addEdited(editor);
-        if (dispensingLabel) {
-            // queue editing of the act
-            queuePatientActEditor(editor, false, false, dispensing);
-        }
-    }
-
-    /**
-     * Invoked when the product changes to update investigation acts.
-     * <p/>
-     * This removes any existing investigations, and creates new ones, if required.
-     *
-     * @param product the product. May be {@code null}
-     */
-    private void updateInvestigations(Product product) {
-        if (investigations != null) {
-            for (Act act : investigations.getCurrentActs()) {
-                investigations.remove(act);
-            }
-            if (product != null) {
-                // add a new investigation act for each investigation type (if any)
-                for (Entity investigationType : getInvestigationTypes(product)) {
-                    Act act = (Act) investigations.create();
-                    if (act != null) {
-                        IMObjectEditor editor = createEditor(act, investigations);
-                        if (editor instanceof PatientInvestigationActEditor) {
-                            PatientInvestigationActEditor investigationEditor = (PatientInvestigationActEditor) editor;
-                            investigationEditor.setInvestigationType(investigationType);
-                            investigationEditor.setProduct(product);
-                        }
-                        investigations.addEdited(editor);
-
-                        // queue editing of the act
-                        queuePatientActEditor(editor, true, false, investigations);
-                    }
-                }
-            }
-        }
-    }
-
-    /**
-     * Invoked when the product changes, to update reminders acts.
-     * <p/>
-     * This removes any existing reminders, and creates new ones, if required.
-     *
-     * @param product the product. May be {@code null}
-     */
-    private void updateReminders(Product product) {
-        if (reminders != null) {
-            for (Act act : reminders.getCurrentActs()) {
-                reminders.remove(act);
-            }
-            if (product != null) {
-                Map<Entity, EntityRelationship> reminderTypes = getReminderTypes(product);
-                for (Map.Entry<Entity, EntityRelationship> entry : reminderTypes.entrySet()) {
-                    Entity reminderType = entry.getKey();
-                    EntityRelationship relationship = entry.getValue();
-                    Act act = (Act) reminders.create();
-                    if (act != null) {
-                        IMObjectEditor editor = createEditor(act, reminders);
-                        if (editor instanceof ReminderEditor) {
-                            ReminderEditor reminder = (ReminderEditor) editor;
-                            Date startTime = getStartTime();
-                            reminder.setStartTime(startTime);
-                            reminder.setReminderType(reminderType);
-                            reminder.setPatient(getPatient());
-                            reminder.setProduct(product);
-
-                            // override the due date calculated from the reminder type
-                            Date dueDate = reminderRules.calculateProductReminderDueDate(startTime, relationship);
-                            reminder.setEndTime(dueDate);
-                        }
-                        reminders.addEdited(editor);
-                        IMObjectBean bean = new IMObjectBean(relationship);
-                        boolean interactive = bean.getBoolean("interactive");
-                        if (interactive) {
-                            // queue editing of the act
-                            queuePatientActEditor(editor, true, false, reminders);
-                        }
-                    }
-                }
-            }
-        }
-    }
-
-    /**
-     * Creates an act editor, with a new help context.
-     *
-     * @param act     the act to editor
-     * @param editors the editor collection
-     * @return the editor
-     */
-    private IMObjectEditor createEditor(Act act, ActRelationshipCollectionEditor editors) {
-        return editors.createEditor(act, createLayoutContext(act));
-    }
-
-    /**
-     * Creates a layout context for editing an act.
-     *
-     * @param act the act being edited
-     * @return a new layout context
-     */
-    private LayoutContext createLayoutContext(Act act) {
-        LayoutContext context = getLayoutContext();
-        return new DefaultLayoutContext(context, context.getHelpContext().topic(act, "edit"));
-    }
-
-    /**
-     * Invoked when the product changes to update the layout, if required.
-     *
-     * @param product the product. May be {@code null}
-     */
-    private void updateLayout(Product product) {
-        ArchetypeNodes currentNodes = getArchetypeNodes();
-        IMObjectReference productRef = (product != null) ? product.getObjectReference() : null;
-        ArchetypeNodes expectedFilter = getFilterForProduct(productRef);
-        if (!ObjectUtils.equals(currentNodes, expectedFilter)) {
-            Component popupFocus = null;
-            if (editorQueue != null && !editorQueue.isComplete()) {
-                popupFocus = FocusHelper.getFocus();
-            }
-            changeLayout(expectedFilter);  // this can move the focus away from the popups, if any
-            if (editorQueue != null && editorQueue.isComplete()) {
-                // no current popups, so move focus to the product
-                moveFocusToProduct();
-            } else {
-                // move the focus back to the popup
-                FocusHelper.setFocus(popupFocus);
-            }
-        }
-    }
-
-    /**
-     * Updates the selling units label.
-     *
-     * @param product the product. May be {@code null}
-     */
-    private void updateSellingUnits(Product product) {
-        String units = "";
-        if (product != null) {
-            IMObjectBean bean = new IMObjectBean(product);
-            String node = "sellingUnits";
-            if (bean.hasNode(node)) {
-                units = LookupNameHelper.getName(product, node);
-            }
-        }
-        sellingUnits.setText(units);
-    }
-
-    /**
-     * Updates the batch.
-     *
-     * @param product       the product. May be {@code null}
-     * @param stockLocation the stock location. May be {@code null}
-     */
-    private void updateBatch(Product product, IMObjectReference stockLocation) {
-        BatchParticipationEditor batchEditor = getBatchEditor();
-        if (batchEditor != null) {
-            try {
-                batchEditor.removeModifiableListener(batchListener);
-                batchEditor.setStockLocation(stockLocation);
-                batchEditor.setProduct(product);
-                updateMedicationBatch(stockLocation);
-            } finally {
-                batchEditor.addModifiableListener(batchListener);
-            }
-        }
-    }
-
-    /**
-     * Helper to return the investigation types for a product.
-     * <p/>
-     * If there are multiple investigation types, these will be sorted on name.
-     *
-     * @param product the product
-     * @return a list of investigation types
-     */
-    private List<Entity> getInvestigationTypes(Product product) {
-        List<Entity> result = Collections.emptyList();
-        EntityBean bean = new EntityBean(product);
-        final String node = "investigationTypes";
-        if (bean.hasNode(node)) {
-            result = bean.getNodeTargetEntities(node);
-            Collections.sort(result, IMObjectSorter.getNameComparator(true));
-        }
-        return result;
-    }
-
-    /**
-     * Helper to return the reminder types and their relationships for a product.
-     * <p/>
-     * If there are multiple reminder types, these will be sorted on name.
-     *
-     * @param product the product
-     * @return a the reminder type relationships
-     */
-    private Map<Entity, EntityRelationship> getReminderTypes(Product product) {
-        Map<EntityRelationship, Entity> map = reminderRules.getReminderTypes(product);
-        Map<Entity, EntityRelationship> result
-                = new TreeMap<Entity, EntityRelationship>(IMObjectSorter.getNameComparator(true));
-        for (Map.Entry<EntityRelationship, Entity> entry : map.entrySet()) {
-            result.put(entry.getValue(), entry.getKey());
-        }
-        return result;
-    }
-
-    /**
-     * Queues an editor for display in a popup dialog.
-     * Use this when there may be multiple editors requiring display.
-     * <p/>
-     * NOTE: all objects should be added to the collection prior to them being edited. If they are skipped,
-     * they will subsequently be removed. This is necessary as the layout excludes nodes based on elements being
-     * present.
-     *
-     * @param editor     the editor to queue
-     * @param skip       if {@code true}, indicates that the editor may be skipped
-     * @param cancel     if {@code true}, indicates that the editor may be cancelled
-     * @param collection the collection to remove the object from, if the editor is skipped
-     */
-    private void queuePatientActEditor(final IMObjectEditor editor, boolean skip, boolean cancel,
-                                       final ActRelationshipCollectionEditor collection) {
-        if (editorQueue != null) {
-            editorQueue.queue(editor, skip, cancel, new EditorQueue.Listener() {
-                public void completed(boolean skipped, boolean cancelled) {
-                    if (skipped || cancelled) {
-                        collection.remove(editor.getObject());
-                    }
-                    if (editorQueue.isComplete()) {
-                        moveFocusToProduct();
-
-                        // force the parent collection editor to re-check the validation status of
-                        // this editor, in order for the Add button to be enabled.
-                        getListeners().notifyListeners(CustomerChargeActItemEditor.this);
-                    }
-                }
-            });
-        }
-    }
-
-    /**
-     * Updates the medication quantity from the invoice.
-     */
-    private void updateMedicationQuantity() {
-        BigDecimal quantity = (BigDecimal) getProperty("quantity").getValue();
-        if (dispensing != null && quantity != null) {
-            dispensing.removeModifiableListener(dispensingListener);
-            try {
-                PatientMedicationActEditor editor = (PatientMedicationActEditor) dispensing.getCurrentEditor();
-                if (editor == null) {
-                    List<Act> acts = dispensing.getActs();
-                    if (!acts.isEmpty()) {
-                        editor = (PatientMedicationActEditor) dispensing.getEditor(acts.get(0));
-                    }
-                }
-                if (editor != null) {
-                    editor.setQuantity(quantity);
-                    dispensing.refresh();
-                }
-            } finally {
-                dispensing.addModifiableListener(dispensingListener);
-            }
-        }
-    }
-
-    /**
-     * Updates the invoice quantity when a medication act changes.
-     */
-    private void updateQuantity() {
-        Property property = getProperty("quantity");
-        property.removeModifiableListener(quantityListener);
-        try {
-            if (dispensing != null) {
-                Set<Act> acts = new HashSet<Act>(dispensing.getActs());
-                PatientMedicationActEditor current = (PatientMedicationActEditor) dispensing.getCurrentEditor();
-                if (current != null) {
-                    acts.add((Act) current.getObject());
-                }
-                if (!acts.isEmpty()) {
-                    BigDecimal total = BigDecimal.ZERO;
-                    for (Act act : acts) {
-                        ActBean bean = new ActBean(act);
-                        BigDecimal quantity = bean.getBigDecimal("quantity", BigDecimal.ZERO);
-                        total = total.add(quantity);
-                    }
-                    property.setValue(total);
-                }
-                dispensing.refresh();
-            }
-        } finally {
-            property.addModifiableListener(quantityListener);
-        }
-    }
-
-    /**
-     * Updates the medication batch from the invoice.
-     *
-     * @param stockLocation the stock location. May be {@code null}
-     */
-    private void updateMedicationBatch(IMObjectReference stockLocation) {
-        BatchParticipationEditor batchEditor = getBatchEditor();
-        if (batchEditor != null && dispensing != null) {
-            dispensing.removeModifiableListener(dispensingListener);
-            try {
-                for (PatientMedicationActEditor editor : getMedicationActEditors()) {
-                    editor.setBatch(batchEditor.getEntity());
-                    editor.setStockLocation(stockLocation);
-                }
-                dispensing.refresh();
-            } finally {
-                dispensing.addModifiableListener(dispensingListener);
-            }
-        }
-    }
-
-    /**
-     * Updates the batch if the medication batch changes.
-     */
-    private void updateBatch() {
-        Property batch = getProperty("batch");
-        if (batch != null) {
-            batch.removeModifiableListener(batchListener);
-            try {
-                Entity selected = null;
-                for (PatientMedicationActEditor editor : getMedicationActEditors()) {
-                    selected = editor.getBatch();
-                }
-                getBatchEditor().setEntity(selected);
-            } finally {
-                batch.addModifiableListener(batchListener);
-            }
-        }
-    }
-
-    /**
-     * Updates any child patient acts with the patient.
-     */
-    private void updatePatientActsPatient() {
-        IMObjectReference patient = getPatientRef();
-        for (PrescriptionMedicationActEditor editor : getMedicationActEditors()) {
-            editor.setPatient(patient);
-            changePrescription(editor);
-        }
-        for (PatientInvestigationActEditor editor : getInvestigationActEditors()) {
-            editor.setPatient(patient);
-        }
-        for (ReminderEditor editor : getReminderEditors()) {
-            editor.setPatient(patient);
-        }
-    }
-
-    /**
-     * Changes the prescription for an editor, if one is available.
-     *
-     * @param editor the editor
-     */
-    private void changePrescription(final PrescriptionMedicationActEditor editor) {
-        Act prescription = getPrescription();
-        if (prescription != null) {
-            if (promptForPrescription) {
-                Product product = getProduct();
-                ConfirmationDialog dialog = new ConfirmationDialog(Messages.get("customer.charge.prescription.title"),
-                                                                   Messages.format("customer.charge.prescription.message",
-                                                                                   product.getName()));
-                dialog.addWindowPaneListener(new PopupDialogListener() {
-                    @Override
-                    public void onOK() {
-                        editorQueue.queue(editor, true, cancelPrescription, null);
-                    }
-                });
-                editorQueue.queue(dialog);
-            } else {
-                editorQueue.queue(editor, true, cancelPrescription, null);
-            }
-        }
-    }
-
-    /**
-     * Updates any child patient acts with the clinician.
-     */
-    private void updatePatientActsClinician() {
-        IMObjectReference clinician = getClinicianRef();
-        for (PatientActEditor editor : getMedicationActEditors()) {
-            editor.setClinician(clinician);
-        }
-        for (PatientInvestigationActEditor editor : getInvestigationActEditors()) {
-            editor.setClinician(clinician);
-        }
-    }
-
-    /**
-     * Helper to move the focus to the product editor.
-     */
-    private void moveFocusToProduct() {
-        ProductParticipationEditor productEditor = getProductEditor();
-        if (productEditor != null) {
-            FocusGroup group = productEditor.getFocusGroup();
-            if (group != null) {
-                group.setFocus();
-            }
-        }
-    }
-
-    /**
-     * Returns editors for each of the <em>act.patientMedication</em> acts.
-     *
-     * @return the editors
-     */
-    private Set<PrescriptionMedicationActEditor> getMedicationActEditors() {
-        return getActEditors(dispensing);
-    }
-
-    /**
-     * Returns the editors for each of the <em>act.patientInvestigation</em> acts.
-     *
-     * @return the editors
-     */
-    private Set<PatientInvestigationActEditor> getInvestigationActEditors() {
-        return getActEditors(investigations);
-    }
-
-    /**
-     * Returns the editors for each of the <em>act.patientReminder</em> acts.
-     *
-     * @return the editors
-     */
-    private Set<ReminderEditor> getReminderEditors() {
-        return getActEditors(reminders);
-    }
-
-    /**
-     * Returns the act editors for the specified collection editor.
-     *
-     * @param editors the collection editor. May be {@code null}
-     * @return a set of editors
-     */
-    @SuppressWarnings("unchecked")
-    private <T extends IMObjectEditor> Set<T> getActEditors(ActRelationshipCollectionEditor editors) {
-        Set<T> result = new HashSet<T>();
-        if (editors != null) {
-            for (Act act : editors.getCurrentActs()) {
-                T editor = (T) editors.getEditor(act);
-                result.add(editor);
-            }
-        }
-        return result;
-    }
-
-    /**
-     * Determines if a medication product requires a dispensing label.
-     *
-     * @param product the product
-     * @return {@code true} if the product requires a dispensing label
-     */
-    private boolean hasDispensingLabel(Product product) {
-        IMObjectBean bean = new IMObjectBean(product);
-        return bean.getBoolean("label");
-    }
-
-    /**
-     * Updates the stock location associated with the product.
-     *
-     * @param product the new product
-     * @return the stock location. May be {@code null}
-     */
-    private IMObjectReference updateStockLocation(Product product) {
-        Party stockLocation = null;
-        if (TypeHelper.isA(product, MEDICATION, MERCHANDISE)) {
-            Act parent = (Act) getParent();
-            if (parent != null) {
-                ActBean bean = new ActBean(parent);
-                Party location = (Party) getObject(bean.getNodeParticipantRef("location"));
-                if (location != null) {
-                    stockLocation = rules.getStockLocation(product, location);
-                }
-            }
-        }
-        ActBean bean = new ActBean((Act) getObject());
-        if (stockLocation != null) {
-            bean.setParticipant(STOCK_LOCATION_PARTICIPATION, stockLocation);
-        } else {
-            bean.removeParticipation(STOCK_LOCATION_PARTICIPATION);
-        }
-        return stockLocation != null ? stockLocation.getObjectReference() : null;
-    }
-
-    /**
-     * Returns the price of a product.
-     * <p/>
-     * This subtracts any tax exclusions the customer may have.
-     *
-     * @param price the price
-     * @return the price, minus any tax exclusions
-     */
-    private BigDecimal getPrice(Product product, ProductPrice price) {
-        BigDecimal amount = price.getPrice();
-        return taxRules.getTaxExAmount(amount, product, getCustomer());
-    }
-
-    /**
-     * Returns the value of the cost node of a price.
-     *
-     * @param price the product price
-     * @return the cost
-     */
-    private BigDecimal getCost(ProductPrice price) {
-        IMObjectBean bean = new IMObjectBean(price);
-        return bean.getBigDecimal("cost", BigDecimal.ZERO);
-    }
-
-    /**
-     * Returns a node filter for the specified product reference.
-     * <p/>
-     * This excludes:
-     * <ul>
-     * <li>the dispensing node if the product isn't a <em>product.medication</em>
-     * <li>the investigations node if the product isn't a <em>product.medication</em>, <em>product.merchandise</em>,
-     * or <em>product.service</em>
-     * <li>the reminders node is excluded if there are no reminders present.
-     * </ul>
-     *
-     * @param product a reference to the product. May be {@code null}
-     * @return a node filter for the product. If {@code null}, no nodes require filtering
-     */
-    private ArchetypeNodes getFilterForProduct(IMObjectReference product) {
-        ArchetypeNodes result = null;
-        if (TypeHelper.isA(product, TEMPLATE)) {
-            result = TEMPLATE_NODES;
-        } else {
-            List<String> filter = new ArrayList<String>();
-            filter.add(DISPENSING);
-            filter.add(INVESTIGATIONS);
-            filter.add(REMINDERS);
-            boolean medication = TypeHelper.isA(product, MEDICATION);
-            if (medication) {
-                filter.remove(DISPENSING);
-            }
-            if (medication || TypeHelper.isA(product, MERCHANDISE, SERVICE)) {
-                filter.remove(INVESTIGATIONS);
-            }
-            if (reminders != null && reminders.getCollection().size() > 0) {
-                filter.remove(REMINDERS);
-            }
-            if (!filter.isEmpty()) {
-                result = new ArchetypeNodes().exclude(filter);
-            }
-        }
-        return result;
-    }
-
-    /**
-     * Helper to create a collection editor for an act relationship node, if the node exists.
-     * <p/>
-     * The returned editor is configured to not exclude default value objects.
-     *
-     * @param name the collection node name
-     * @param act  the act
-     * @return the collection editor, or {@code null} if the node doesn't exist
-     */
-    private ActRelationshipCollectionEditor createCollectionEditor(String name, Act act) {
-        ActRelationshipCollectionEditor editor = null;
-        CollectionProperty collection = (CollectionProperty) getProperty(name);
-        if (collection != null && !collection.isHidden()) {
-            editor = (ActRelationshipCollectionEditor) IMObjectCollectionEditorFactory.create(
-                    collection, act, getLayoutContext());
-            editor.setExcludeDefaultValueObject(false);
-            getEditors().add(editor);
-        }
-        return editor;
-    }
-
-    /**
-     * Creates an editor for the "dispensing" node.
-     *
-     * @return a new editor
-     */
-    private DispensingActRelationshipCollectionEditor createDispensingCollectionEditor() {
-        DispensingActRelationshipCollectionEditor editor = null;
-        CollectionProperty collection = (CollectionProperty) getProperty("dispensing");
-        if (collection != null && !collection.isHidden()) {
-            editor = new DispensingActRelationshipCollectionEditor(collection, (Act) getObject(), getLayoutContext());
-            getEditors().add(editor);
-        }
-        return editor;
-    }
-
-    /**
-     * Returns the product batch participation editor.
-     *
-     * @return the product batch participation, or {@code null}  if none exists
-     */
-    protected BatchParticipationEditor getBatchEditor() {
-        return getBatchEditor(true);
-    }
-
-    /**
-     * Returns the product batch participation editor.
-     *
-     * @param create if {@code true} force creation of the edit components if it hasn't already been done
-     * @return the product batch participation, or {@code null} if none exists
-     */
-    protected BatchParticipationEditor getBatchEditor(boolean create) {
-        ParticipationEditor<Entity> editor = getParticipationEditor("batch", create);
-        return (BatchParticipationEditor) editor;
-    }
-
-
-    protected class CustomerChargeItemLayoutStrategy extends PriceItemLayoutStrategy {
-
-        public CustomerChargeItemLayoutStrategy(FixedPriceEditor fixedPrice) {
-            super(fixedPrice);
-            if (dispensing != null) {
-                addComponent(new ComponentState(dispensing));
-            }
-            if (investigations != null) {
-                addComponent(new ComponentState(investigations));
-            }
-            if (reminders != null) {
-                addComponent(new ComponentState(reminders));
-            }
-        }
-
-        @Override
-        protected ComponentState createComponent(Property property, IMObject parent, LayoutContext context) {
-            ComponentState state = super.createComponent(property, parent, context);
-            if ("quantity".equals(property.getName())) {
-                Component component = RowFactory.create(Styles.CELL_SPACING, state.getComponent(), sellingUnits);
-                state = new ComponentState(component, property);
-            }
-            return state;
-        }
-    }
-}
+/*
+ * Version: 1.0
+ *
+ * The contents of this file are subject to the OpenVPMS License Version
+ * 1.0 (the 'License'); you may not use this file except in compliance with
+ * the License. You may obtain a copy of the License at
+ * http://www.openvpms.org/license/
+ *
+ * Software distributed under the License is distributed on an 'AS IS' basis,
+ * WITHOUT WARRANTY OF ANY KIND, either express or implied. See the License
+ * for the specific language governing rights and limitations under the
+ * License.
+ *
+ * Copyright 2014 (C) OpenVPMS Ltd. All Rights Reserved.
+ */
+
+package org.openvpms.web.workspace.customer.charge;
+
+import nextapp.echo2.app.Component;
+import nextapp.echo2.app.Label;
+import org.apache.commons.lang.ObjectUtils;
+import org.openvpms.archetype.rules.finance.account.CustomerAccountArchetypes;
+import org.openvpms.archetype.rules.finance.invoice.ChargeItemDocumentLinker;
+import org.openvpms.archetype.rules.finance.tax.CustomerTaxRules;
+import org.openvpms.archetype.rules.finance.tax.TaxRuleException;
+import org.openvpms.archetype.rules.patient.reminder.ReminderRules;
+import org.openvpms.archetype.rules.product.ProductArchetypes;
+import org.openvpms.archetype.rules.stock.StockRules;
+import org.openvpms.component.business.domain.im.act.Act;
+import org.openvpms.component.business.domain.im.act.FinancialAct;
+import org.openvpms.component.business.domain.im.common.Entity;
+import org.openvpms.component.business.domain.im.common.EntityRelationship;
+import org.openvpms.component.business.domain.im.common.IMObject;
+import org.openvpms.component.business.domain.im.common.IMObjectReference;
+import org.openvpms.component.business.domain.im.party.Party;
+import org.openvpms.component.business.domain.im.product.Product;
+import org.openvpms.component.business.domain.im.product.ProductPrice;
+import org.openvpms.component.business.service.archetype.ArchetypeServiceException;
+import org.openvpms.component.business.service.archetype.IArchetypeService;
+import org.openvpms.component.business.service.archetype.helper.ActBean;
+import org.openvpms.component.business.service.archetype.helper.EntityBean;
+import org.openvpms.component.business.service.archetype.helper.IMObjectBean;
+import org.openvpms.component.business.service.archetype.helper.TypeHelper;
+import org.openvpms.component.system.common.exception.OpenVPMSException;
+import org.openvpms.web.component.edit.Editor;
+import org.openvpms.web.component.im.edit.IMObjectCollectionEditorFactory;
+import org.openvpms.web.component.im.edit.IMObjectEditor;
+import org.openvpms.web.component.im.edit.act.ActRelationshipCollectionEditor;
+import org.openvpms.web.component.im.edit.act.ClinicianParticipationEditor;
+import org.openvpms.web.component.im.edit.act.ParticipationEditor;
+import org.openvpms.web.component.im.edit.reminder.ReminderEditor;
+import org.openvpms.web.component.im.layout.ArchetypeNodes;
+import org.openvpms.web.component.im.layout.DefaultLayoutContext;
+import org.openvpms.web.component.im.layout.IMObjectLayoutStrategy;
+import org.openvpms.web.component.im.layout.LayoutContext;
+import org.openvpms.web.component.im.patient.PatientActEditor;
+import org.openvpms.web.component.im.patient.PatientParticipationEditor;
+import org.openvpms.web.component.im.product.BatchParticipationEditor;
+import org.openvpms.web.component.im.product.FixedPriceEditor;
+import org.openvpms.web.component.im.product.ProductParticipationEditor;
+import org.openvpms.web.component.im.util.IMObjectSorter;
+import org.openvpms.web.component.im.util.LookupNameHelper;
+import org.openvpms.web.component.im.view.ComponentState;
+import org.openvpms.web.component.property.CollectionProperty;
+import org.openvpms.web.component.property.Modifiable;
+import org.openvpms.web.component.property.ModifiableListener;
+import org.openvpms.web.component.property.Property;
+import org.openvpms.web.component.property.Validator;
+import org.openvpms.web.component.util.ErrorHelper;
+import org.openvpms.web.echo.dialog.ConfirmationDialog;
+import org.openvpms.web.echo.dialog.PopupDialogListener;
+import org.openvpms.web.echo.factory.LabelFactory;
+import org.openvpms.web.echo.factory.RowFactory;
+import org.openvpms.web.echo.focus.FocusGroup;
+import org.openvpms.web.echo.focus.FocusHelper;
+import org.openvpms.web.echo.style.Styles;
+import org.openvpms.web.resource.i18n.Messages;
+import org.openvpms.web.system.ServiceHelper;
+import org.openvpms.web.workspace.customer.PriceActItemEditor;
+import org.openvpms.web.workspace.patient.history.PatientInvestigationActEditor;
+import org.openvpms.web.workspace.patient.mr.PatientMedicationActEditor;
+import org.openvpms.web.workspace.patient.mr.PrescriptionMedicationActEditor;
+import org.openvpms.web.workspace.patient.mr.Prescriptions;
+
+import java.math.BigDecimal;
+import java.util.ArrayList;
+import java.util.Collections;
+import java.util.Date;
+import java.util.HashSet;
+import java.util.List;
+import java.util.Map;
+import java.util.Set;
+import java.util.TreeMap;
+
+import static org.openvpms.archetype.rules.product.ProductArchetypes.MEDICATION;
+import static org.openvpms.archetype.rules.product.ProductArchetypes.MERCHANDISE;
+import static org.openvpms.archetype.rules.product.ProductArchetypes.SERVICE;
+import static org.openvpms.archetype.rules.product.ProductArchetypes.TEMPLATE;
+import static org.openvpms.archetype.rules.stock.StockArchetypes.STOCK_LOCATION_PARTICIPATION;
+
+
+/**
+ * An editor for {@link org.openvpms.component.business.domain.im.act.Act}s which have an archetype of
+ * <em>act.customerAccountInvoiceItem</em>,
+ * <em>act.customerAccountCreditItem</em>
+ * or <em>act.customerAccountCounterItem</em>.
+ *
+ * @author Tim Anderson
+ */
+public abstract class CustomerChargeActItemEditor extends PriceActItemEditor {
+
+    /**
+     * Dispensing act editor. May be {@code null}
+     */
+    private DispensingActRelationshipCollectionEditor dispensing;
+
+    /**
+     * Investigation act editor. May be {@code null}
+     */
+    private ActRelationshipCollectionEditor investigations;
+
+    /**
+     * Reminders act editor. May be {@code null}
+     */
+    private ActRelationshipCollectionEditor reminders;
+
+    /**
+     * The medication, investigation and reminder act editor manager.
+     */
+    private EditorQueue editorQueue;
+
+    /**
+     * Listener for changes to the quantity.
+     */
+    private final ModifiableListener quantityListener;
+
+    /**
+     * Listener for changes to the medication act.
+     */
+    private final ModifiableListener dispensingListener;
+
+    /**
+     * Listener for changes to the start time.
+     */
+    private final ModifiableListener startTimeListener;
+
+    /**
+     * Listener for changes to the fixed price, quantity and unit price, to update the discount.
+     */
+    private final ModifiableListener discountListener;
+
+    /**
+     * Listener for changes to the total, so the tax amount can be recalculated.
+     */
+    private final ModifiableListener totalListener;
+
+    /**
+     * Listener for changes to the batch.
+     */
+    private final ModifiableListener batchListener;
+
+    /**
+     * Stock rules.
+     */
+    private StockRules rules;
+
+    /**
+     * Reminder rules.
+     */
+    private ReminderRules reminderRules;
+
+    /**
+     * Selling units label.
+     */
+    private Label sellingUnits;
+
+    /**
+     * The prescriptions.
+     */
+    private Prescriptions prescriptions;
+
+    /**
+     * If {@code true}, prompt to use prescriptions.
+     */
+    private boolean promptForPrescription = true;
+
+    /**
+     * If {@code true}, enable medication editing to be cancelled when it is being dispensed from a prescription.
+     */
+    private boolean cancelPrescription;
+
+    /**
+     * Customer tax rules.
+     */
+    private CustomerTaxRules taxRules;
+
+    /**
+     * The charge context.
+     */
+    private ChargeContext chargeContext;
+
+    /**
+     * Dispensing node name.
+     */
+    private static final String DISPENSING = "dispensing";
+
+    /**
+     * Reminders node name.
+     */
+    private static final String REMINDERS = "reminders";
+
+    /**
+     * Investigations node name.
+     */
+    private static final String INVESTIGATIONS = "investigations";
+
+    /**
+     * Nodes to use when a product template is selected.
+     */
+    private static final ArchetypeNodes TEMPLATE_NODES = new ArchetypeNodes().exclude(
+            "quantity", "fixedPrice", "unitPrice", "discount", "clinician", "total", DISPENSING, INVESTIGATIONS,
+            REMINDERS, "batch");
+
+
+    /**
+     * Constructs a {@link CustomerChargeActItemEditor}.
+     * <p/>
+     * This recalculates the tax amount.
+     *
+     * @param act     the act to edit
+     * @param parent  the parent act
+     * @param context the layout context
+     */
+    public CustomerChargeActItemEditor(Act act, Act parent, LayoutContext context) {
+        super(act, parent, context);
+        if (!TypeHelper.isA(act, CustomerAccountArchetypes.INVOICE_ITEM,
+                            CustomerAccountArchetypes.CREDIT_ITEM,
+                            CustomerAccountArchetypes.COUNTER_ITEM)) {
+            throw new IllegalArgumentException("Invalid act type:" + act.getArchetypeId().getShortName());
+        }
+        dispensing = createDispensingCollectionEditor();
+        investigations = createCollectionEditor(INVESTIGATIONS, act);
+        reminders = createCollectionEditor(REMINDERS, act);
+
+        rules = new StockRules();
+        reminderRules = ServiceHelper.getBean(ReminderRules.class);
+        taxRules = new CustomerTaxRules(context.getContext().getPractice(), ServiceHelper.getArchetypeService(),
+                                        ServiceHelper.getLookupService());
+        quantityListener = new ModifiableListener() {
+            public void modified(Modifiable modifiable) {
+                updateMedicationQuantity();
+            }
+        };
+        dispensingListener = new ModifiableListener() {
+            public void modified(Modifiable modifiable) {
+                updateQuantity();
+                updateBatch();
+            }
+        };
+        if (dispensing != null) {
+            dispensing.addModifiableListener(dispensingListener);
+        }
+
+        sellingUnits = LabelFactory.create();
+
+        if (act.isNew()) {
+            // default the act start time to today
+            act.setActivityStartTime(new Date());
+        }
+
+        calculateTax();
+
+        ArchetypeNodes nodes = getFilterForProduct(getProductRef());
+        setArchetypeNodes(nodes);
+
+        // add a listener to update the tax amount when the total changes
+        totalListener = new ModifiableListener() {
+            public void modified(Modifiable modifiable) {
+                updateTaxAmount();
+            }
+        };
+        getProperty("total").addModifiableListener(totalListener);
+
+        // add a listener to update the discount amount when the quantity,
+        // fixed or unit price changes.
+        discountListener = new ModifiableListener() {
+            public void modified(Modifiable modifiable) {
+                updateDiscount();
+            }
+        };
+        getProperty("fixedPrice").addModifiableListener(discountListener);
+        getProperty("quantity").addModifiableListener(discountListener);
+        getProperty("unitPrice").addModifiableListener(discountListener);
+        getProperty("quantity").addModifiableListener(quantityListener);
+
+        startTimeListener = new ModifiableListener() {
+            public void modified(Modifiable modifiable) {
+                updatePatientActsStartTime();
+            }
+        };
+        getProperty("startTime").addModifiableListener(startTimeListener);
+
+        batchListener = new ModifiableListener() {
+            @Override
+            public void modified(Modifiable modifiable) {
+                updateMedicationBatch(getStockLocationRef());
+            }
+        };
+    }
+
+    /**
+     * Disposes of the editor.
+     * <br/>
+     * Once disposed, the behaviour of invoking any method is undefined.
+     */
+    @Override
+    public void dispose() {
+        super.dispose();
+        if (dispensing != null) {
+            dispensing.removeModifiableListener(dispensingListener);
+        }
+
+        getProperty("total").removeModifiableListener(totalListener);
+
+        // add a listener to update the discount amount when the quantity,
+        // fixed or unit price changes.
+        getProperty("fixedPrice").removeModifiableListener(discountListener);
+        getProperty("quantity").removeModifiableListener(discountListener);
+        getProperty("unitPrice").removeModifiableListener(discountListener);
+        getProperty("quantity").removeModifiableListener(quantityListener);
+        getProperty("startTime").removeModifiableListener(startTimeListener);
+    }
+
+    /**
+     * Validates the object.
+     *
+     * @param validator the validator
+     * @return {@code true} if the object and its descendants are valid otherwise {@code false}
+     */
+    @Override
+    public boolean validate(Validator validator) {
+        return (editorQueue == null || editorQueue.isComplete()) && super.validate(validator);
+    }
+
+    /**
+     * Sets the popup editor manager.
+     *
+     * @param manager the popup editor manager
+     */
+    public void setEditorQueue(EditorQueue manager) {
+        editorQueue = manager;
+    }
+
+    /**
+     * Returns the popup editor manager.
+     *
+     * @return the popup editor manager
+     */
+    public EditorQueue getEditorQueue() {
+        return editorQueue;
+    }
+
+    /**
+     * Sets the prescriptions.
+     *
+     * @param prescriptions the prescriptions. May be {@code null}
+     */
+    public void setPrescriptions(Prescriptions prescriptions) {
+        this.prescriptions = prescriptions;
+        if (dispensing != null) {
+            dispensing.setPrescriptions(prescriptions);
+        }
+    }
+
+    /**
+     * Returns the prescriptions.
+     *
+     * @return the prescriptions. May be {@code null}
+     */
+    public Prescriptions getPrescriptions() {
+        return prescriptions;
+    }
+
+    /**
+     * Determines if prescriptions should be prompted for.
+     *
+     * @param prompt if {@code true}, prompt for prescriptions, otherwise use them automatically
+     */
+    public void setPromptForPrescriptions(boolean prompt) {
+        promptForPrescription = prompt;
+    }
+
+    /**
+     * Determines if prescription editing may be cancelled.
+     *
+     * @param cancel if {@code true}, prescription editing may be cancelled
+     */
+    public void setCancelPrescription(boolean cancel) {
+        cancelPrescription = cancel;
+    }
+
+    /**
+     * Returns the reminders.
+     *
+     * @return the reminders
+     */
+    public List<Act> getReminders() {
+        return (reminders != null) ? reminders.getCurrentActs() : Collections.<Act>emptyList();
+    }
+
+    /**
+     * Returns a reference to the stock location.
+     *
+     * @return the stock location reference, or {@code null} if there is none
+     */
+    public IMObjectReference getStockLocationRef() {
+        return getParticipantRef("stockLocation");
+    }
+
+    /**
+     * Sets the charge context.
+     *
+     * @param context the charge context
+     */
+    public void setChargeContext(ChargeContext context) {
+        this.chargeContext = context;
+        // register the context to delete acts after everything else has been saved to avoid Hibernate errors.
+        if (dispensing != null) {
+            dispensing.getEditor().setRemoveHandler(context);
+        }
+        if (investigations != null) {
+            investigations.getEditor().setRemoveHandler(context);
+        }
+        if (reminders != null) {
+            reminders.getEditor().setRemoveHandler(context);
+        }
+    }
+
+    /**
+     * Save any edits.
+     * <p/>
+     * This implementation saves the current object before children, to ensure deletion of child acts
+     * don't result in StaleObjectStateException exceptions.
+     * <p/>
+     * This implementation will throw an exception if the product is an <em>product.template</em>.
+     * Ideally, the act would be flagged invalid if this is the case, but template expansion only works for valid
+     * acts. TODO
+     *
+     * @return {@code true} if the save was successful
+     * @throws IllegalStateException if the product is a template
+     */
+    @Override
+    protected boolean doSave() {
+        if (TypeHelper.isA(getObject(), CustomerAccountArchetypes.INVOICE_ITEM)) {
+            if (chargeContext.getHistoryChanges() == null) {
+                throw new IllegalStateException("PatientHistoryChanges haven't been registered");
+            }
+        }
+        return super.doSave();
+    }
+
+    /**
+     * Saves the object.
+     * <p/>
+     * For invoice items, this implementation also creates/deletes document acts related to the document templates
+     * associated with the product, using {@link ChargeItemDocumentLinker}.
+     *
+     * @return {@code true} if the save was successful
+     */
+    @Override
+    protected boolean saveObject() {
+        IArchetypeService service = ServiceHelper.getArchetypeService();
+
+        if (TypeHelper.isA(getObject(), CustomerAccountArchetypes.INVOICE_ITEM)) {
+            if (chargeContext == null) {
+                throw new IllegalStateException("PatientHistoryChanges haven't been registered");
+            }
+            ChargeItemDocumentLinker linker = new ChargeItemDocumentLinker((FinancialAct) getObject(), service);
+            linker.prepare(chargeContext.getHistoryChanges());
+        }
+        return super.saveObject();
+    }
+
+    /**
+     * Returns the dispensing node editor.
+     *
+     * @return the editor. May be {@code null}
+     */
+    protected ActRelationshipCollectionEditor getDispensingEditor() {
+        return dispensing;
+    }
+
+    /**
+     * Creates the layout strategy.
+     *
+     * @param fixedPrice the fixed price editor
+     * @return a new layout strategy
+     */
+    @Override
+    protected IMObjectLayoutStrategy createLayoutStrategy(FixedPriceEditor fixedPrice) {
+        return new CustomerChargeItemLayoutStrategy(fixedPrice);
+    }
+
+    /**
+     * Determines if an editor should be disposed on layout change.
+     *
+     * @param editor the editor
+     * @return {@code true} if the editor isn't for dispensing, investigations, or reminders
+     */
+    @Override
+    protected boolean disposeOnChangeLayout(Editor editor) {
+        return editor != dispensing && editor != investigations && editor != reminders;
+    }
+
+    /**
+     * Invoked when layout has completed.
+     */
+    @Override
+    protected void onLayoutCompleted() {
+        super.onLayoutCompleted();
+
+        PatientParticipationEditor patient = getPatientEditor();
+        if (patient != null) {
+            // add a listener to update the dispensing, investigation and reminder acts when the patient changes
+            patient.addModifiableListener(new ModifiableListener() {
+                public void modified(Modifiable modifiable) {
+                    updatePatientActsPatient();
+                }
+            });
+        }
+
+        ClinicianParticipationEditor clinician = getClinicianEditor();
+        if (clinician != null) {
+            // add a listener to update the dispensing, investigation and reminder acts when the clinician changes
+            clinician.addModifiableListener(new ModifiableListener() {
+                public void modified(Modifiable modifiable) {
+                    updatePatientActsClinician();
+                }
+            });
+        }
+        updateBatch(getProduct(), getStockLocationRef());
+    }
+
+    /**
+     * Invoked when the product is changed, to update prices, dispensing and reminder acts.
+     *
+     * @param product the product. May be {@code null}
+     */
+    @Override
+    protected void productModified(Product product) {
+        super.productModified(product);
+
+        updatePatientMedication(product);
+        updateInvestigations(product);
+        updateReminders(product);
+
+        // update the layout if nodes require filtering
+        updateLayout(product);
+
+        Property discount = getProperty("discount");
+        discount.setValue(BigDecimal.ZERO);
+
+        if (TypeHelper.isA(product, TEMPLATE)) {
+            Property fixedPrice = getProperty("fixedPrice");
+            Property unitPrice = getProperty("unitPrice");
+            Property fixedCost = getProperty("fixedCost");
+            Property unitCost = getProperty("unitCost");
+            fixedPrice.setValue(BigDecimal.ZERO);
+            unitPrice.setValue(BigDecimal.ZERO);
+            fixedCost.setValue(BigDecimal.ZERO);
+            unitCost.setValue(BigDecimal.ZERO);
+            updateSellingUnits(null);
+        } else {
+            Property fixedPrice = getProperty("fixedPrice");
+            Property unitPrice = getProperty("unitPrice");
+            Property fixedCost = getProperty("fixedCost");
+            Property unitCost = getProperty("unitCost");
+
+            ProductPrice fixedProductPrice = null;
+            ProductPrice unitProductPrice = null;
+            if (product != null) {
+                fixedProductPrice = getDefaultFixedProductPrice(product);
+                unitProductPrice = getDefaultUnitProductPrice(product);
+            }
+
+            if (fixedProductPrice != null) {
+                fixedPrice.setValue(getPrice(product, fixedProductPrice));
+                fixedCost.setValue(getCost(fixedProductPrice));
+            } else {
+                fixedPrice.setValue(BigDecimal.ZERO);
+                fixedCost.setValue(BigDecimal.ZERO);
+            }
+            if (unitProductPrice != null) {
+                unitPrice.setValue(getPrice(product, unitProductPrice));
+                unitCost.setValue(getCost(unitProductPrice));
+            } else {
+                unitPrice.setValue(BigDecimal.ZERO);
+                unitCost.setValue(BigDecimal.ZERO);
+            }
+            IMObjectReference stockLocation = updateStockLocation(product);
+            updateSellingUnits(product);
+            updateBatch(product, stockLocation);
+            updateDiscount();
+        }
+        notifyProductListener(product);
+    }
+
+    /**
+     * Calculates the tax amount.
+     *
+     * @throws ArchetypeServiceException for any archetype service error
+     * @throws TaxRuleException          for any tax error
+     */
+    protected void calculateTax() {
+        Party customer = getCustomer();
+        if (customer != null && getProductRef() != null) {
+            FinancialAct act = (FinancialAct) getObject();
+            BigDecimal previousTax = act.getTaxAmount();
+            BigDecimal tax = taxRules.calculateTax(act, customer);
+            if (tax.compareTo(previousTax) != 0) {
+                Property property = getProperty("tax");
+                property.refresh();
+            }
+        }
+    }
+
+    /**
+     * Calculates the tax amount.
+     */
+    private void updateTaxAmount() {
+        try {
+            calculateTax();
+        } catch (OpenVPMSException exception) {
+            ErrorHelper.show(exception);
+        }
+    }
+
+    /**
+     * Updates any patient acts with the start time.
+     */
+    private void updatePatientActsStartTime() {
+        Act parent = (Act) getObject();
+        for (PatientActEditor editor : getMedicationActEditors()) {
+            editor.setStartTime(parent.getActivityStartTime());
+        }
+        for (PatientInvestigationActEditor editor : getInvestigationActEditors()) {
+            editor.setStartTime(parent.getActivityStartTime());
+        }
+        for (ReminderEditor editor : getReminderEditors()) {
+            editor.setStartTime(parent.getActivityStartTime());
+        }
+        if (dispensing != null) {
+            dispensing.refresh();
+        }
+        if (investigations != null) {
+            investigations.refresh();
+        }
+        if (reminders != null) {
+            reminders.refresh();
+        }
+    }
+
+    /**
+     * Invoked when the product changes to update patient medications.
+     * <p/>
+     * If the new product is a medication and there is:
+     * <ul>
+     * <li>an existing act, the existing act will be updated.
+     * <li>no existing act, a new medication will be created
+     * </ul>
+     * <p/>
+     * If the product is null, any existing act will be removed
+     *
+     * @param product the product. May be {@code null}
+     */
+    private void updatePatientMedication(Product product) {
+        if (dispensing != null) {
+            if (TypeHelper.isA(product, ProductArchetypes.MEDICATION)) {
+                Set<PrescriptionMedicationActEditor> medicationEditors = getMedicationActEditors();
+                if (!medicationEditors.isEmpty()) {
+                    // set the product on the existing acts
+                    for (PrescriptionMedicationActEditor editor : medicationEditors) {
+                        editor.setProduct(product);
+                        changePrescription(editor);
+                    }
+                    dispensing.refresh();
+                } else {
+                    // add a new medication act
+                    Act act = (Act) dispensing.create();
+                    if (act != null) {
+                        Act prescription = getPrescription();
+                        if (prescription != null) {
+                            checkUsePrescription(prescription, product, act);
+                        } else {
+                            createMedicationEditor(product, act);
+                        }
+                    }
+                }
+            } else {
+                // product is not a medication or is null. Remove any existing act
+                for (Act act : dispensing.getCurrentActs()) {
+                    dispensing.remove(act);
+                }
+            }
+        }
+    }
+
+    /**
+     * Returns the prescription for the current patient and product, if one exists.
+     *
+     * @return the prescription, or {@code null} if none exists
+     */
+    private Act getPrescription() {
+        Party patient = getPatient();
+        Product product = getProduct();
+        return prescriptions != null && patient != null && product != null ?
+               prescriptions.getPrescription(patient, product) : null;
+    }
+
+    /**
+     * Determines if a prescription should be dispensed.
+     *
+     * @param prescription the prescription
+     * @param product      the product being dispensed
+     * @param medication   the medication act
+     */
+    private void checkUsePrescription(final Act prescription, final Product product, final Act medication) {
+        if (promptForPrescription) {
+            ConfirmationDialog dialog = new ConfirmationDialog(Messages.get("customer.charge.prescription.title"),
+                                                               Messages.format("customer.charge.prescription.message",
+                                                                               product.getName()));
+            dialog.addWindowPaneListener(new PopupDialogListener() {
+                @Override
+                public void onOK() {
+                    createPrescriptionMedicationEditor(medication, prescription);
+                }
+
+                @Override
+                public void onCancel() {
+                    createMedicationEditor(product, medication);
+                }
+            });
+            editorQueue.queue(dialog);
+        } else {
+            createPrescriptionMedicationEditor(medication, prescription);
+        }
+    }
+
+    /**
+     * Creates an editor for an <em>act.patientMedication</em> that dispenses a prescription.
+     *
+     * @param medication   the medication
+     * @param prescription the prescription
+     */
+    private void createPrescriptionMedicationEditor(Act medication, Act prescription) {
+        PrescriptionMedicationActEditor editor = dispensing.createEditor(medication, createLayoutContext(medication));
+        editor.setPrescription(prescription);
+        dispensing.addEdited(editor);
+        queuePatientActEditor(editor, false, cancelPrescription, dispensing); // queue editing of the act
+    }
+
+    /**
+     * Creates an editor for an <em>act.patientMedication</em>.
+     *
+     * @param product the product
+     * @param act     the medication act
+     */
+    private void createMedicationEditor(Product product, Act act) {
+        boolean dispensingLabel = hasDispensingLabel(product);
+        IMObjectEditor editor = createEditor(act, dispensing);
+        dispensing.addEdited(editor);
+        if (dispensingLabel) {
+            // queue editing of the act
+            queuePatientActEditor(editor, false, false, dispensing);
+        }
+    }
+
+    /**
+     * Invoked when the product changes to update investigation acts.
+     * <p/>
+     * This removes any existing investigations, and creates new ones, if required.
+     *
+     * @param product the product. May be {@code null}
+     */
+    private void updateInvestigations(Product product) {
+        if (investigations != null) {
+            for (Act act : investigations.getCurrentActs()) {
+                investigations.remove(act);
+            }
+            if (product != null) {
+                // add a new investigation act for each investigation type (if any)
+                for (Entity investigationType : getInvestigationTypes(product)) {
+                    Act act = (Act) investigations.create();
+                    if (act != null) {
+                        IMObjectEditor editor = createEditor(act, investigations);
+                        if (editor instanceof PatientInvestigationActEditor) {
+                            PatientInvestigationActEditor investigationEditor = (PatientInvestigationActEditor) editor;
+                            investigationEditor.setInvestigationType(investigationType);
+                            investigationEditor.setProduct(product);
+                        }
+                        investigations.addEdited(editor);
+
+                        // queue editing of the act
+                        queuePatientActEditor(editor, true, false, investigations);
+                    }
+                }
+            }
+        }
+    }
+
+    /**
+     * Invoked when the product changes, to update reminders acts.
+     * <p/>
+     * This removes any existing reminders, and creates new ones, if required.
+     *
+     * @param product the product. May be {@code null}
+     */
+    private void updateReminders(Product product) {
+        if (reminders != null) {
+            for (Act act : reminders.getCurrentActs()) {
+                reminders.remove(act);
+            }
+            if (product != null) {
+                Map<Entity, EntityRelationship> reminderTypes = getReminderTypes(product);
+                for (Map.Entry<Entity, EntityRelationship> entry : reminderTypes.entrySet()) {
+                    Entity reminderType = entry.getKey();
+                    EntityRelationship relationship = entry.getValue();
+                    Act act = (Act) reminders.create();
+                    if (act != null) {
+                        IMObjectEditor editor = createEditor(act, reminders);
+                        if (editor instanceof ReminderEditor) {
+                            ReminderEditor reminder = (ReminderEditor) editor;
+                            Date startTime = getStartTime();
+                            reminder.setStartTime(startTime);
+                            reminder.setReminderType(reminderType);
+                            reminder.setPatient(getPatient());
+                            reminder.setProduct(product);
+
+                            // override the due date calculated from the reminder type
+                            Date dueDate = reminderRules.calculateProductReminderDueDate(startTime, relationship);
+                            reminder.setEndTime(dueDate);
+                        }
+                        reminders.addEdited(editor);
+                        IMObjectBean bean = new IMObjectBean(relationship);
+                        boolean interactive = bean.getBoolean("interactive");
+                        if (interactive) {
+                            // queue editing of the act
+                            queuePatientActEditor(editor, true, false, reminders);
+                        }
+                    }
+                }
+            }
+        }
+    }
+
+    /**
+     * Creates an act editor, with a new help context.
+     *
+     * @param act     the act to editor
+     * @param editors the editor collection
+     * @return the editor
+     */
+    private IMObjectEditor createEditor(Act act, ActRelationshipCollectionEditor editors) {
+        return editors.createEditor(act, createLayoutContext(act));
+    }
+
+    /**
+     * Creates a layout context for editing an act.
+     *
+     * @param act the act being edited
+     * @return a new layout context
+     */
+    private LayoutContext createLayoutContext(Act act) {
+        LayoutContext context = getLayoutContext();
+        return new DefaultLayoutContext(context, context.getHelpContext().topic(act, "edit"));
+    }
+
+    /**
+     * Invoked when the product changes to update the layout, if required.
+     *
+     * @param product the product. May be {@code null}
+     */
+    private void updateLayout(Product product) {
+        ArchetypeNodes currentNodes = getArchetypeNodes();
+        IMObjectReference productRef = (product != null) ? product.getObjectReference() : null;
+        ArchetypeNodes expectedFilter = getFilterForProduct(productRef);
+        if (!ObjectUtils.equals(currentNodes, expectedFilter)) {
+            Component popupFocus = null;
+            if (editorQueue != null && !editorQueue.isComplete()) {
+                popupFocus = FocusHelper.getFocus();
+            }
+            changeLayout(expectedFilter);  // this can move the focus away from the popups, if any
+            if (editorQueue != null && editorQueue.isComplete()) {
+                // no current popups, so move focus to the product
+                moveFocusToProduct();
+            } else {
+                // move the focus back to the popup
+                FocusHelper.setFocus(popupFocus);
+            }
+        }
+    }
+
+    /**
+     * Updates the selling units label.
+     *
+     * @param product the product. May be {@code null}
+     */
+    private void updateSellingUnits(Product product) {
+        String units = "";
+        if (product != null) {
+            IMObjectBean bean = new IMObjectBean(product);
+            String node = "sellingUnits";
+            if (bean.hasNode(node)) {
+                units = LookupNameHelper.getName(product, node);
+            }
+        }
+        sellingUnits.setText(units);
+    }
+
+    /**
+     * Updates the batch.
+     *
+     * @param product       the product. May be {@code null}
+     * @param stockLocation the stock location. May be {@code null}
+     */
+    private void updateBatch(Product product, IMObjectReference stockLocation) {
+        BatchParticipationEditor batchEditor = getBatchEditor();
+        if (batchEditor != null) {
+            try {
+                batchEditor.removeModifiableListener(batchListener);
+                batchEditor.setStockLocation(stockLocation);
+                batchEditor.setProduct(product);
+                updateMedicationBatch(stockLocation);
+            } finally {
+                batchEditor.addModifiableListener(batchListener);
+            }
+        }
+    }
+
+    /**
+     * Helper to return the investigation types for a product.
+     * <p/>
+     * If there are multiple investigation types, these will be sorted on name.
+     *
+     * @param product the product
+     * @return a list of investigation types
+     */
+    private List<Entity> getInvestigationTypes(Product product) {
+        List<Entity> result = Collections.emptyList();
+        EntityBean bean = new EntityBean(product);
+        final String node = "investigationTypes";
+        if (bean.hasNode(node)) {
+            result = bean.getNodeTargetEntities(node);
+            Collections.sort(result, IMObjectSorter.getNameComparator(true));
+        }
+        return result;
+    }
+
+    /**
+     * Helper to return the reminder types and their relationships for a product.
+     * <p/>
+     * If there are multiple reminder types, these will be sorted on name.
+     *
+     * @param product the product
+     * @return a the reminder type relationships
+     */
+    private Map<Entity, EntityRelationship> getReminderTypes(Product product) {
+        Map<EntityRelationship, Entity> map = reminderRules.getReminderTypes(product);
+        Map<Entity, EntityRelationship> result
+                = new TreeMap<Entity, EntityRelationship>(IMObjectSorter.getNameComparator(true));
+        for (Map.Entry<EntityRelationship, Entity> entry : map.entrySet()) {
+            result.put(entry.getValue(), entry.getKey());
+        }
+        return result;
+    }
+
+    /**
+     * Queues an editor for display in a popup dialog.
+     * Use this when there may be multiple editors requiring display.
+     * <p/>
+     * NOTE: all objects should be added to the collection prior to them being edited. If they are skipped,
+     * they will subsequently be removed. This is necessary as the layout excludes nodes based on elements being
+     * present.
+     *
+     * @param editor     the editor to queue
+     * @param skip       if {@code true}, indicates that the editor may be skipped
+     * @param cancel     if {@code true}, indicates that the editor may be cancelled
+     * @param collection the collection to remove the object from, if the editor is skipped
+     */
+    private void queuePatientActEditor(final IMObjectEditor editor, boolean skip, boolean cancel,
+                                       final ActRelationshipCollectionEditor collection) {
+        if (editorQueue != null) {
+            editorQueue.queue(editor, skip, cancel, new EditorQueue.Listener() {
+                public void completed(boolean skipped, boolean cancelled) {
+                    if (skipped || cancelled) {
+                        collection.remove(editor.getObject());
+                    }
+                    if (editorQueue.isComplete()) {
+                        moveFocusToProduct();
+
+                        // force the parent collection editor to re-check the validation status of
+                        // this editor, in order for the Add button to be enabled.
+                        getListeners().notifyListeners(CustomerChargeActItemEditor.this);
+                    }
+                }
+            });
+        }
+    }
+
+    /**
+     * Updates the medication quantity from the invoice.
+     */
+    private void updateMedicationQuantity() {
+        BigDecimal quantity = (BigDecimal) getProperty("quantity").getValue();
+        if (dispensing != null && quantity != null) {
+            dispensing.removeModifiableListener(dispensingListener);
+            try {
+                PatientMedicationActEditor editor = (PatientMedicationActEditor) dispensing.getCurrentEditor();
+                if (editor == null) {
+                    List<Act> acts = dispensing.getActs();
+                    if (!acts.isEmpty()) {
+                        editor = (PatientMedicationActEditor) dispensing.getEditor(acts.get(0));
+                    }
+                }
+                if (editor != null) {
+                    editor.setQuantity(quantity);
+                    dispensing.refresh();
+                }
+            } finally {
+                dispensing.addModifiableListener(dispensingListener);
+            }
+        }
+    }
+
+    /**
+     * Updates the invoice quantity when a medication act changes.
+     */
+    private void updateQuantity() {
+        Property property = getProperty("quantity");
+        property.removeModifiableListener(quantityListener);
+        try {
+            if (dispensing != null) {
+                Set<Act> acts = new HashSet<Act>(dispensing.getActs());
+                PatientMedicationActEditor current = (PatientMedicationActEditor) dispensing.getCurrentEditor();
+                if (current != null) {
+                    acts.add((Act) current.getObject());
+                }
+                if (!acts.isEmpty()) {
+                    BigDecimal total = BigDecimal.ZERO;
+                    for (Act act : acts) {
+                        ActBean bean = new ActBean(act);
+                        BigDecimal quantity = bean.getBigDecimal("quantity", BigDecimal.ZERO);
+                        total = total.add(quantity);
+                    }
+                    property.setValue(total);
+                }
+                dispensing.refresh();
+            }
+        } finally {
+            property.addModifiableListener(quantityListener);
+        }
+    }
+
+    /**
+     * Updates the medication batch from the invoice.
+     *
+     * @param stockLocation the stock location. May be {@code null}
+     */
+    private void updateMedicationBatch(IMObjectReference stockLocation) {
+        BatchParticipationEditor batchEditor = getBatchEditor();
+        if (batchEditor != null && dispensing != null) {
+            dispensing.removeModifiableListener(dispensingListener);
+            try {
+                for (PatientMedicationActEditor editor : getMedicationActEditors()) {
+                    editor.setBatch(batchEditor.getEntity());
+                    editor.setStockLocation(stockLocation);
+                }
+                dispensing.refresh();
+            } finally {
+                dispensing.addModifiableListener(dispensingListener);
+            }
+        }
+    }
+
+    /**
+     * Updates the batch if the medication batch changes.
+     */
+    private void updateBatch() {
+        Property batch = getProperty("batch");
+        if (batch != null) {
+            batch.removeModifiableListener(batchListener);
+            try {
+                Entity selected = null;
+                for (PatientMedicationActEditor editor : getMedicationActEditors()) {
+                    selected = editor.getBatch();
+                }
+                getBatchEditor().setEntity(selected);
+            } finally {
+                batch.addModifiableListener(batchListener);
+            }
+        }
+    }
+
+    /**
+     * Updates any child patient acts with the patient.
+     */
+    private void updatePatientActsPatient() {
+        IMObjectReference patient = getPatientRef();
+        for (PrescriptionMedicationActEditor editor : getMedicationActEditors()) {
+            editor.setPatient(patient);
+            changePrescription(editor);
+        }
+        for (PatientInvestigationActEditor editor : getInvestigationActEditors()) {
+            editor.setPatient(patient);
+        }
+        for (ReminderEditor editor : getReminderEditors()) {
+            editor.setPatient(patient);
+        }
+    }
+
+    /**
+     * Changes the prescription for an editor, if one is available.
+     *
+     * @param editor the editor
+     */
+    private void changePrescription(final PrescriptionMedicationActEditor editor) {
+        Act prescription = getPrescription();
+        if (prescription != null) {
+            if (promptForPrescription) {
+                Product product = getProduct();
+                ConfirmationDialog dialog = new ConfirmationDialog(Messages.get("customer.charge.prescription.title"),
+                                                                   Messages.format("customer.charge.prescription.message",
+                                                                                   product.getName()));
+                dialog.addWindowPaneListener(new PopupDialogListener() {
+                    @Override
+                    public void onOK() {
+                        editorQueue.queue(editor, true, cancelPrescription, null);
+                    }
+                });
+                editorQueue.queue(dialog);
+            } else {
+                editorQueue.queue(editor, true, cancelPrescription, null);
+            }
+        }
+    }
+
+    /**
+     * Updates any child patient acts with the clinician.
+     */
+    private void updatePatientActsClinician() {
+        IMObjectReference clinician = getClinicianRef();
+        for (PatientActEditor editor : getMedicationActEditors()) {
+            editor.setClinician(clinician);
+        }
+        for (PatientInvestigationActEditor editor : getInvestigationActEditors()) {
+            editor.setClinician(clinician);
+        }
+    }
+
+    /**
+     * Helper to move the focus to the product editor.
+     */
+    private void moveFocusToProduct() {
+        ProductParticipationEditor productEditor = getProductEditor();
+        if (productEditor != null) {
+            FocusGroup group = productEditor.getFocusGroup();
+            if (group != null) {
+                group.setFocus();
+            }
+        }
+    }
+
+    /**
+     * Returns editors for each of the <em>act.patientMedication</em> acts.
+     *
+     * @return the editors
+     */
+    private Set<PrescriptionMedicationActEditor> getMedicationActEditors() {
+        return getActEditors(dispensing);
+    }
+
+    /**
+     * Returns the editors for each of the <em>act.patientInvestigation</em> acts.
+     *
+     * @return the editors
+     */
+    private Set<PatientInvestigationActEditor> getInvestigationActEditors() {
+        return getActEditors(investigations);
+    }
+
+    /**
+     * Returns the editors for each of the <em>act.patientReminder</em> acts.
+     *
+     * @return the editors
+     */
+    private Set<ReminderEditor> getReminderEditors() {
+        return getActEditors(reminders);
+    }
+
+    /**
+     * Returns the act editors for the specified collection editor.
+     *
+     * @param editors the collection editor. May be {@code null}
+     * @return a set of editors
+     */
+    @SuppressWarnings("unchecked")
+    private <T extends IMObjectEditor> Set<T> getActEditors(ActRelationshipCollectionEditor editors) {
+        Set<T> result = new HashSet<T>();
+        if (editors != null) {
+            for (Act act : editors.getCurrentActs()) {
+                T editor = (T) editors.getEditor(act);
+                result.add(editor);
+            }
+        }
+        return result;
+    }
+
+    /**
+     * Determines if a medication product requires a dispensing label.
+     *
+     * @param product the product
+     * @return {@code true} if the product requires a dispensing label
+     */
+    private boolean hasDispensingLabel(Product product) {
+        IMObjectBean bean = new IMObjectBean(product);
+        return bean.getBoolean("label");
+    }
+
+    /**
+     * Updates the stock location associated with the product.
+     *
+     * @param product the new product
+     * @return the stock location. May be {@code null}
+     */
+    private IMObjectReference updateStockLocation(Product product) {
+        Party stockLocation = null;
+        if (TypeHelper.isA(product, MEDICATION, MERCHANDISE)) {
+            Act parent = (Act) getParent();
+            if (parent != null) {
+                ActBean bean = new ActBean(parent);
+                Party location = (Party) getObject(bean.getNodeParticipantRef("location"));
+                if (location != null) {
+                    stockLocation = rules.getStockLocation(product, location);
+                }
+            }
+        }
+        ActBean bean = new ActBean((Act) getObject());
+        if (stockLocation != null) {
+            bean.setParticipant(STOCK_LOCATION_PARTICIPATION, stockLocation);
+        } else {
+            bean.removeParticipation(STOCK_LOCATION_PARTICIPATION);
+        }
+        return stockLocation != null ? stockLocation.getObjectReference() : null;
+    }
+
+    /**
+     * Returns the price of a product.
+     * <p/>
+     * This subtracts any tax exclusions the customer may have.
+     *
+     * @param price the price
+     * @return the price, minus any tax exclusions
+     */
+    private BigDecimal getPrice(Product product, ProductPrice price) {
+        BigDecimal amount = price.getPrice();
+        return taxRules.getTaxExAmount(amount, product, getCustomer());
+    }
+
+    /**
+     * Returns the value of the cost node of a price.
+     *
+     * @param price the product price
+     * @return the cost
+     */
+    private BigDecimal getCost(ProductPrice price) {
+        IMObjectBean bean = new IMObjectBean(price);
+        return bean.getBigDecimal("cost", BigDecimal.ZERO);
+    }
+
+    /**
+     * Returns a node filter for the specified product reference.
+     * <p/>
+     * This excludes:
+     * <ul>
+     * <li>the dispensing node if the product isn't a <em>product.medication</em>
+     * <li>the investigations node if the product isn't a <em>product.medication</em>, <em>product.merchandise</em>,
+     * or <em>product.service</em>
+     * <li>the reminders node is excluded if there are no reminders present.
+     * </ul>
+     *
+     * @param product a reference to the product. May be {@code null}
+     * @return a node filter for the product. If {@code null}, no nodes require filtering
+     */
+    private ArchetypeNodes getFilterForProduct(IMObjectReference product) {
+        ArchetypeNodes result = null;
+        if (TypeHelper.isA(product, TEMPLATE)) {
+            result = TEMPLATE_NODES;
+        } else {
+            List<String> filter = new ArrayList<String>();
+            filter.add(DISPENSING);
+            filter.add(INVESTIGATIONS);
+            filter.add(REMINDERS);
+            boolean medication = TypeHelper.isA(product, MEDICATION);
+            if (medication) {
+                filter.remove(DISPENSING);
+            }
+            if (medication || TypeHelper.isA(product, MERCHANDISE, SERVICE)) {
+                filter.remove(INVESTIGATIONS);
+            }
+            if (reminders != null && reminders.getCollection().size() > 0) {
+                filter.remove(REMINDERS);
+            }
+            if (!filter.isEmpty()) {
+                result = new ArchetypeNodes().exclude(filter);
+            }
+        }
+        return result;
+    }
+
+    /**
+     * Helper to create a collection editor for an act relationship node, if the node exists.
+     * <p/>
+     * The returned editor is configured to not exclude default value objects.
+     *
+     * @param name the collection node name
+     * @param act  the act
+     * @return the collection editor, or {@code null} if the node doesn't exist
+     */
+    private ActRelationshipCollectionEditor createCollectionEditor(String name, Act act) {
+        ActRelationshipCollectionEditor editor = null;
+        CollectionProperty collection = (CollectionProperty) getProperty(name);
+        if (collection != null && !collection.isHidden()) {
+            editor = (ActRelationshipCollectionEditor) IMObjectCollectionEditorFactory.create(
+                    collection, act, getLayoutContext());
+            editor.setExcludeDefaultValueObject(false);
+            getEditors().add(editor);
+        }
+        return editor;
+    }
+
+    /**
+     * Creates an editor for the "dispensing" node.
+     *
+     * @return a new editor
+     */
+    private DispensingActRelationshipCollectionEditor createDispensingCollectionEditor() {
+        DispensingActRelationshipCollectionEditor editor = null;
+        CollectionProperty collection = (CollectionProperty) getProperty("dispensing");
+        if (collection != null && !collection.isHidden()) {
+            editor = new DispensingActRelationshipCollectionEditor(collection, (Act) getObject(), getLayoutContext());
+            getEditors().add(editor);
+        }
+        return editor;
+    }
+
+    /**
+     * Returns the product batch participation editor.
+     *
+     * @return the product batch participation, or {@code null}  if none exists
+     */
+    protected BatchParticipationEditor getBatchEditor() {
+        return getBatchEditor(true);
+    }
+
+    /**
+     * Returns the product batch participation editor.
+     *
+     * @param create if {@code true} force creation of the edit components if it hasn't already been done
+     * @return the product batch participation, or {@code null} if none exists
+     */
+    protected BatchParticipationEditor getBatchEditor(boolean create) {
+        ParticipationEditor<Entity> editor = getParticipationEditor("batch", create);
+        return (BatchParticipationEditor) editor;
+    }
+
+
+    protected class CustomerChargeItemLayoutStrategy extends PriceItemLayoutStrategy {
+
+        public CustomerChargeItemLayoutStrategy(FixedPriceEditor fixedPrice) {
+            super(fixedPrice);
+            if (dispensing != null) {
+                addComponent(new ComponentState(dispensing));
+            }
+            if (investigations != null) {
+                addComponent(new ComponentState(investigations));
+            }
+            if (reminders != null) {
+                addComponent(new ComponentState(reminders));
+            }
+        }
+
+        @Override
+        protected ComponentState createComponent(Property property, IMObject parent, LayoutContext context) {
+            ComponentState state = super.createComponent(property, parent, context);
+            if ("quantity".equals(property.getName())) {
+                Component component = RowFactory.create(Styles.CELL_SPACING, state.getComponent(), sellingUnits);
+                state = new ComponentState(component, property);
+            }
+            return state;
+        }
+    }
+}