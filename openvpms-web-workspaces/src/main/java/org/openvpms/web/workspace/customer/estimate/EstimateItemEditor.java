/*
 * Version: 1.0
 *
 * The contents of this file are subject to the OpenVPMS License Version
 * 1.0 (the 'License'); you may not use this file except in compliance with
 * the License. You may obtain a copy of the License at
 * http://www.openvpms.org/license/
 *
 * Software distributed under the License is distributed on an 'AS IS' basis,
 * WITHOUT WARRANTY OF ANY KIND, either express or implied. See the License
 * for the specific language governing rights and limitations under the
 * License.
 *
 * Copyright 2015 (C) OpenVPMS Ltd. All Rights Reserved.
 */

package org.openvpms.web.workspace.customer.estimate;

import nextapp.echo2.app.Component;
import nextapp.echo2.app.Label;
import org.apache.commons.lang.ObjectUtils;
import org.openvpms.archetype.rules.finance.estimate.EstimateArchetypes;
import org.openvpms.archetype.rules.product.ProductArchetypes;
import org.openvpms.component.business.domain.im.act.Act;
import org.openvpms.component.business.domain.im.common.IMObject;
import org.openvpms.component.business.domain.im.common.IMObjectReference;
import org.openvpms.component.business.domain.im.product.Product;
import org.openvpms.component.business.domain.im.product.ProductPrice;
import org.openvpms.component.business.service.archetype.helper.IMObjectBean;
import org.openvpms.component.business.service.archetype.helper.TypeHelper;
import org.openvpms.component.system.common.exception.OpenVPMSException;
import org.openvpms.web.component.im.layout.ArchetypeNodes;
import org.openvpms.web.component.im.layout.IMObjectLayoutStrategy;
import org.openvpms.web.component.im.layout.LayoutContext;
import org.openvpms.web.component.im.product.FixedPriceEditor;
import org.openvpms.web.component.im.product.ProductParticipationEditor;
import org.openvpms.web.component.im.util.LookupNameHelper;
import org.openvpms.web.component.im.view.ComponentState;
import org.openvpms.web.component.property.Modifiable;
import org.openvpms.web.component.property.ModifiableListener;
import org.openvpms.web.component.property.Property;
import org.openvpms.web.component.util.ErrorHelper;
import org.openvpms.web.echo.factory.LabelFactory;
import org.openvpms.web.echo.factory.RowFactory;
import org.openvpms.web.workspace.customer.PriceActItemEditor;

import java.math.BigDecimal;
import java.util.Date;

import static org.openvpms.archetype.rules.product.ProductArchetypes.TEMPLATE;
import static org.openvpms.web.echo.style.Styles.CELL_SPACING;


/**
 * An editor for {@link Act}s which have an archetype of <em>act.customerEstimationItem</em>.
 *
 * @author Tim Anderson
 */
public class EstimateItemEditor extends PriceActItemEditor {

    /**
     * Low quantity selling units.
     */
    private Label lowQtySellingUnits = LabelFactory.create();

    /**
     * High quantity selling units.
     */
    private Label highQtySellingUnits = LabelFactory.create();

    /**
     * Fixed price node name.
     */
    private static final String FIXED_PRICE = "fixedPrice";

    /**
     * Low unit price node name.
     */
    private static final String LOW_UNIT_PRICE = "lowUnitPrice";

    /**
     * High unit price node name.
     */
    private static final String HIGH_UNIT_PRICE = "highUnitPrice";

    /**
     * Low quantity node name.
     */
    private static final String LOW_QTY = "lowQty";

    /**
     * High quantity node name.
     */
    private static final String HIGH_QTY = "highQty";

    /**
     * Low discount node name.
     */
    private static final String LOW_DISCOUNT = "lowDiscount";

    /**
     * High discount node name.
     */
    private static final String HIGH_DISCOUNT = "highDiscount";

    /**
     * Nodes to display when a product template is selected.
     */
    private static final ArchetypeNodes TEMPLATE_NODES = new ArchetypeNodes().exclude(
            LOW_QTY, HIGH_QTY, FIXED_PRICE, LOW_UNIT_PRICE, HIGH_UNIT_PRICE, LOW_DISCOUNT, HIGH_DISCOUNT,
            "lowTotal", "highTotal");


    /**
     * Constructs an {@link EstimateItemEditor}.
     *
     * @param act     the act to edit
     * @param parent  the parent act
     * @param context the layout context
     */
    public EstimateItemEditor(Act act, Act parent, LayoutContext context) {
        super(act, parent, context);
        if (!TypeHelper.isA(act, EstimateArchetypes.ESTIMATE_ITEM)) {
            throw new IllegalArgumentException("Invalid act type:" + act.getArchetypeId().getShortName());
        }
        setDisableDiscounts(getDisableDiscounts(getLocation()));
        if (act.isNew()) {
            // default the act start time to today
            act.setActivityStartTime(new Date());
        }

        ArchetypeNodes nodes = getFilterForProduct(getProductRef());
        setArchetypeNodes(nodes);

        // add a listener to update the discount when the fixed, high unit price
        // or quantity, changes
        ModifiableListener listener = new ModifiableListener() {
            public void modified(Modifiable modifiable) {
                updateDiscount();
            }
        };
        ModifiableListener lowListener = new ModifiableListener() {
            @Override
            public void modified(Modifiable modifiable) {
                updateLowDiscount();
            }
        };
        ModifiableListener highListener = new ModifiableListener() {
            @Override
            public void modified(Modifiable modifiable) {
                updateHighDiscount();
            }
        };
        getProperty(FIXED_PRICE).addModifiableListener(listener);
        getProperty(LOW_UNIT_PRICE).addModifiableListener(lowListener);
        getProperty(LOW_QTY).addModifiableListener(lowListener);
        getProperty(HIGH_UNIT_PRICE).addModifiableListener(highListener);
        getProperty(HIGH_QTY).addModifiableListener(highListener);
    }

    /**
     * Sets the product quantity.
     *
     * @param quantity the product quantity
     */
    public void setQuantity(BigDecimal quantity) {
        setLowQuantity(quantity);
        setHighQuantity(quantity);
    }

    /**
     * Returns the quantity.
     * <p/>
     * This implementation returns the high quantity.
     *
     * @return the quantity
     */
    @Override
    public BigDecimal getQuantity() {
        return getHighQuantity();
    }

    /**
     * Returns the low quantity.
     *
     * @return the low quantity
     */
    public BigDecimal getLowQuantity() {
        return getProperty(LOW_QTY).getBigDecimal(BigDecimal.ZERO);
    }

    /**
     * Sets the low quantity.
     *
     * @param quantity the low quantity
     */
    public void setLowQuantity(BigDecimal quantity) {
        getProperty(LOW_QTY).setValue(quantity);
    }

    /**
     * Returns the high quantity.
     *
     * @return the high quantity
     */
    public BigDecimal getHighQuantity() {
        return getProperty(HIGH_QTY).getBigDecimal(BigDecimal.ZERO);
    }

    /**
     * Sets the high quantity.
     *
     * @param quantity the high quantity
     */
    public void setHighQuantity(BigDecimal quantity) {
        getProperty(HIGH_QTY).setValue(quantity);
    }

    /**
     * Sets the unit price.
     * <p/>
     * This implementation updates both the lowUnitPrice and highUnitPrice.
     *
     * @param unitPrice the unit price
     */
    @Override
    public void setUnitPrice(BigDecimal unitPrice) {
        getProperty(LOW_UNIT_PRICE).setValue(unitPrice);
        getProperty(HIGH_UNIT_PRICE).setValue(unitPrice);
    }

    /**
     * Returns the unit price.
     * <p/>
     * This implementation returns the high unit price.
     *
     * @return the unit price
     */
    @Override
    public BigDecimal getUnitPrice() {
        return getHighUnitPrice();
    }

    /**
     * Returns the low unit price.
     *
     * @return the low unit price
     */
    public BigDecimal getLowUnitPrice() {
        return getProperty(LOW_UNIT_PRICE).getBigDecimal(BigDecimal.ZERO);
    }

    /**
     * Returns the high unit price.
     *
     * @return the high unit price
     */
    public BigDecimal getHighUnitPrice() {
        return getProperty(HIGH_UNIT_PRICE).getBigDecimal(BigDecimal.ZERO);
    }

    /**
     * Sets the low discount.
     *
     * @param lowDiscount the low discount
     */
    public void setLowDiscount(BigDecimal lowDiscount) {
        getProperty(LOW_DISCOUNT).setValue(lowDiscount);
    }

    /**
     * Sets the high discount.
     *
     * @param highDiscount the high discount
     */
    public void setHighDiscount(BigDecimal highDiscount) {
        getProperty(HIGH_DISCOUNT).setValue(highDiscount);
    }

    /**
     * Invoked when layout has completed.
     */
    @Override
    protected void onLayoutCompleted() {
        super.onLayoutCompleted();
        ProductParticipationEditor product = getProductEditor();
        if (product != null) {
            // register the location in order to determine service ratios
            product.setLocation(getLocation());
        }
    }

    /**
     * Invoked when the product is changed, to update prices.
     *
     * @param product the product. May be {@code null}
     */
    @Override
    protected void productModified(Product product) {
        super.productModified(product);

        Property lowDiscount = getProperty(LOW_DISCOUNT);
        Property highDiscount = getProperty(HIGH_DISCOUNT);
        lowDiscount.setValue(BigDecimal.ZERO);
        highDiscount.setValue(BigDecimal.ZERO);

        if (TypeHelper.isA(product, ProductArchetypes.TEMPLATE)) {
            if (getArchetypeNodes() != TEMPLATE_NODES) {
                changeLayout(TEMPLATE_NODES);
            }
            // zero out the fixed, low and high prices.
            Property fixedPrice = getProperty(FIXED_PRICE);
            Property lowUnitPrice = getProperty(LOW_UNIT_PRICE);
            Property highUnitPrice = getProperty(HIGH_UNIT_PRICE);
            fixedPrice.setValue(BigDecimal.ZERO);
            lowUnitPrice.setValue(BigDecimal.ZERO);
            highUnitPrice.setValue(BigDecimal.ZERO);
            updateSellingUnits(null);
        } else {
            ArchetypeNodes currentNodes = getArchetypeNodes();
            IMObjectReference productRef = (product != null) ? product.getObjectReference() : null;
            ArchetypeNodes expectedFilter = getFilterForProduct(productRef);
            if (!ObjectUtils.equals(currentNodes, expectedFilter)) {
                changeLayout(expectedFilter);
            }
            Property fixedPrice = getProperty(FIXED_PRICE);
            Property lowUnitPrice = getProperty(LOW_UNIT_PRICE);
            Property highUnitPrice = getProperty(HIGH_UNIT_PRICE);
            ProductPrice fixed = null;
            ProductPrice unit = null;
            if (product != null) {
                fixed = getDefaultFixedProductPrice(product);
                unit = getDefaultUnitProductPrice(product);
            }

            if (fixed != null) {
                fixedPrice.setValue(getPrice(product, fixed));
            } else {
                fixedPrice.setValue(BigDecimal.ZERO);
            }
            if (unit != null) {
                BigDecimal price = getPrice(product, unit);
                lowUnitPrice.setValue(price);
                highUnitPrice.setValue(price);
            } else {
                lowUnitPrice.setValue(BigDecimal.ZERO);
                highUnitPrice.setValue(BigDecimal.ZERO);
            }
            updateSellingUnits(product);
        }
        notifyProductListener(product);
    }

    /**
     * Returns the fixed cost.
     * <p/>
     * TODO - estimates lose the fixed cost if the fixed price is changed
     *
     * @return the fixed cost
     */
    @Override
    protected BigDecimal getFixedCost() {
        ProductPrice price = getFixedProductPrice(getProduct());
        return getCostPrice(price);
    }

    /**
     * Returns the unit cost.
     * <p/>
     * TODO - estimates lose the unit cost if the unit price is changed
     *
     * @return the unit cost
     */
    @Override
    protected BigDecimal getUnitCost() {
        ProductPrice price = getUnitProductPrice(getProduct());
        return getCostPrice(price);
    }

    /**
     * Calculates the discount amounts.
     *
     * @return {@code true} if a discount was updated
     */
    @Override
    protected boolean updateDiscount() {
        boolean updated = updateLowDiscount();
        updated |= updateHighDiscount();
        return updated;
    }

    /**
     * Creates the layout strategy.
     *
     * @param fixedPrice the fixed price editor
     * @return a new layout strategy
     */
    @Override
    protected IMObjectLayoutStrategy createLayoutStrategy(FixedPriceEditor fixedPrice) {
        return new EstimateItemLayoutStrategy(fixedPrice);
    }

    /**
     * Updates the selling units label.
     *
     * @param product the product. May be {@code null}
     */
    private void updateSellingUnits(Product product) {
        String units = "";
        if (product != null) {
            IMObjectBean bean = new IMObjectBean(product);
            String node = "sellingUnits";
            if (bean.hasNode(node)) {
                units = LookupNameHelper.getName(product, node);
            }
        }
        lowQtySellingUnits.setText(units);
        highQtySellingUnits.setText(units);
    }

    /**
     * Updates the low discount.
     *
     * @return {@code true} if the discount was updated
     */
    private boolean updateLowDiscount() {
        boolean result = false;
        try {
            BigDecimal unitPrice = getLowUnitPrice();
            BigDecimal quantity = getLowQuantity();
            BigDecimal amount = calculateDiscount(unitPrice, quantity);
            // If discount amount calculates to zero don't update any existing value as may have been manually modified.
<<<<<<< HEAD
            if (getDisableDiscounts() || amount.compareTo(BigDecimal.ZERO) != 0) {
                Property discount = getProperty(LOW_DISCOUNT);
                discount.setValue(amount);
=======
            if (amount.compareTo(BigDecimal.ZERO) != 0) {
                Property discount = getProperty("lowDiscount");
                result = discount.setValue(amount);
>>>>>>> edf0f1a0
            }
        } catch (OpenVPMSException exception) {
            ErrorHelper.show(exception);
        }
        return result;
    }

    /**
     * Updates the high discount.
     *
     * @return {@code true} if the discount was updated
     */
    private boolean updateHighDiscount() {
        boolean result = false;
        try {
            BigDecimal unitPrice = getHighUnitPrice();
            BigDecimal quantity = getHighQuantity();
            BigDecimal amount = calculateDiscount(unitPrice, quantity);
            // If discount amount calculates to zero don't update any existing value as may have been manually modified.
            if (getDisableDiscounts() || amount.compareTo(BigDecimal.ZERO) != 0) {
                Property discount = getProperty(HIGH_DISCOUNT);
                discount.setValue(amount);
            }
        } catch (OpenVPMSException exception) {
            ErrorHelper.show(exception);
        }
        return result;
    }

    protected class EstimateItemLayoutStrategy extends PriceItemLayoutStrategy {
        public EstimateItemLayoutStrategy(FixedPriceEditor fixedPrice) {
            super(fixedPrice);
        }

        @Override
        protected ComponentState createComponent(Property property, IMObject parent, LayoutContext context) {
            ComponentState state = super.createComponent(property, parent, context);
            if (LOW_QTY.equals(property.getName())) {
                Component component = RowFactory.create(CELL_SPACING, state.getComponent(), lowQtySellingUnits);
                state = new ComponentState(component, property);
            } else if (HIGH_QTY.equals(property.getName())) {
                Component component = RowFactory.create(CELL_SPACING, state.getComponent(), highQtySellingUnits);
                state = new ComponentState(component, property);
            }
            return state;
        }
    }

    /**
     * Returns a node filter for the specified product reference.
     * <p/>
     * This excludes:
     * <ul>
     * <li>the price and discount nodes for <em>product.template</em>
     * <li>the discount node, if discounts are disabled</li>
     * </ul>
     *
     * @param product a reference to the product. May be {@code null}
     * @return a node filter for the product. If {@code null}, no nodes require filtering
     */
    private ArchetypeNodes getFilterForProduct(IMObjectReference product) {
        ArchetypeNodes result = null;
        if (TypeHelper.isA(product, TEMPLATE)) {
            result = TEMPLATE_NODES;
        } else if (getDisableDiscounts()) {
            result = new ArchetypeNodes().exclude(LOW_DISCOUNT, HIGH_DISCOUNT);
        }
        return result;
    }
}<|MERGE_RESOLUTION|>--- conflicted
+++ resolved
@@ -1,511 +1,505 @@
-/*
- * Version: 1.0
- *
- * The contents of this file are subject to the OpenVPMS License Version
- * 1.0 (the 'License'); you may not use this file except in compliance with
- * the License. You may obtain a copy of the License at
- * http://www.openvpms.org/license/
- *
- * Software distributed under the License is distributed on an 'AS IS' basis,
- * WITHOUT WARRANTY OF ANY KIND, either express or implied. See the License
- * for the specific language governing rights and limitations under the
- * License.
- *
- * Copyright 2015 (C) OpenVPMS Ltd. All Rights Reserved.
- */
-
-package org.openvpms.web.workspace.customer.estimate;
-
-import nextapp.echo2.app.Component;
-import nextapp.echo2.app.Label;
-import org.apache.commons.lang.ObjectUtils;
-import org.openvpms.archetype.rules.finance.estimate.EstimateArchetypes;
-import org.openvpms.archetype.rules.product.ProductArchetypes;
-import org.openvpms.component.business.domain.im.act.Act;
-import org.openvpms.component.business.domain.im.common.IMObject;
-import org.openvpms.component.business.domain.im.common.IMObjectReference;
-import org.openvpms.component.business.domain.im.product.Product;
-import org.openvpms.component.business.domain.im.product.ProductPrice;
-import org.openvpms.component.business.service.archetype.helper.IMObjectBean;
-import org.openvpms.component.business.service.archetype.helper.TypeHelper;
-import org.openvpms.component.system.common.exception.OpenVPMSException;
-import org.openvpms.web.component.im.layout.ArchetypeNodes;
-import org.openvpms.web.component.im.layout.IMObjectLayoutStrategy;
-import org.openvpms.web.component.im.layout.LayoutContext;
-import org.openvpms.web.component.im.product.FixedPriceEditor;
-import org.openvpms.web.component.im.product.ProductParticipationEditor;
-import org.openvpms.web.component.im.util.LookupNameHelper;
-import org.openvpms.web.component.im.view.ComponentState;
-import org.openvpms.web.component.property.Modifiable;
-import org.openvpms.web.component.property.ModifiableListener;
-import org.openvpms.web.component.property.Property;
-import org.openvpms.web.component.util.ErrorHelper;
-import org.openvpms.web.echo.factory.LabelFactory;
-import org.openvpms.web.echo.factory.RowFactory;
-import org.openvpms.web.workspace.customer.PriceActItemEditor;
-
-import java.math.BigDecimal;
-import java.util.Date;
-
-import static org.openvpms.archetype.rules.product.ProductArchetypes.TEMPLATE;
-import static org.openvpms.web.echo.style.Styles.CELL_SPACING;
-
-
-/**
- * An editor for {@link Act}s which have an archetype of <em>act.customerEstimationItem</em>.
- *
- * @author Tim Anderson
- */
-public class EstimateItemEditor extends PriceActItemEditor {
-
-    /**
-     * Low quantity selling units.
-     */
-    private Label lowQtySellingUnits = LabelFactory.create();
-
-    /**
-     * High quantity selling units.
-     */
-    private Label highQtySellingUnits = LabelFactory.create();
-
-    /**
-     * Fixed price node name.
-     */
-    private static final String FIXED_PRICE = "fixedPrice";
-
-    /**
-     * Low unit price node name.
-     */
-    private static final String LOW_UNIT_PRICE = "lowUnitPrice";
-
-    /**
-     * High unit price node name.
-     */
-    private static final String HIGH_UNIT_PRICE = "highUnitPrice";
-
-    /**
-     * Low quantity node name.
-     */
-    private static final String LOW_QTY = "lowQty";
-
-    /**
-     * High quantity node name.
-     */
-    private static final String HIGH_QTY = "highQty";
-
-    /**
-     * Low discount node name.
-     */
-    private static final String LOW_DISCOUNT = "lowDiscount";
-
-    /**
-     * High discount node name.
-     */
-    private static final String HIGH_DISCOUNT = "highDiscount";
-
-    /**
-     * Nodes to display when a product template is selected.
-     */
-    private static final ArchetypeNodes TEMPLATE_NODES = new ArchetypeNodes().exclude(
-            LOW_QTY, HIGH_QTY, FIXED_PRICE, LOW_UNIT_PRICE, HIGH_UNIT_PRICE, LOW_DISCOUNT, HIGH_DISCOUNT,
-            "lowTotal", "highTotal");
-
-
-    /**
-     * Constructs an {@link EstimateItemEditor}.
-     *
-     * @param act     the act to edit
-     * @param parent  the parent act
-     * @param context the layout context
-     */
-    public EstimateItemEditor(Act act, Act parent, LayoutContext context) {
-        super(act, parent, context);
-        if (!TypeHelper.isA(act, EstimateArchetypes.ESTIMATE_ITEM)) {
-            throw new IllegalArgumentException("Invalid act type:" + act.getArchetypeId().getShortName());
-        }
-        setDisableDiscounts(getDisableDiscounts(getLocation()));
-        if (act.isNew()) {
-            // default the act start time to today
-            act.setActivityStartTime(new Date());
-        }
-
-        ArchetypeNodes nodes = getFilterForProduct(getProductRef());
-        setArchetypeNodes(nodes);
-
-        // add a listener to update the discount when the fixed, high unit price
-        // or quantity, changes
-        ModifiableListener listener = new ModifiableListener() {
-            public void modified(Modifiable modifiable) {
-                updateDiscount();
-            }
-        };
-        ModifiableListener lowListener = new ModifiableListener() {
-            @Override
-            public void modified(Modifiable modifiable) {
-                updateLowDiscount();
-            }
-        };
-        ModifiableListener highListener = new ModifiableListener() {
-            @Override
-            public void modified(Modifiable modifiable) {
-                updateHighDiscount();
-            }
-        };
-        getProperty(FIXED_PRICE).addModifiableListener(listener);
-        getProperty(LOW_UNIT_PRICE).addModifiableListener(lowListener);
-        getProperty(LOW_QTY).addModifiableListener(lowListener);
-        getProperty(HIGH_UNIT_PRICE).addModifiableListener(highListener);
-        getProperty(HIGH_QTY).addModifiableListener(highListener);
-    }
-
-    /**
-     * Sets the product quantity.
-     *
-     * @param quantity the product quantity
-     */
-    public void setQuantity(BigDecimal quantity) {
-        setLowQuantity(quantity);
-        setHighQuantity(quantity);
-    }
-
-    /**
-     * Returns the quantity.
-     * <p/>
-     * This implementation returns the high quantity.
-     *
-     * @return the quantity
-     */
-    @Override
-    public BigDecimal getQuantity() {
-        return getHighQuantity();
-    }
-
-    /**
-     * Returns the low quantity.
-     *
-     * @return the low quantity
-     */
-    public BigDecimal getLowQuantity() {
-        return getProperty(LOW_QTY).getBigDecimal(BigDecimal.ZERO);
-    }
-
-    /**
-     * Sets the low quantity.
-     *
-     * @param quantity the low quantity
-     */
-    public void setLowQuantity(BigDecimal quantity) {
-        getProperty(LOW_QTY).setValue(quantity);
-    }
-
-    /**
-     * Returns the high quantity.
-     *
-     * @return the high quantity
-     */
-    public BigDecimal getHighQuantity() {
-        return getProperty(HIGH_QTY).getBigDecimal(BigDecimal.ZERO);
-    }
-
-    /**
-     * Sets the high quantity.
-     *
-     * @param quantity the high quantity
-     */
-    public void setHighQuantity(BigDecimal quantity) {
-        getProperty(HIGH_QTY).setValue(quantity);
-    }
-
-    /**
-     * Sets the unit price.
-     * <p/>
-     * This implementation updates both the lowUnitPrice and highUnitPrice.
-     *
-     * @param unitPrice the unit price
-     */
-    @Override
-    public void setUnitPrice(BigDecimal unitPrice) {
-        getProperty(LOW_UNIT_PRICE).setValue(unitPrice);
-        getProperty(HIGH_UNIT_PRICE).setValue(unitPrice);
-    }
-
-    /**
-     * Returns the unit price.
-     * <p/>
-     * This implementation returns the high unit price.
-     *
-     * @return the unit price
-     */
-    @Override
-    public BigDecimal getUnitPrice() {
-        return getHighUnitPrice();
-    }
-
-    /**
-     * Returns the low unit price.
-     *
-     * @return the low unit price
-     */
-    public BigDecimal getLowUnitPrice() {
-        return getProperty(LOW_UNIT_PRICE).getBigDecimal(BigDecimal.ZERO);
-    }
-
-    /**
-     * Returns the high unit price.
-     *
-     * @return the high unit price
-     */
-    public BigDecimal getHighUnitPrice() {
-        return getProperty(HIGH_UNIT_PRICE).getBigDecimal(BigDecimal.ZERO);
-    }
-
-    /**
-     * Sets the low discount.
-     *
-     * @param lowDiscount the low discount
-     */
-    public void setLowDiscount(BigDecimal lowDiscount) {
-        getProperty(LOW_DISCOUNT).setValue(lowDiscount);
-    }
-
-    /**
-     * Sets the high discount.
-     *
-     * @param highDiscount the high discount
-     */
-    public void setHighDiscount(BigDecimal highDiscount) {
-        getProperty(HIGH_DISCOUNT).setValue(highDiscount);
-    }
-
-    /**
-     * Invoked when layout has completed.
-     */
-    @Override
-    protected void onLayoutCompleted() {
-        super.onLayoutCompleted();
-        ProductParticipationEditor product = getProductEditor();
-        if (product != null) {
-            // register the location in order to determine service ratios
-            product.setLocation(getLocation());
-        }
-    }
-
-    /**
-     * Invoked when the product is changed, to update prices.
-     *
-     * @param product the product. May be {@code null}
-     */
-    @Override
-    protected void productModified(Product product) {
-        super.productModified(product);
-
-        Property lowDiscount = getProperty(LOW_DISCOUNT);
-        Property highDiscount = getProperty(HIGH_DISCOUNT);
-        lowDiscount.setValue(BigDecimal.ZERO);
-        highDiscount.setValue(BigDecimal.ZERO);
-
-        if (TypeHelper.isA(product, ProductArchetypes.TEMPLATE)) {
-            if (getArchetypeNodes() != TEMPLATE_NODES) {
-                changeLayout(TEMPLATE_NODES);
-            }
-            // zero out the fixed, low and high prices.
-            Property fixedPrice = getProperty(FIXED_PRICE);
-            Property lowUnitPrice = getProperty(LOW_UNIT_PRICE);
-            Property highUnitPrice = getProperty(HIGH_UNIT_PRICE);
-            fixedPrice.setValue(BigDecimal.ZERO);
-            lowUnitPrice.setValue(BigDecimal.ZERO);
-            highUnitPrice.setValue(BigDecimal.ZERO);
-            updateSellingUnits(null);
-        } else {
-            ArchetypeNodes currentNodes = getArchetypeNodes();
-            IMObjectReference productRef = (product != null) ? product.getObjectReference() : null;
-            ArchetypeNodes expectedFilter = getFilterForProduct(productRef);
-            if (!ObjectUtils.equals(currentNodes, expectedFilter)) {
-                changeLayout(expectedFilter);
-            }
-            Property fixedPrice = getProperty(FIXED_PRICE);
-            Property lowUnitPrice = getProperty(LOW_UNIT_PRICE);
-            Property highUnitPrice = getProperty(HIGH_UNIT_PRICE);
-            ProductPrice fixed = null;
-            ProductPrice unit = null;
-            if (product != null) {
-                fixed = getDefaultFixedProductPrice(product);
-                unit = getDefaultUnitProductPrice(product);
-            }
-
-            if (fixed != null) {
-                fixedPrice.setValue(getPrice(product, fixed));
-            } else {
-                fixedPrice.setValue(BigDecimal.ZERO);
-            }
-            if (unit != null) {
-                BigDecimal price = getPrice(product, unit);
-                lowUnitPrice.setValue(price);
-                highUnitPrice.setValue(price);
-            } else {
-                lowUnitPrice.setValue(BigDecimal.ZERO);
-                highUnitPrice.setValue(BigDecimal.ZERO);
-            }
-            updateSellingUnits(product);
-        }
-        notifyProductListener(product);
-    }
-
-    /**
-     * Returns the fixed cost.
-     * <p/>
-     * TODO - estimates lose the fixed cost if the fixed price is changed
-     *
-     * @return the fixed cost
-     */
-    @Override
-    protected BigDecimal getFixedCost() {
-        ProductPrice price = getFixedProductPrice(getProduct());
-        return getCostPrice(price);
-    }
-
-    /**
-     * Returns the unit cost.
-     * <p/>
-     * TODO - estimates lose the unit cost if the unit price is changed
-     *
-     * @return the unit cost
-     */
-    @Override
-    protected BigDecimal getUnitCost() {
-        ProductPrice price = getUnitProductPrice(getProduct());
-        return getCostPrice(price);
-    }
-
-    /**
-     * Calculates the discount amounts.
-     *
-     * @return {@code true} if a discount was updated
-     */
-    @Override
-    protected boolean updateDiscount() {
-        boolean updated = updateLowDiscount();
-        updated |= updateHighDiscount();
-        return updated;
-    }
-
-    /**
-     * Creates the layout strategy.
-     *
-     * @param fixedPrice the fixed price editor
-     * @return a new layout strategy
-     */
-    @Override
-    protected IMObjectLayoutStrategy createLayoutStrategy(FixedPriceEditor fixedPrice) {
-        return new EstimateItemLayoutStrategy(fixedPrice);
-    }
-
-    /**
-     * Updates the selling units label.
-     *
-     * @param product the product. May be {@code null}
-     */
-    private void updateSellingUnits(Product product) {
-        String units = "";
-        if (product != null) {
-            IMObjectBean bean = new IMObjectBean(product);
-            String node = "sellingUnits";
-            if (bean.hasNode(node)) {
-                units = LookupNameHelper.getName(product, node);
-            }
-        }
-        lowQtySellingUnits.setText(units);
-        highQtySellingUnits.setText(units);
-    }
-
-    /**
-     * Updates the low discount.
-     *
-     * @return {@code true} if the discount was updated
-     */
-    private boolean updateLowDiscount() {
-        boolean result = false;
-        try {
-            BigDecimal unitPrice = getLowUnitPrice();
-            BigDecimal quantity = getLowQuantity();
-            BigDecimal amount = calculateDiscount(unitPrice, quantity);
-            // If discount amount calculates to zero don't update any existing value as may have been manually modified.
-<<<<<<< HEAD
-            if (getDisableDiscounts() || amount.compareTo(BigDecimal.ZERO) != 0) {
-                Property discount = getProperty(LOW_DISCOUNT);
-                discount.setValue(amount);
-=======
-            if (amount.compareTo(BigDecimal.ZERO) != 0) {
-                Property discount = getProperty("lowDiscount");
-                result = discount.setValue(amount);
->>>>>>> edf0f1a0
-            }
-        } catch (OpenVPMSException exception) {
-            ErrorHelper.show(exception);
-        }
-        return result;
-    }
-
-    /**
-     * Updates the high discount.
-     *
-     * @return {@code true} if the discount was updated
-     */
-    private boolean updateHighDiscount() {
-        boolean result = false;
-        try {
-            BigDecimal unitPrice = getHighUnitPrice();
-            BigDecimal quantity = getHighQuantity();
-            BigDecimal amount = calculateDiscount(unitPrice, quantity);
-            // If discount amount calculates to zero don't update any existing value as may have been manually modified.
-            if (getDisableDiscounts() || amount.compareTo(BigDecimal.ZERO) != 0) {
-                Property discount = getProperty(HIGH_DISCOUNT);
-                discount.setValue(amount);
-            }
-        } catch (OpenVPMSException exception) {
-            ErrorHelper.show(exception);
-        }
-        return result;
-    }
-
-    protected class EstimateItemLayoutStrategy extends PriceItemLayoutStrategy {
-        public EstimateItemLayoutStrategy(FixedPriceEditor fixedPrice) {
-            super(fixedPrice);
-        }
-
-        @Override
-        protected ComponentState createComponent(Property property, IMObject parent, LayoutContext context) {
-            ComponentState state = super.createComponent(property, parent, context);
-            if (LOW_QTY.equals(property.getName())) {
-                Component component = RowFactory.create(CELL_SPACING, state.getComponent(), lowQtySellingUnits);
-                state = new ComponentState(component, property);
-            } else if (HIGH_QTY.equals(property.getName())) {
-                Component component = RowFactory.create(CELL_SPACING, state.getComponent(), highQtySellingUnits);
-                state = new ComponentState(component, property);
-            }
-            return state;
-        }
-    }
-
-    /**
-     * Returns a node filter for the specified product reference.
-     * <p/>
-     * This excludes:
-     * <ul>
-     * <li>the price and discount nodes for <em>product.template</em>
-     * <li>the discount node, if discounts are disabled</li>
-     * </ul>
-     *
-     * @param product a reference to the product. May be {@code null}
-     * @return a node filter for the product. If {@code null}, no nodes require filtering
-     */
-    private ArchetypeNodes getFilterForProduct(IMObjectReference product) {
-        ArchetypeNodes result = null;
-        if (TypeHelper.isA(product, TEMPLATE)) {
-            result = TEMPLATE_NODES;
-        } else if (getDisableDiscounts()) {
-            result = new ArchetypeNodes().exclude(LOW_DISCOUNT, HIGH_DISCOUNT);
-        }
-        return result;
-    }
+/*
+ * Version: 1.0
+ *
+ * The contents of this file are subject to the OpenVPMS License Version
+ * 1.0 (the 'License'); you may not use this file except in compliance with
+ * the License. You may obtain a copy of the License at
+ * http://www.openvpms.org/license/
+ *
+ * Software distributed under the License is distributed on an 'AS IS' basis,
+ * WITHOUT WARRANTY OF ANY KIND, either express or implied. See the License
+ * for the specific language governing rights and limitations under the
+ * License.
+ *
+ * Copyright 2015 (C) OpenVPMS Ltd. All Rights Reserved.
+ */
+
+package org.openvpms.web.workspace.customer.estimate;
+
+import nextapp.echo2.app.Component;
+import nextapp.echo2.app.Label;
+import org.apache.commons.lang.ObjectUtils;
+import org.openvpms.archetype.rules.finance.estimate.EstimateArchetypes;
+import org.openvpms.archetype.rules.product.ProductArchetypes;
+import org.openvpms.component.business.domain.im.act.Act;
+import org.openvpms.component.business.domain.im.common.IMObject;
+import org.openvpms.component.business.domain.im.common.IMObjectReference;
+import org.openvpms.component.business.domain.im.product.Product;
+import org.openvpms.component.business.domain.im.product.ProductPrice;
+import org.openvpms.component.business.service.archetype.helper.IMObjectBean;
+import org.openvpms.component.business.service.archetype.helper.TypeHelper;
+import org.openvpms.component.system.common.exception.OpenVPMSException;
+import org.openvpms.web.component.im.layout.ArchetypeNodes;
+import org.openvpms.web.component.im.layout.IMObjectLayoutStrategy;
+import org.openvpms.web.component.im.layout.LayoutContext;
+import org.openvpms.web.component.im.product.FixedPriceEditor;
+import org.openvpms.web.component.im.product.ProductParticipationEditor;
+import org.openvpms.web.component.im.util.LookupNameHelper;
+import org.openvpms.web.component.im.view.ComponentState;
+import org.openvpms.web.component.property.Modifiable;
+import org.openvpms.web.component.property.ModifiableListener;
+import org.openvpms.web.component.property.Property;
+import org.openvpms.web.component.util.ErrorHelper;
+import org.openvpms.web.echo.factory.LabelFactory;
+import org.openvpms.web.echo.factory.RowFactory;
+import org.openvpms.web.workspace.customer.PriceActItemEditor;
+
+import java.math.BigDecimal;
+import java.util.Date;
+
+import static org.openvpms.archetype.rules.product.ProductArchetypes.TEMPLATE;
+import static org.openvpms.web.echo.style.Styles.CELL_SPACING;
+
+
+/**
+ * An editor for {@link Act}s which have an archetype of <em>act.customerEstimationItem</em>.
+ *
+ * @author Tim Anderson
+ */
+public class EstimateItemEditor extends PriceActItemEditor {
+
+    /**
+     * Low quantity selling units.
+     */
+    private Label lowQtySellingUnits = LabelFactory.create();
+
+    /**
+     * High quantity selling units.
+     */
+    private Label highQtySellingUnits = LabelFactory.create();
+
+    /**
+     * Fixed price node name.
+     */
+    private static final String FIXED_PRICE = "fixedPrice";
+
+    /**
+     * Low unit price node name.
+     */
+    private static final String LOW_UNIT_PRICE = "lowUnitPrice";
+
+    /**
+     * High unit price node name.
+     */
+    private static final String HIGH_UNIT_PRICE = "highUnitPrice";
+
+    /**
+     * Low quantity node name.
+     */
+    private static final String LOW_QTY = "lowQty";
+
+    /**
+     * High quantity node name.
+     */
+    private static final String HIGH_QTY = "highQty";
+
+    /**
+     * Low discount node name.
+     */
+    private static final String LOW_DISCOUNT = "lowDiscount";
+
+    /**
+     * High discount node name.
+     */
+    private static final String HIGH_DISCOUNT = "highDiscount";
+
+    /**
+     * Nodes to display when a product template is selected.
+     */
+    private static final ArchetypeNodes TEMPLATE_NODES = new ArchetypeNodes().exclude(
+            LOW_QTY, HIGH_QTY, FIXED_PRICE, LOW_UNIT_PRICE, HIGH_UNIT_PRICE, LOW_DISCOUNT, HIGH_DISCOUNT,
+            "lowTotal", "highTotal");
+
+
+    /**
+     * Constructs an {@link EstimateItemEditor}.
+     *
+     * @param act     the act to edit
+     * @param parent  the parent act
+     * @param context the layout context
+     */
+    public EstimateItemEditor(Act act, Act parent, LayoutContext context) {
+        super(act, parent, context);
+        if (!TypeHelper.isA(act, EstimateArchetypes.ESTIMATE_ITEM)) {
+            throw new IllegalArgumentException("Invalid act type:" + act.getArchetypeId().getShortName());
+        }
+        setDisableDiscounts(getDisableDiscounts(getLocation()));
+        if (act.isNew()) {
+            // default the act start time to today
+            act.setActivityStartTime(new Date());
+        }
+
+        ArchetypeNodes nodes = getFilterForProduct(getProductRef());
+        setArchetypeNodes(nodes);
+
+        // add a listener to update the discount when the fixed, high unit price
+        // or quantity, changes
+        ModifiableListener listener = new ModifiableListener() {
+            public void modified(Modifiable modifiable) {
+                updateDiscount();
+            }
+        };
+        ModifiableListener lowListener = new ModifiableListener() {
+            @Override
+            public void modified(Modifiable modifiable) {
+                updateLowDiscount();
+            }
+        };
+        ModifiableListener highListener = new ModifiableListener() {
+            @Override
+            public void modified(Modifiable modifiable) {
+                updateHighDiscount();
+            }
+        };
+        getProperty(FIXED_PRICE).addModifiableListener(listener);
+        getProperty(LOW_UNIT_PRICE).addModifiableListener(lowListener);
+        getProperty(LOW_QTY).addModifiableListener(lowListener);
+        getProperty(HIGH_UNIT_PRICE).addModifiableListener(highListener);
+        getProperty(HIGH_QTY).addModifiableListener(highListener);
+    }
+
+    /**
+     * Sets the product quantity.
+     *
+     * @param quantity the product quantity
+     */
+    public void setQuantity(BigDecimal quantity) {
+        setLowQuantity(quantity);
+        setHighQuantity(quantity);
+    }
+
+    /**
+     * Returns the quantity.
+     * <p/>
+     * This implementation returns the high quantity.
+     *
+     * @return the quantity
+     */
+    @Override
+    public BigDecimal getQuantity() {
+        return getHighQuantity();
+    }
+
+    /**
+     * Returns the low quantity.
+     *
+     * @return the low quantity
+     */
+    public BigDecimal getLowQuantity() {
+        return getProperty(LOW_QTY).getBigDecimal(BigDecimal.ZERO);
+    }
+
+    /**
+     * Sets the low quantity.
+     *
+     * @param quantity the low quantity
+     */
+    public void setLowQuantity(BigDecimal quantity) {
+        getProperty(LOW_QTY).setValue(quantity);
+    }
+
+    /**
+     * Returns the high quantity.
+     *
+     * @return the high quantity
+     */
+    public BigDecimal getHighQuantity() {
+        return getProperty(HIGH_QTY).getBigDecimal(BigDecimal.ZERO);
+    }
+
+    /**
+     * Sets the high quantity.
+     *
+     * @param quantity the high quantity
+     */
+    public void setHighQuantity(BigDecimal quantity) {
+        getProperty(HIGH_QTY).setValue(quantity);
+    }
+
+    /**
+     * Sets the unit price.
+     * <p/>
+     * This implementation updates both the lowUnitPrice and highUnitPrice.
+     *
+     * @param unitPrice the unit price
+     */
+    @Override
+    public void setUnitPrice(BigDecimal unitPrice) {
+        getProperty(LOW_UNIT_PRICE).setValue(unitPrice);
+        getProperty(HIGH_UNIT_PRICE).setValue(unitPrice);
+    }
+
+    /**
+     * Returns the unit price.
+     * <p/>
+     * This implementation returns the high unit price.
+     *
+     * @return the unit price
+     */
+    @Override
+    public BigDecimal getUnitPrice() {
+        return getHighUnitPrice();
+    }
+
+    /**
+     * Returns the low unit price.
+     *
+     * @return the low unit price
+     */
+    public BigDecimal getLowUnitPrice() {
+        return getProperty(LOW_UNIT_PRICE).getBigDecimal(BigDecimal.ZERO);
+    }
+
+    /**
+     * Returns the high unit price.
+     *
+     * @return the high unit price
+     */
+    public BigDecimal getHighUnitPrice() {
+        return getProperty(HIGH_UNIT_PRICE).getBigDecimal(BigDecimal.ZERO);
+    }
+
+    /**
+     * Sets the low discount.
+     *
+     * @param lowDiscount the low discount
+     */
+    public void setLowDiscount(BigDecimal lowDiscount) {
+        getProperty(LOW_DISCOUNT).setValue(lowDiscount);
+    }
+
+    /**
+     * Sets the high discount.
+     *
+     * @param highDiscount the high discount
+     */
+    public void setHighDiscount(BigDecimal highDiscount) {
+        getProperty(HIGH_DISCOUNT).setValue(highDiscount);
+    }
+
+    /**
+     * Invoked when layout has completed.
+     */
+    @Override
+    protected void onLayoutCompleted() {
+        super.onLayoutCompleted();
+        ProductParticipationEditor product = getProductEditor();
+        if (product != null) {
+            // register the location in order to determine service ratios
+            product.setLocation(getLocation());
+        }
+    }
+
+    /**
+     * Invoked when the product is changed, to update prices.
+     *
+     * @param product the product. May be {@code null}
+     */
+    @Override
+    protected void productModified(Product product) {
+        super.productModified(product);
+
+        Property lowDiscount = getProperty(LOW_DISCOUNT);
+        Property highDiscount = getProperty(HIGH_DISCOUNT);
+        lowDiscount.setValue(BigDecimal.ZERO);
+        highDiscount.setValue(BigDecimal.ZERO);
+
+        if (TypeHelper.isA(product, ProductArchetypes.TEMPLATE)) {
+            if (getArchetypeNodes() != TEMPLATE_NODES) {
+                changeLayout(TEMPLATE_NODES);
+            }
+            // zero out the fixed, low and high prices.
+            Property fixedPrice = getProperty(FIXED_PRICE);
+            Property lowUnitPrice = getProperty(LOW_UNIT_PRICE);
+            Property highUnitPrice = getProperty(HIGH_UNIT_PRICE);
+            fixedPrice.setValue(BigDecimal.ZERO);
+            lowUnitPrice.setValue(BigDecimal.ZERO);
+            highUnitPrice.setValue(BigDecimal.ZERO);
+            updateSellingUnits(null);
+        } else {
+            ArchetypeNodes currentNodes = getArchetypeNodes();
+            IMObjectReference productRef = (product != null) ? product.getObjectReference() : null;
+            ArchetypeNodes expectedFilter = getFilterForProduct(productRef);
+            if (!ObjectUtils.equals(currentNodes, expectedFilter)) {
+                changeLayout(expectedFilter);
+            }
+            Property fixedPrice = getProperty(FIXED_PRICE);
+            Property lowUnitPrice = getProperty(LOW_UNIT_PRICE);
+            Property highUnitPrice = getProperty(HIGH_UNIT_PRICE);
+            ProductPrice fixed = null;
+            ProductPrice unit = null;
+            if (product != null) {
+                fixed = getDefaultFixedProductPrice(product);
+                unit = getDefaultUnitProductPrice(product);
+            }
+
+            if (fixed != null) {
+                fixedPrice.setValue(getPrice(product, fixed));
+            } else {
+                fixedPrice.setValue(BigDecimal.ZERO);
+            }
+            if (unit != null) {
+                BigDecimal price = getPrice(product, unit);
+                lowUnitPrice.setValue(price);
+                highUnitPrice.setValue(price);
+            } else {
+                lowUnitPrice.setValue(BigDecimal.ZERO);
+                highUnitPrice.setValue(BigDecimal.ZERO);
+            }
+            updateSellingUnits(product);
+        }
+        notifyProductListener(product);
+    }
+
+    /**
+     * Returns the fixed cost.
+     * <p/>
+     * TODO - estimates lose the fixed cost if the fixed price is changed
+     *
+     * @return the fixed cost
+     */
+    @Override
+    protected BigDecimal getFixedCost() {
+        ProductPrice price = getFixedProductPrice(getProduct());
+        return getCostPrice(price);
+    }
+
+    /**
+     * Returns the unit cost.
+     * <p/>
+     * TODO - estimates lose the unit cost if the unit price is changed
+     *
+     * @return the unit cost
+     */
+    @Override
+    protected BigDecimal getUnitCost() {
+        ProductPrice price = getUnitProductPrice(getProduct());
+        return getCostPrice(price);
+    }
+
+    /**
+     * Calculates the discount amounts.
+     *
+     * @return {@code true} if a discount was updated
+     */
+    @Override
+    protected boolean updateDiscount() {
+        boolean updated = updateLowDiscount();
+        updated |= updateHighDiscount();
+        return updated;
+    }
+
+    /**
+     * Creates the layout strategy.
+     *
+     * @param fixedPrice the fixed price editor
+     * @return a new layout strategy
+     */
+    @Override
+    protected IMObjectLayoutStrategy createLayoutStrategy(FixedPriceEditor fixedPrice) {
+        return new EstimateItemLayoutStrategy(fixedPrice);
+    }
+
+    /**
+     * Updates the selling units label.
+     *
+     * @param product the product. May be {@code null}
+     */
+    private void updateSellingUnits(Product product) {
+        String units = "";
+        if (product != null) {
+            IMObjectBean bean = new IMObjectBean(product);
+            String node = "sellingUnits";
+            if (bean.hasNode(node)) {
+                units = LookupNameHelper.getName(product, node);
+            }
+        }
+        lowQtySellingUnits.setText(units);
+        highQtySellingUnits.setText(units);
+    }
+
+    /**
+     * Updates the low discount.
+     *
+     * @return {@code true} if the discount was updated
+     */
+    private boolean updateLowDiscount() {
+        boolean result = false;
+        try {
+            BigDecimal unitPrice = getLowUnitPrice();
+            BigDecimal quantity = getLowQuantity();
+            BigDecimal amount = calculateDiscount(unitPrice, quantity);
+            // If discount amount calculates to zero don't update any existing value as may have been manually modified.
+            if (getDisableDiscounts() || amount.compareTo(BigDecimal.ZERO) != 0) {
+                Property discount = getProperty(LOW_DISCOUNT);
+                result = discount.setValue(amount);
+            }
+        } catch (OpenVPMSException exception) {
+            ErrorHelper.show(exception);
+        }
+        return result;
+    }
+
+    /**
+     * Updates the high discount.
+     *
+     * @return {@code true} if the discount was updated
+     */
+    private boolean updateHighDiscount() {
+        boolean result = false;
+        try {
+            BigDecimal unitPrice = getHighUnitPrice();
+            BigDecimal quantity = getHighQuantity();
+            BigDecimal amount = calculateDiscount(unitPrice, quantity);
+            // If discount amount calculates to zero don't update any existing value as may have been manually modified.
+            if (getDisableDiscounts() || amount.compareTo(BigDecimal.ZERO) != 0) {
+                Property discount = getProperty(HIGH_DISCOUNT);
+                discount.setValue(amount);
+            }
+        } catch (OpenVPMSException exception) {
+            ErrorHelper.show(exception);
+        }
+        return result;
+    }
+
+    protected class EstimateItemLayoutStrategy extends PriceItemLayoutStrategy {
+        public EstimateItemLayoutStrategy(FixedPriceEditor fixedPrice) {
+            super(fixedPrice);
+        }
+
+        @Override
+        protected ComponentState createComponent(Property property, IMObject parent, LayoutContext context) {
+            ComponentState state = super.createComponent(property, parent, context);
+            if (LOW_QTY.equals(property.getName())) {
+                Component component = RowFactory.create(CELL_SPACING, state.getComponent(), lowQtySellingUnits);
+                state = new ComponentState(component, property);
+            } else if (HIGH_QTY.equals(property.getName())) {
+                Component component = RowFactory.create(CELL_SPACING, state.getComponent(), highQtySellingUnits);
+                state = new ComponentState(component, property);
+            }
+            return state;
+        }
+    }
+
+    /**
+     * Returns a node filter for the specified product reference.
+     * <p/>
+     * This excludes:
+     * <ul>
+     * <li>the price and discount nodes for <em>product.template</em>
+     * <li>the discount node, if discounts are disabled</li>
+     * </ul>
+     *
+     * @param product a reference to the product. May be {@code null}
+     * @return a node filter for the product. If {@code null}, no nodes require filtering
+     */
+    private ArchetypeNodes getFilterForProduct(IMObjectReference product) {
+        ArchetypeNodes result = null;
+        if (TypeHelper.isA(product, TEMPLATE)) {
+            result = TEMPLATE_NODES;
+        } else if (getDisableDiscounts()) {
+            result = new ArchetypeNodes().exclude(LOW_DISCOUNT, HIGH_DISCOUNT);
+        }
+        return result;
+    }
 }