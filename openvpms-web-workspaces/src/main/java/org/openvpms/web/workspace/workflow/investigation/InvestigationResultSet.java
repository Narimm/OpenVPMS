/*
 * Version: 1.0
 *
 * The contents of this file are subject to the OpenVPMS License Version
 * 1.0 (the 'License'); you may not use this file except in compliance with
 * the License. You may obtain a copy of the License at
 * http://www.openvpms.org/license/
 *
 * Software distributed under the License is distributed on an 'AS IS' basis,
 * WITHOUT WARRANTY OF ANY KIND, either express or implied. See the License
 * for the specific language governing rights and limitations under the
 * License.
 *
 * Copyright 2014 (C) OpenVPMS Ltd. All Rights Reserved.
 */

package org.openvpms.web.workspace.workflow.investigation;

import org.apache.commons.lang.StringUtils;
import org.openvpms.archetype.rules.patient.InvestigationArchetypes;
import org.openvpms.component.business.domain.im.act.Act;
import org.openvpms.component.business.domain.im.party.Party;
import org.openvpms.component.system.common.query.ArchetypeQuery;
import org.openvpms.component.system.common.query.Constraints;
import org.openvpms.component.system.common.query.IConstraint;
import org.openvpms.component.system.common.query.JoinConstraint;
import org.openvpms.component.system.common.query.OrConstraint;
import org.openvpms.component.system.common.query.ShortNameConstraint;
import org.openvpms.component.system.common.query.SortConstraint;
import org.openvpms.web.component.im.query.ActResultSet;
import org.openvpms.web.component.im.query.ParticipantConstraint;

import java.util.Date;
import java.util.List;

import static org.openvpms.component.system.common.query.Constraints.eq;
import static org.openvpms.component.system.common.query.Constraints.idEq;
import static org.openvpms.component.system.common.query.Constraints.join;
import static org.openvpms.component.system.common.query.Constraints.notExists;
import static org.openvpms.component.system.common.query.Constraints.subQuery;

/**
 * Result set for <em>act.patientInvestigation</em> acts.
 *
 * @author Tim Anderson
 */
public class InvestigationResultSet extends ActResultSet<Act> {

    /**
<<<<<<< HEAD
=======
     * The value being searched on. May be {@code null}
     */
    private final String value;

    /**
     * The selected location.
     */
    private final Party location;

    /**
     * The locations to query.
     */
    private final List<Party> locations;

    /**
>>>>>>> 182f544b
     * Constructs an {@link InvestigationResultSet}.
     *
     * @param archetypes   the act archetype constraint
     * @param value        the value being searched on. If non-null, can be used to search on investigation identifier
     *                     or patient name
     * @param participants the participant constraints. May be {@code null}
     * @param from         the act start-from date. May be {@code null}
     * @param to           the act start-to date. May be {@code null}
     * @param statuses     the act statuses. If empty, indicates all acts
     * @param pageSize     the maximum no. of results per page
     * @param sort         the sort criteria. May be {@code null}
     */
    public InvestigationResultSet(ShortNameConstraint archetypes, String value, ParticipantConstraint[] participants,
<<<<<<< HEAD
                                  Date from, Date to, String[] statuses, int pageSize, SortConstraint[] sort) {
        super(archetypes, value, participants, from, to, statuses, false, null, pageSize, sort);
=======
                                  Party location, List<Party> locations, Date from, Date to, String[] statuses,
                                  int pageSize, SortConstraint[] sort) {
        super(archetypes, participants, from, to, statuses, false, null, pageSize, sort);
        this.value = value;
        this.location = location;
        this.locations = locations;
>>>>>>> 182f544b
    }

    /**
     * Creates a new archetype query.
     *
     * @return a new archetype query
     */
    @Override
    protected ArchetypeQuery createQuery() {
        ArchetypeQuery query = super.createQuery();
<<<<<<< HEAD
        String value = getValue();
        if (!StringUtils.isEmpty(value) && getId(value) == null) {
            query.add(join("patient").add(join("entity").add(eq("name", value))));
=======
        query.getArchetypeConstraint().setAlias("i1");
        if (!StringUtils.isEmpty(value)) {
            Long id = getId(value);
            if (id != null) {
                query.add(eq("id", id));
            } else {
                query.add(join("patient").add(join("entity").add(eq("name", value))));
            }
>>>>>>> 182f544b
        }
        if (location != null || locations.size() == 1) {
            Party l = (location != null) ? location : locations.get(0);
            query.add(new ParticipantConstraint("location", "participation.location", l));
        } else if (!locations.isEmpty()) {
            OrConstraint or = new OrConstraint();
            or.add(getLocations());
            or.add(notExists(subQuery(InvestigationArchetypes.PATIENT_INVESTIGATION, "i2").add(
                    join("location").add(join("entity").add(idEq("i1", "i2"))))));
            query.add(or);
        }
        return query;
    }

    /**
     * Creates a constraint on locations, restricting them to those passed at construction.
     *
     * @return the locations
     */
    private IConstraint getLocations() {
        JoinConstraint result = Constraints.join("location");
        OrConstraint or = new OrConstraint();
        result.add(or);
        for (Party l : locations) {
            or.add(Constraints.eq("entity", l.getObjectReference()));
        }
        return result;
    }
}
<|MERGE_RESOLUTION|>--- conflicted
+++ resolved
@@ -1,144 +1,120 @@
-/*
- * Version: 1.0
- *
- * The contents of this file are subject to the OpenVPMS License Version
- * 1.0 (the 'License'); you may not use this file except in compliance with
- * the License. You may obtain a copy of the License at
- * http://www.openvpms.org/license/
- *
- * Software distributed under the License is distributed on an 'AS IS' basis,
- * WITHOUT WARRANTY OF ANY KIND, either express or implied. See the License
- * for the specific language governing rights and limitations under the
- * License.
- *
- * Copyright 2014 (C) OpenVPMS Ltd. All Rights Reserved.
- */
-
-package org.openvpms.web.workspace.workflow.investigation;
-
-import org.apache.commons.lang.StringUtils;
-import org.openvpms.archetype.rules.patient.InvestigationArchetypes;
-import org.openvpms.component.business.domain.im.act.Act;
-import org.openvpms.component.business.domain.im.party.Party;
-import org.openvpms.component.system.common.query.ArchetypeQuery;
-import org.openvpms.component.system.common.query.Constraints;
-import org.openvpms.component.system.common.query.IConstraint;
-import org.openvpms.component.system.common.query.JoinConstraint;
-import org.openvpms.component.system.common.query.OrConstraint;
-import org.openvpms.component.system.common.query.ShortNameConstraint;
-import org.openvpms.component.system.common.query.SortConstraint;
-import org.openvpms.web.component.im.query.ActResultSet;
-import org.openvpms.web.component.im.query.ParticipantConstraint;
-
-import java.util.Date;
-import java.util.List;
-
-import static org.openvpms.component.system.common.query.Constraints.eq;
-import static org.openvpms.component.system.common.query.Constraints.idEq;
-import static org.openvpms.component.system.common.query.Constraints.join;
-import static org.openvpms.component.system.common.query.Constraints.notExists;
-import static org.openvpms.component.system.common.query.Constraints.subQuery;
-
-/**
- * Result set for <em>act.patientInvestigation</em> acts.
- *
- * @author Tim Anderson
- */
-public class InvestigationResultSet extends ActResultSet<Act> {
-
-    /**
-<<<<<<< HEAD
-=======
-     * The value being searched on. May be {@code null}
-     */
-    private final String value;
-
-    /**
-     * The selected location.
-     */
-    private final Party location;
-
-    /**
-     * The locations to query.
-     */
-    private final List<Party> locations;
-
-    /**
->>>>>>> 182f544b
-     * Constructs an {@link InvestigationResultSet}.
-     *
-     * @param archetypes   the act archetype constraint
-     * @param value        the value being searched on. If non-null, can be used to search on investigation identifier
-     *                     or patient name
-     * @param participants the participant constraints. May be {@code null}
-     * @param from         the act start-from date. May be {@code null}
-     * @param to           the act start-to date. May be {@code null}
-     * @param statuses     the act statuses. If empty, indicates all acts
-     * @param pageSize     the maximum no. of results per page
-     * @param sort         the sort criteria. May be {@code null}
-     */
-    public InvestigationResultSet(ShortNameConstraint archetypes, String value, ParticipantConstraint[] participants,
-<<<<<<< HEAD
-                                  Date from, Date to, String[] statuses, int pageSize, SortConstraint[] sort) {
-        super(archetypes, value, participants, from, to, statuses, false, null, pageSize, sort);
-=======
-                                  Party location, List<Party> locations, Date from, Date to, String[] statuses,
-                                  int pageSize, SortConstraint[] sort) {
-        super(archetypes, participants, from, to, statuses, false, null, pageSize, sort);
-        this.value = value;
-        this.location = location;
-        this.locations = locations;
->>>>>>> 182f544b
-    }
-
-    /**
-     * Creates a new archetype query.
-     *
-     * @return a new archetype query
-     */
-    @Override
-    protected ArchetypeQuery createQuery() {
-        ArchetypeQuery query = super.createQuery();
-<<<<<<< HEAD
-        String value = getValue();
-        if (!StringUtils.isEmpty(value) && getId(value) == null) {
-            query.add(join("patient").add(join("entity").add(eq("name", value))));
-=======
-        query.getArchetypeConstraint().setAlias("i1");
-        if (!StringUtils.isEmpty(value)) {
-            Long id = getId(value);
-            if (id != null) {
-                query.add(eq("id", id));
-            } else {
-                query.add(join("patient").add(join("entity").add(eq("name", value))));
-            }
->>>>>>> 182f544b
-        }
-        if (location != null || locations.size() == 1) {
-            Party l = (location != null) ? location : locations.get(0);
-            query.add(new ParticipantConstraint("location", "participation.location", l));
-        } else if (!locations.isEmpty()) {
-            OrConstraint or = new OrConstraint();
-            or.add(getLocations());
-            or.add(notExists(subQuery(InvestigationArchetypes.PATIENT_INVESTIGATION, "i2").add(
-                    join("location").add(join("entity").add(idEq("i1", "i2"))))));
-            query.add(or);
-        }
-        return query;
-    }
-
-    /**
-     * Creates a constraint on locations, restricting them to those passed at construction.
-     *
-     * @return the locations
-     */
-    private IConstraint getLocations() {
-        JoinConstraint result = Constraints.join("location");
-        OrConstraint or = new OrConstraint();
-        result.add(or);
-        for (Party l : locations) {
-            or.add(Constraints.eq("entity", l.getObjectReference()));
-        }
-        return result;
-    }
-}
+/*
+ * Version: 1.0
+ *
+ * The contents of this file are subject to the OpenVPMS License Version
+ * 1.0 (the 'License'); you may not use this file except in compliance with
+ * the License. You may obtain a copy of the License at
+ * http://www.openvpms.org/license/
+ *
+ * Software distributed under the License is distributed on an 'AS IS' basis,
+ * WITHOUT WARRANTY OF ANY KIND, either express or implied. See the License
+ * for the specific language governing rights and limitations under the
+ * License.
+ *
+ * Copyright 2014 (C) OpenVPMS Ltd. All Rights Reserved.
+ */
+
+package org.openvpms.web.workspace.workflow.investigation;
+
+import org.apache.commons.lang.StringUtils;
+import org.openvpms.archetype.rules.patient.InvestigationArchetypes;
+import org.openvpms.component.business.domain.im.act.Act;
+import org.openvpms.component.business.domain.im.party.Party;
+import org.openvpms.component.system.common.query.ArchetypeQuery;
+import org.openvpms.component.system.common.query.Constraints;
+import org.openvpms.component.system.common.query.IConstraint;
+import org.openvpms.component.system.common.query.JoinConstraint;
+import org.openvpms.component.system.common.query.OrConstraint;
+import org.openvpms.component.system.common.query.ShortNameConstraint;
+import org.openvpms.component.system.common.query.SortConstraint;
+import org.openvpms.web.component.im.query.ActResultSet;
+import org.openvpms.web.component.im.query.ParticipantConstraint;
+
+import java.util.Date;
+import java.util.List;
+
+import static org.openvpms.component.system.common.query.Constraints.eq;
+import static org.openvpms.component.system.common.query.Constraints.idEq;
+import static org.openvpms.component.system.common.query.Constraints.join;
+import static org.openvpms.component.system.common.query.Constraints.notExists;
+import static org.openvpms.component.system.common.query.Constraints.subQuery;
+
+/**
+ * Result set for <em>act.patientInvestigation</em> acts.
+ *
+ * @author Tim Anderson
+ */
+public class InvestigationResultSet extends ActResultSet<Act> {
+
+    /**
+     * The selected location.
+     */
+    private final Party location;
+
+    /**
+     * The locations to query.
+     */
+    private final List<Party> locations;
+
+    /**
+     * Constructs an {@link InvestigationResultSet}.
+     *
+     * @param archetypes   the act archetype constraint
+     * @param value        the value being searched on. If non-null, can be used to search on investigation identifier
+     *                     or patient name
+     * @param participants the participant constraints. May be {@code null}
+     * @param from         the act start-from date. May be {@code null}
+     * @param to           the act start-to date. May be {@code null}
+     * @param statuses     the act statuses. If empty, indicates all acts
+     * @param pageSize     the maximum no. of results per page
+     * @param sort         the sort criteria. May be {@code null}
+     */
+    public InvestigationResultSet(ShortNameConstraint archetypes, String value, ParticipantConstraint[] participants,
+                                  Party location, List<Party> locations, Date from, Date to, String[] statuses,
+                                  int pageSize, SortConstraint[] sort) {
+        super(archetypes, value, participants, from, to, statuses, false, null, pageSize, sort);
+        this.location = location;
+        this.locations = locations;
+    }
+
+    /**
+     * Creates a new archetype query.
+     *
+     * @return a new archetype query
+     */
+    @Override
+    protected ArchetypeQuery createQuery() {
+        ArchetypeQuery query = super.createQuery();
+        query.getArchetypeConstraint().setAlias("i1");
+        String value = getValue();
+        if (!StringUtils.isEmpty(value) && getId(value) == null) {
+            query.add(join("patient").add(join("entity").add(eq("name", value))));
+        }
+        if (location != null || locations.size() == 1) {
+            Party l = (location != null) ? location : locations.get(0);
+            query.add(new ParticipantConstraint("location", "participation.location", l));
+        } else if (!locations.isEmpty()) {
+            OrConstraint or = new OrConstraint();
+            or.add(getLocations());
+            or.add(notExists(subQuery(InvestigationArchetypes.PATIENT_INVESTIGATION, "i2").add(
+                    join("location").add(join("entity").add(idEq("i1", "i2"))))));
+            query.add(or);
+        }
+        return query;
+    }
+
+    /**
+     * Creates a constraint on locations, restricting them to those passed at construction.
+     *
+     * @return the locations
+     */
+    private IConstraint getLocations() {
+        JoinConstraint result = Constraints.join("location");
+        OrConstraint or = new OrConstraint();
+        result.add(or);
+        for (Party l : locations) {
+            or.add(Constraints.eq("entity", l.getObjectReference()));
+        }
+        return result;
+    }
+}