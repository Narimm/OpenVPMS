--- conflicted
+++ resolved
@@ -1,402 +1,382 @@
-/*
- * Version: 1.0
- *
- * The contents of this file are subject to the OpenVPMS License Version
- * 1.0 (the 'License'); you may not use this file except in compliance with
- * the License. You may obtain a copy of the License at
- * http://www.openvpms.org/license/
- *
- * Software distributed under the License is distributed on an 'AS IS' basis,
- * WITHOUT WARRANTY OF ANY KIND, either express or implied. See the License
- * for the specific language governing rights and limitations under the
- * License.
- *
- * Copyright 2014 (C) OpenVPMS Ltd. All Rights Reserved.
- */
-
-package org.openvpms.web.workspace.workflow.investigation;
-
-import nextapp.echo2.app.Component;
-import nextapp.echo2.app.Label;
-import nextapp.echo2.app.SelectField;
-import nextapp.echo2.app.event.ActionEvent;
-import nextapp.echo2.app.layout.GridLayoutData;
-import org.openvpms.archetype.rules.patient.InvestigationArchetypes;
-import org.openvpms.archetype.rules.user.UserArchetypes;
-import org.openvpms.archetype.rules.user.UserRules;
-import org.openvpms.component.business.domain.archetype.ArchetypeId;
-import org.openvpms.component.business.domain.im.act.Act;
-import org.openvpms.component.business.domain.im.common.Entity;
-import org.openvpms.component.business.domain.im.common.IMObject;
-import org.openvpms.component.business.domain.im.lookup.Lookup;
-import org.openvpms.component.business.domain.im.security.User;
-import org.openvpms.component.business.service.archetype.helper.DescriptorHelper;
-import org.openvpms.component.system.common.query.ArchetypeQuery;
-import org.openvpms.component.system.common.query.IMObjectQueryIterator;
-import org.openvpms.component.system.common.query.NodeSortConstraint;
-import org.openvpms.component.system.common.query.SortConstraint;
-import org.openvpms.web.component.app.Context;
-import org.openvpms.web.component.im.layout.LayoutContext;
-import org.openvpms.web.component.im.list.IMObjectListCellRenderer;
-import org.openvpms.web.component.im.list.IMObjectListModel;
-import org.openvpms.web.component.im.location.LocationSelectField;
-import org.openvpms.web.component.im.lookup.NodeLookupQuery;
-import org.openvpms.web.component.im.query.ActStatuses;
-import org.openvpms.web.component.im.query.DateRangeActQuery;
-import org.openvpms.web.component.im.query.ParticipantConstraint;
-import org.openvpms.web.component.im.query.ResultSet;
-import org.openvpms.web.component.im.select.AbstractIMObjectSelectorListener;
-import org.openvpms.web.component.im.select.IMObjectSelector;
-import org.openvpms.web.echo.event.ActionListener;
-import org.openvpms.web.echo.factory.GridFactory;
-import org.openvpms.web.echo.factory.LabelFactory;
-import org.openvpms.web.echo.factory.SelectFieldFactory;
-import org.openvpms.web.resource.i18n.Messages;
-import org.openvpms.web.system.ServiceHelper;
-
-import java.util.ArrayList;
-import java.util.Iterator;
-import java.util.List;
-
-import static org.openvpms.archetype.rules.patient.InvestigationArchetypes.INVESTIGATION_TYPE;
-import static org.openvpms.archetype.rules.patient.InvestigationArchetypes.PATIENT_INVESTIGATION;
-
-
-/**
- * Query for patient investigations.
- *
- * @author Tim Anderson
- */
-public class InvestigationsQuery extends DateRangeActQuery<Act> {
-
-    /**
-     * The act short names.
-     */
-    public static final String[] SHORT_NAMES = new String[]{InvestigationArchetypes.PATIENT_INVESTIGATION};
-
-    /**
-     * The locations available to the user.
-     */
-    private final List<Party> locations;
-
-    /**
-     * The location selector.
-     */
-    private final SelectField locationSelector;
-
-    /**
-     * The clinician selector.
-     */
-    private final SelectField clinician;
-
-
-    /**
-     * The investigation type selector.
-     */
-    private final IMObjectSelector<Entity> investigationType;
-
-
-    /**
-     * The default sort constraint.
-     */
-    private static final SortConstraint[] DEFAULT_SORT = {new NodeSortConstraint("startTime", false)};
-
-    /**
-     * The act statuses to query..
-     */
-    private static final ActStatuses STATUSES = new ActStatuses(new StatusLookupQuery(), null);
-
-    /**
-     * Dummy incomplete status, used in the status selector.
-     */
-    private static Lookup INCOMPLETE_STATUS = new Lookup(new ArchetypeId("lookup.local"), "INCOMPLETE",
-                                                         Messages.get("investigation.incomplete"));
-
-    /**
-     * The incomplete investigation statuses.
-     */
-    private static final String[] INCOMPLETE_CODES = {"IN_PROGRESS", "RECEIVED", "PRELIMINARY", "FINAL"};
-
-
-    /**
-     * Constructs an {@link InvestigationsQuery}.
-     *
-     * @param context the context
-     */
-    public InvestigationsQuery(LayoutContext context) {
-        super(null, null, null, SHORT_NAMES, STATUSES, Act.class);
-        setDefaultSortConstraint(DEFAULT_SORT);
-        setAuto(true);
-
-        setStatus(INCOMPLETE_STATUS.getCode());
-        // TODO - shouldn't need this as its returned by StatusLookupQuery, but addStatusSelector() ignores it
-
-<<<<<<< HEAD
-        location = createLocationSelector(context.getContext());
-=======
-        locations = getLocations(context.getContext());
-        locationSelector = createLocationSelector(locations, context);
->>>>>>> 182f544b
-        clinician = createClinicianSelector();
-        investigationType = createInvestigationTypeSelector(context);
-    }
-
-    /**
-     * Returns the act statuses to query.
-     *
-     * @return the act statuses to query
-     */
-    @Override
-    protected String[] getStatuses() {
-        String[] statuses = super.getStatuses();
-        if (statuses.length == 1 && statuses[0].equals(INCOMPLETE_STATUS.getCode())) {
-            statuses = INCOMPLETE_CODES;
-        }
-        return statuses;
-    }
-
-    /**
-     * Creates a container component to lay out the query component in.
-     *
-     * @return a new container
-     * @see #doLayout(Component)
-     */
-    @Override
-    protected Component createContainer() {
-        return GridFactory.create(6);
-    }
-
-    /**
-     * Lays out the component in a container.
-     *
-     * @param container the container
-     */
-    @Override
-    protected void doLayout(Component container) {
-        addSearchField(container);
-        super.doLayout(container);
-        addLocation(container);
-        addClinician(container);
-        addInvestigationType(container);
-        container.add(container);
-        container.add(container);
-    }
-
-    /**
-     * Invoked when a status is selected.
-     */
-    @Override
-    protected void onStatusChanged() {
-        super.onStatusChanged();
-        onQuery();
-    }
-
-    /**
-     * Creates a new result set.
-     *
-     * @param sort the sort constraint. May be {@code null}
-     * @return a new result set
-     */
-    @Override
-    protected ResultSet<Act> createResultSet(SortConstraint[] sort) {
-        List<ParticipantConstraint> list = new ArrayList<ParticipantConstraint>();
-        ParticipantConstraint supplier = getParticipantConstraint();
-        if (supplier != null) {
-            list.add(supplier);
-        }
-        addParticipantConstraint(list, "investigationType", InvestigationArchetypes.INVESTIGATION_TYPE_PARTICIPATION,
-                                 investigationType.getObject());
-        addParticipantConstraint(list, "clinician", UserArchetypes.CLINICIAN_PARTICIPATION,
-                                 (Entity) clinician.getSelectedItem());
-        ParticipantConstraint[] participants = list.toArray(new ParticipantConstraint[list.size()]);
-
-        Party location = (Party) locationSelector.getSelectedItem();
-        return new InvestigationResultSet(getArchetypeConstraint(), getValue(), participants, location, locations,
-                                          getFrom(), getTo(), getStatuses(), getMaxResults(), sort);
-    }
-
-    /**
-     * Adds a date range to the container.
-     *
-     * @param container the container
-     */
-    @Override
-    protected void addDateRange(final Component container) {
-        super.addDateRange(container);
-        GridLayoutData layoutData = new GridLayoutData();
-        layoutData.setColumnSpan(2);
-        getDateRange().getComponent().setLayoutData(layoutData);
-
-    }
-
-    /**
-     * Adds the investigation selector to a container.
-     *
-     * @param container the container
-     */
-    private void addInvestigationType(Component container) {
-        Label label = LabelFactory.create();
-        label.setText(investigationType.getType());
-        container.add(label);
-        Component component = investigationType.getComponent();
-        GridLayoutData layoutData = new GridLayoutData();
-        layoutData.setColumnSpan(3);
-        component.setLayoutData(layoutData);
-        container.add(component);
-        investigationType.getSelect().setFocusTraversalParticipant(false);
-        getFocusGroup().add(investigationType.getTextField());
-    }
-
-    /**
-     * Creates a field to select the investigation type.
-     *
-     * @param context the layout context
-     * @return a new selector
-     */
-    private IMObjectSelector<Entity> createInvestigationTypeSelector(LayoutContext context) {
-        IMObjectSelector<Entity> selector = new IMObjectSelector<Entity>(
-                DescriptorHelper.getDisplayName(INVESTIGATION_TYPE), context, INVESTIGATION_TYPE);
-        AbstractIMObjectSelectorListener<Entity> listener = new AbstractIMObjectSelectorListener<Entity>() {
-            public void selected(Entity object) {
-                onQuery();
-            }
-        };
-        selector.setListener(listener);
-        return selector;
-    }
-
-    /**
-     * Helper to create and add a participant constraint to the supplied constraints, if {@code entity} is non-null.
-     *
-     * @param constraints the constraints to add to
-     * @param name        rhe participation node name
-     * @param shortName   the participation archetype short name
-     * @param object      the entity. May be {@code null}
-     */
-    private void addParticipantConstraint(List<ParticipantConstraint> constraints, String name,
-                                          String shortName, Entity object) {
-        if (object != null) {
-            constraints.add(new ParticipantConstraint(name, shortName, object));
-        }
-    }
-
-    /**
-     * Adds the clinician selector to a container.
-     *
-     * @param container the container
-     */
-    private void addClinician(Component container) {
-        Label label = LabelFactory.create();
-        label.setText(Messages.get("label.clinician"));
-        container.add(label);
-        container.add(clinician);
-        getFocusGroup().add(clinician);
-    }
-
-    /**
-     * Adds the location selector to a container.
-     *
-     * @param container the container
-     */
-    private void addLocation(Component container) {
-        Label label = LabelFactory.create();
-        label.setText(DescriptorHelper.getDisplayName(PATIENT_INVESTIGATION, "location"));
-        container.add(label);
-        container.add(locationSelector);
-        getFocusGroup().add(locationSelector);
-    }
-
-    /**
-     * Creates a field to select the location.
-     *
-<<<<<<< HEAD
-     * @param context the context
-     * @return a new selector
-     */
-    private SelectField createLocationSelector(Context context) {
-        LocationSelectField result = new LocationSelectField(context.getUser(), context.getPractice());
-        result.setSelectedItem(context.getLocation());
-=======
-     * @param locations the locations available to the user
-     * @param context   the layout context
-     * @return a new selector
-     */
-    private SelectField createLocationSelector(List<Party> locations, LayoutContext context) {
-        IMObjectListModel model = new IMObjectListModel(locations, true, false);
-        SelectField result = SelectFieldFactory.create(model);
-        result.setSelectedItem(context.getContext().getLocation());
-        result.setCellRenderer(IMObjectListCellRenderer.NAME);
->>>>>>> 182f544b
-        result.addActionListener(new ActionListener() {
-            @Override
-            public void onAction(ActionEvent event) {
-                onQuery();
-            }
-        });
-        return result;
-    }
-
-
-    /**
-     * Creates a new dropdown to select clinicians.
-     *
-     * @return a new clinician selector
-     */
-    private SelectField createClinicianSelector() {
-        UserRules rules = ServiceHelper.getBean(UserRules.class);
-        List<IMObject> clinicians = new ArrayList<IMObject>();
-        ArchetypeQuery query = new ArchetypeQuery(UserArchetypes.USER, true, true);
-        query.setMaxResults(ArchetypeQuery.ALL_RESULTS);
-        Iterator<User> iter = new IMObjectQueryIterator<User>(query);
-        while (iter.hasNext()) {
-            User user = iter.next();
-            if (rules.isClinician(user)) {
-                clinicians.add(user);
-            }
-        }
-        IMObjectListModel model = new IMObjectListModel(clinicians, true, false);
-        SelectField result = SelectFieldFactory.create(model);
-        result.setCellRenderer(IMObjectListCellRenderer.NAME);
-
-        result.addActionListener(new ActionListener() {
-            public void onAction(ActionEvent event) {
-                onQuery();
-            }
-        });
-
-        return result;
-    }
-
-    private static class StatusLookupQuery extends NodeLookupQuery {
-
-        /**
-         * Constructs an {@link StatusLookupQuery}.
-         */
-        public StatusLookupQuery() {
-            super(InvestigationArchetypes.PATIENT_INVESTIGATION, "status");
-        }
-
-        /**
-         * Returns the default lookup.
-         *
-         * @return {@link #INCOMPLETE_STATUS}
-         */
-        @Override
-        public Lookup getDefault() {
-            return INCOMPLETE_STATUS;
-        }
-
-        /**
-         * Returns the lookups.
-         *
-         * @return the lookups
-         */
-        @Override
-        public List<Lookup> getLookups() {
-            List<Lookup> lookups = super.getLookups();
-            lookups.add(0, INCOMPLETE_STATUS);
-            return lookups;
-        }
-    }
-
-}
+/*
+ * Version: 1.0
+ *
+ * The contents of this file are subject to the OpenVPMS License Version
+ * 1.0 (the 'License'); you may not use this file except in compliance with
+ * the License. You may obtain a copy of the License at
+ * http://www.openvpms.org/license/
+ *
+ * Software distributed under the License is distributed on an 'AS IS' basis,
+ * WITHOUT WARRANTY OF ANY KIND, either express or implied. See the License
+ * for the specific language governing rights and limitations under the
+ * License.
+ *
+ * Copyright 2014 (C) OpenVPMS Ltd. All Rights Reserved.
+ */
+
+package org.openvpms.web.workspace.workflow.investigation;
+
+import nextapp.echo2.app.Component;
+import nextapp.echo2.app.Label;
+import nextapp.echo2.app.SelectField;
+import nextapp.echo2.app.event.ActionEvent;
+import nextapp.echo2.app.layout.GridLayoutData;
+import org.openvpms.archetype.rules.patient.InvestigationArchetypes;
+import org.openvpms.archetype.rules.user.UserArchetypes;
+import org.openvpms.archetype.rules.user.UserRules;
+import org.openvpms.component.business.domain.archetype.ArchetypeId;
+import org.openvpms.component.business.domain.im.act.Act;
+import org.openvpms.component.business.domain.im.common.Entity;
+import org.openvpms.component.business.domain.im.common.IMObject;
+import org.openvpms.component.business.domain.im.lookup.Lookup;
+import org.openvpms.component.business.domain.im.party.Party;
+import org.openvpms.component.business.domain.im.security.User;
+import org.openvpms.component.business.service.archetype.helper.DescriptorHelper;
+import org.openvpms.component.system.common.query.ArchetypeQuery;
+import org.openvpms.component.system.common.query.IMObjectQueryIterator;
+import org.openvpms.component.system.common.query.NodeSortConstraint;
+import org.openvpms.component.system.common.query.SortConstraint;
+import org.openvpms.web.component.app.Context;
+import org.openvpms.web.component.im.layout.LayoutContext;
+import org.openvpms.web.component.im.list.IMObjectListCellRenderer;
+import org.openvpms.web.component.im.list.IMObjectListModel;
+import org.openvpms.web.component.im.location.LocationSelectField;
+import org.openvpms.web.component.im.lookup.NodeLookupQuery;
+import org.openvpms.web.component.im.query.ActStatuses;
+import org.openvpms.web.component.im.query.DateRangeActQuery;
+import org.openvpms.web.component.im.query.ParticipantConstraint;
+import org.openvpms.web.component.im.query.ResultSet;
+import org.openvpms.web.component.im.select.AbstractIMObjectSelectorListener;
+import org.openvpms.web.component.im.select.IMObjectSelector;
+import org.openvpms.web.echo.event.ActionListener;
+import org.openvpms.web.echo.factory.GridFactory;
+import org.openvpms.web.echo.factory.LabelFactory;
+import org.openvpms.web.echo.factory.SelectFieldFactory;
+import org.openvpms.web.resource.i18n.Messages;
+import org.openvpms.web.system.ServiceHelper;
+
+import java.util.ArrayList;
+import java.util.Iterator;
+import java.util.List;
+
+import static org.openvpms.archetype.rules.patient.InvestigationArchetypes.INVESTIGATION_TYPE;
+import static org.openvpms.archetype.rules.patient.InvestigationArchetypes.PATIENT_INVESTIGATION;
+
+
+/**
+ * Query for patient investigations.
+ *
+ * @author Tim Anderson
+ */
+public class InvestigationsQuery extends DateRangeActQuery<Act> {
+
+    /**
+     * The act short names.
+     */
+    public static final String[] SHORT_NAMES = new String[]{InvestigationArchetypes.PATIENT_INVESTIGATION};
+
+    /**
+     * The location selector.
+     */
+    private final LocationSelectField locationSelector;
+
+    /**
+     * The clinician selector.
+     */
+    private final SelectField clinician;
+
+
+    /**
+     * The investigation type selector.
+     */
+    private final IMObjectSelector<Entity> investigationType;
+
+
+    /**
+     * The default sort constraint.
+     */
+    private static final SortConstraint[] DEFAULT_SORT = {new NodeSortConstraint("startTime", false)};
+
+    /**
+     * The act statuses to query..
+     */
+    private static final ActStatuses STATUSES = new ActStatuses(new StatusLookupQuery(), null);
+
+    /**
+     * Dummy incomplete status, used in the status selector.
+     */
+    private static Lookup INCOMPLETE_STATUS = new Lookup(new ArchetypeId("lookup.local"), "INCOMPLETE",
+                                                         Messages.get("investigation.incomplete"));
+
+    /**
+     * The incomplete investigation statuses.
+     */
+    private static final String[] INCOMPLETE_CODES = {"IN_PROGRESS", "RECEIVED", "PRELIMINARY", "FINAL"};
+
+
+    /**
+     * Constructs an {@link InvestigationsQuery}.
+     *
+     * @param context the context
+     */
+    public InvestigationsQuery(LayoutContext context) {
+        super(null, null, null, SHORT_NAMES, STATUSES, Act.class);
+        setDefaultSortConstraint(DEFAULT_SORT);
+        setAuto(true);
+
+        setStatus(INCOMPLETE_STATUS.getCode());
+        // TODO - shouldn't need this as its returned by StatusLookupQuery, but addStatusSelector() ignores it
+
+        locationSelector = createLocationSelector(context.getContext());
+        clinician = createClinicianSelector();
+        investigationType = createInvestigationTypeSelector(context);
+    }
+
+    /**
+     * Returns the act statuses to query.
+     *
+     * @return the act statuses to query
+     */
+    @Override
+    protected String[] getStatuses() {
+        String[] statuses = super.getStatuses();
+        if (statuses.length == 1 && statuses[0].equals(INCOMPLETE_STATUS.getCode())) {
+            statuses = INCOMPLETE_CODES;
+        }
+        return statuses;
+    }
+
+    /**
+     * Creates a container component to lay out the query component in.
+     *
+     * @return a new container
+     * @see #doLayout(Component)
+     */
+    @Override
+    protected Component createContainer() {
+        return GridFactory.create(6);
+    }
+
+    /**
+     * Lays out the component in a container.
+     *
+     * @param container the container
+     */
+    @Override
+    protected void doLayout(Component container) {
+        addSearchField(container);
+        super.doLayout(container);
+        addLocation(container);
+        addClinician(container);
+        addInvestigationType(container);
+        container.add(container);
+        container.add(container);
+    }
+
+    /**
+     * Invoked when a status is selected.
+     */
+    @Override
+    protected void onStatusChanged() {
+        super.onStatusChanged();
+        onQuery();
+    }
+
+    /**
+     * Creates a new result set.
+     *
+     * @param sort the sort constraint. May be {@code null}
+     * @return a new result set
+     */
+    @Override
+    protected ResultSet<Act> createResultSet(SortConstraint[] sort) {
+        List<ParticipantConstraint> list = new ArrayList<ParticipantConstraint>();
+        ParticipantConstraint supplier = getParticipantConstraint();
+        if (supplier != null) {
+            list.add(supplier);
+        }
+        addParticipantConstraint(list, "investigationType", InvestigationArchetypes.INVESTIGATION_TYPE_PARTICIPATION,
+                                 investigationType.getObject());
+        addParticipantConstraint(list, "clinician", UserArchetypes.CLINICIAN_PARTICIPATION,
+                                 (Entity) clinician.getSelectedItem());
+        ParticipantConstraint[] participants = list.toArray(new ParticipantConstraint[list.size()]);
+
+        Party location = (Party) locationSelector.getSelectedItem();
+        return new InvestigationResultSet(getArchetypeConstraint(), getValue(), participants, location,
+                                          locationSelector.getLocations(), getFrom(), getTo(), getStatuses(),
+                                          getMaxResults(), sort);
+    }
+
+    /**
+     * Adds a date range to the container.
+     *
+     * @param container the container
+     */
+    @Override
+    protected void addDateRange(final Component container) {
+        super.addDateRange(container);
+        GridLayoutData layoutData = new GridLayoutData();
+        layoutData.setColumnSpan(2);
+        getDateRange().getComponent().setLayoutData(layoutData);
+
+    }
+
+    /**
+     * Adds the investigation selector to a container.
+     *
+     * @param container the container
+     */
+    private void addInvestigationType(Component container) {
+        Label label = LabelFactory.create();
+        label.setText(investigationType.getType());
+        container.add(label);
+        Component component = investigationType.getComponent();
+        GridLayoutData layoutData = new GridLayoutData();
+        layoutData.setColumnSpan(3);
+        component.setLayoutData(layoutData);
+        container.add(component);
+        investigationType.getSelect().setFocusTraversalParticipant(false);
+        getFocusGroup().add(investigationType.getTextField());
+    }
+
+    /**
+     * Creates a field to select the investigation type.
+     *
+     * @param context the layout context
+     * @return a new selector
+     */
+    private IMObjectSelector<Entity> createInvestigationTypeSelector(LayoutContext context) {
+        IMObjectSelector<Entity> selector = new IMObjectSelector<Entity>(
+                DescriptorHelper.getDisplayName(INVESTIGATION_TYPE), context, INVESTIGATION_TYPE);
+        AbstractIMObjectSelectorListener<Entity> listener = new AbstractIMObjectSelectorListener<Entity>() {
+            public void selected(Entity object) {
+                onQuery();
+            }
+        };
+        selector.setListener(listener);
+        return selector;
+    }
+
+    /**
+     * Helper to create and add a participant constraint to the supplied constraints, if {@code entity} is non-null.
+     *
+     * @param constraints the constraints to add to
+     * @param name        rhe participation node name
+     * @param shortName   the participation archetype short name
+     * @param object      the entity. May be {@code null}
+     */
+    private void addParticipantConstraint(List<ParticipantConstraint> constraints, String name,
+                                          String shortName, Entity object) {
+        if (object != null) {
+            constraints.add(new ParticipantConstraint(name, shortName, object));
+        }
+    }
+
+    /**
+     * Adds the clinician selector to a container.
+     *
+     * @param container the container
+     */
+    private void addClinician(Component container) {
+        Label label = LabelFactory.create();
+        label.setText(Messages.get("label.clinician"));
+        container.add(label);
+        container.add(clinician);
+        getFocusGroup().add(clinician);
+    }
+
+    /**
+     * Adds the location selector to a container.
+     *
+     * @param container the container
+     */
+    private void addLocation(Component container) {
+        Label label = LabelFactory.create();
+        label.setText(DescriptorHelper.getDisplayName(PATIENT_INVESTIGATION, "location"));
+        container.add(label);
+        container.add(locationSelector);
+        getFocusGroup().add(locationSelector);
+    }
+
+    /**
+     * Creates a field to select the location.
+     *
+     * @param context the context
+     * @return a new selector
+     */
+    private LocationSelectField createLocationSelector(Context context) {
+        LocationSelectField result = new LocationSelectField(context.getUser(), context.getPractice(), true);
+        result.setSelectedItem(context.getLocation());
+        result.addActionListener(new ActionListener() {
+            @Override
+            public void onAction(ActionEvent event) {
+                onQuery();
+            }
+        });
+        return result;
+    }
+
+    /**
+     * Creates a new dropdown to select clinicians.
+     *
+     * @return a new clinician selector
+     */
+    private SelectField createClinicianSelector() {
+        UserRules rules = ServiceHelper.getBean(UserRules.class);
+        List<IMObject> clinicians = new ArrayList<IMObject>();
+        ArchetypeQuery query = new ArchetypeQuery(UserArchetypes.USER, true, true);
+        query.setMaxResults(ArchetypeQuery.ALL_RESULTS);
+        Iterator<User> iter = new IMObjectQueryIterator<User>(query);
+        while (iter.hasNext()) {
+            User user = iter.next();
+            if (rules.isClinician(user)) {
+                clinicians.add(user);
+            }
+        }
+        IMObjectListModel model
+                = new IMObjectListModel(clinicians, true, false);
+        SelectField result = SelectFieldFactory.create(model);
+        result.setCellRenderer(IMObjectListCellRenderer.NAME);
+
+        result.addActionListener(new ActionListener() {
+            public void onAction(ActionEvent event) {
+                onQuery();
+            }
+        });
+
+        return result;
+    }
+
+    private static class StatusLookupQuery extends NodeLookupQuery {
+
+        /**
+         * Constructs an {@link StatusLookupQuery}.
+         */
+        public StatusLookupQuery() {
+            super(InvestigationArchetypes.PATIENT_INVESTIGATION, "status");
+        }
+
+        /**
+         * Returns the default lookup.
+         *
+         * @return {@link #INCOMPLETE_STATUS}
+         */
+        @Override
+        public Lookup getDefault() {
+            return INCOMPLETE_STATUS;
+        }
+
+        /**
+         * Returns the lookups.
+         *
+         * @return the lookups
+         */
+        @Override
+        public List<Lookup> getLookups() {
+            List<Lookup> lookups = super.getLookups();
+            lookups.add(0, INCOMPLETE_STATUS);
+            return lookups;
+        }
+    }
+
+}