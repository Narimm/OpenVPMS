--- conflicted
+++ resolved
@@ -1,265 +1,246 @@
-/*
- * Version: 1.0
- *
- * The contents of this file are subject to the OpenVPMS License Version
- * 1.0 (the 'License'); you may not use this file except in compliance with
- * the License. You may obtain a copy of the License at
- * http://www.openvpms.org/license/
- *
- * Software distributed under the License is distributed on an 'AS IS' basis,
- * WITHOUT WARRANTY OF ANY KIND, either express or implied. See the License
- * for the specific language governing rights and limitations under the
- * License.
- *
- * Copyright 2014 (C) OpenVPMS Ltd. All Rights Reserved.
- */
-
-package org.openvpms.web.component.im.report;
-
-import org.openvpms.component.business.domain.im.document.Document;
-import org.openvpms.component.business.service.archetype.ArchetypeServiceException;
-import org.openvpms.component.system.common.exception.OpenVPMSException;
-import org.openvpms.report.DocFormats;
-import org.openvpms.report.IMReport;
-import org.openvpms.report.ParameterType;
-import org.openvpms.report.PrintProperties;
-import org.openvpms.report.ReportException;
-
-import java.util.Arrays;
-import java.util.HashMap;
-import java.util.Iterator;
-import java.util.LinkedHashSet;
-import java.util.Map;
-import java.util.Set;
-
-
-/**
- * Generates {@link Document}s from one or more objects, using a {@link IMReport}.
- *
- * @author Tim Anderson
- */
-public abstract class Reporter<T> {
-
-    /**
-     * The default document format.
-     */
-    public static final String DEFAULT_MIME_TYPE = DocFormats.PDF_TYPE;
-
-    /**
-     * Parameter to pass to reports to indicate that the report is being emailed.
-     */
-    public static final String IS_EMAIL = "IsEmail";
-
-    /**
-     * The objects to generate the document from.
-     */
-    private final Iterable<T> objects;
-
-    /**
-     * The object to generate the document from, or {@code null} if the
-     * document is being generated from a collection.
-     */
-    private final T object;
-
-    /**
-     * The parameters to pass to the report.
-     */
-    private Map<String, Object> parameters = new HashMap<String, Object>();
-
-    /**
-     * The fields to pass to the report.
-     */
-    private Map<String, Object> fields;
-
-    /**
-<<<<<<< HEAD
-     * Constructs a {@code Reporter} to generate documents from a single object.
-=======
-     * Constructs a {@link Reporter} to generate documents from a single object.
->>>>>>> da71ab86
-     *
-     * @param object the object
-     */
-    @SuppressWarnings("unchecked")
-    public Reporter(T object) {
-        objects = Arrays.asList(object);
-        this.object = object;
-    }
-
-    /**
-<<<<<<< HEAD
-     * Constructs a new {@code Reporter} to generate documents from a
-     * collection of objects.
-=======
-     * Constructs a new {@link Reporter} to generate documents from a collection of objects.
->>>>>>> da71ab86
-     *
-     * @param objects the objects
-     */
-    public Reporter(Iterable<T> objects) {
-        this.objects = objects;
-        object = null;
-    }
-
-    /**
-     * Returns the object that the document is being generated from.
-     *
-<<<<<<< HEAD
-     * @return the object, or {@code null} if the document is being generated
-     *         from a collection
-=======
-     * @return the object, or {@code null} if the document is being generated from a collection
->>>>>>> da71ab86
-     */
-    public T getObject() {
-        return object;
-    }
-
-    /**
-     * Returns the objects.
-     *
-     * @return the objects
-     */
-    public Iterable<T> getObjects() {
-        return objects;
-    }
-
-    /**
-     * Creates the document.
-     * <p/>
-     * Documents are formatted according to the default mime type. If the document has an {@link #IS_EMAIL} parameter,
-     * then this will be set {@code false}.
-     *
-     * @return the document
-     * @throws OpenVPMSException for any error
-     */
-    public Document getDocument() {
-        return getDocument(null, false);
-    }
-
-    /**
-     * Creates the document, in the specified mime type.
-     *
-     * @param type  the mime type. If {@code null} the default mime type associated with the report will be used.
-     * @param email if {@code true} indicates that the document will be emailed. Documents generated from templates
-     *              can perform custom formatting
-     * @return the document
-     * @throws OpenVPMSException for any error
-     */
-    public Document getDocument(String type, boolean email) {
-        IMReport<T> report = getReport();
-        if (type == null) {
-            type = report.getDefaultMimeType();
-        }
-        Map<String, Object> map = new HashMap<String, Object>(getParameters(email));
-<<<<<<< HEAD
-
-        Document document = report.generate(getObjects().iterator(), map, type);
-        setName(document);
-        return document;
-=======
-        return report.generate(getObjects().iterator(), map, fields, type);
->>>>>>> da71ab86
-    }
-
-    /**
-     * Prints the report.
-     *
-     * @param objects    the objects to print
-     * @param properties the print properties
-     */
-    public void print(Iterator<T> objects, PrintProperties properties) {
-        getReport().print(objects, getParameters(false), fields, properties);
-    }
-
-    /**
-     * Sets parameters to pass to the report.
-     *
-     * @param parameters a map of parameter names and their values, to pass to
-     *                   the report. May be {@code null}
-     */
-    public void setParameters(Map<String, Object> parameters) {
-        this.parameters = parameters;
-    }
-
-    /**
-     * Returns a map of parameters names and their values, to pass to the
-     * report.
-     *
-     * @return a map of parameter names and their values. May be {@code null}
-     */
-    public Map<String, Object> getParameters() {
-        return parameters;
-    }
-
-    /**
-     * Returns the set of parameter types that may be supplied to the report.
-     * <p/>
-     * This suppresses return of the {@link #IS_EMAIL} parameter as this is dealt with automatically.
-     *
-     * @return the parameter types
-     */
-    public Set<ParameterType> getParameterTypes() {
-        Set<ParameterType> result = new LinkedHashSet<ParameterType>();
-        for (ParameterType type : getReport().getParameterTypes()) {
-            if (!IS_EMAIL.equals(type.getName())) {
-                result.add(type);
-            }
-        }
-        return result;
-    }
-
-    /**
-     * Sets the fields to pass the report.
-     *
-     * @param fields the fields. May be {@code null}
-     */
-    public void setFields(Map<String, Object> fields) {
-        this.fields = fields;
-    }
-
-    /**
-     * Returns the report.
-     *
-     * @return the report
-     * @throws OpenVPMSException         for any error
-     * @throws ReportException           for any report error
-     * @throws ArchetypeServiceException for any archetype service error
-     */
-    protected abstract IMReport<T> getReport();
-
-    /**
-     * Returns the report parameters.
-     *
-     * @param email if the report has an {@link #IS_EMAIL} parameter, then this will be supplied with the value of
-     *              {@code email}. This enables reports to be customised for email vs printing.
-     * @return the report parameters
-     */
-    protected Map<String, Object> getParameters(boolean email) {
-        Map<String, Object> result;
-        if (getReport().hasParameter(IS_EMAIL)) {
-            result = new HashMap<String, Object>();
-            if (parameters != null) {
-                result.putAll(parameters);
-            }
-            result.put(IS_EMAIL, email);
-        } else {
-            result = parameters;
-        }
-        return result;
-    }
-
-    /**
-     * Updates the document name.
-     * <p/>
-     * This can be used to update the document name from its default value, prior to returning it to the caller.
-     * <p/>
-     * This implementation is a no-op.
-     *
-     * @param document the document to update
-     */
-    protected void setName(Document document) {
-        // no-op
-    }
-
-}
+/*
+ * Version: 1.0
+ *
+ * The contents of this file are subject to the OpenVPMS License Version
+ * 1.0 (the 'License'); you may not use this file except in compliance with
+ * the License. You may obtain a copy of the License at
+ * http://www.openvpms.org/license/
+ *
+ * Software distributed under the License is distributed on an 'AS IS' basis,
+ * WITHOUT WARRANTY OF ANY KIND, either express or implied. See the License
+ * for the specific language governing rights and limitations under the
+ * License.
+ *
+ * Copyright 2014 (C) OpenVPMS Ltd. All Rights Reserved.
+ */
+
+package org.openvpms.web.component.im.report;
+
+import org.openvpms.component.business.domain.im.document.Document;
+import org.openvpms.component.business.service.archetype.ArchetypeServiceException;
+import org.openvpms.component.system.common.exception.OpenVPMSException;
+import org.openvpms.report.DocFormats;
+import org.openvpms.report.IMReport;
+import org.openvpms.report.ParameterType;
+import org.openvpms.report.PrintProperties;
+import org.openvpms.report.ReportException;
+
+import java.util.Arrays;
+import java.util.HashMap;
+import java.util.Iterator;
+import java.util.LinkedHashSet;
+import java.util.Map;
+import java.util.Set;
+
+
+/**
+ * Generates {@link Document}s from one or more objects, using a {@link IMReport}.
+ *
+ * @author Tim Anderson
+ */
+public abstract class Reporter<T> {
+
+    /**
+     * The default document format.
+     */
+    public static final String DEFAULT_MIME_TYPE = DocFormats.PDF_TYPE;
+
+    /**
+     * Parameter to pass to reports to indicate that the report is being emailed.
+     */
+    public static final String IS_EMAIL = "IsEmail";
+
+    /**
+     * The objects to generate the document from.
+     */
+    private final Iterable<T> objects;
+
+    /**
+     * The object to generate the document from, or {@code null} if the
+     * document is being generated from a collection.
+     */
+    private final T object;
+
+    /**
+     * The parameters to pass to the report.
+     */
+    private Map<String, Object> parameters = new HashMap<String, Object>();
+
+    /**
+     * The fields to pass to the report.
+     */
+    private Map<String, Object> fields;
+
+    /**
+     * Constructs a {@link Reporter} to generate documents from a single object.
+     *
+     * @param object the object
+     */
+    @SuppressWarnings("unchecked")
+    public Reporter(T object) {
+        objects = Arrays.asList(object);
+        this.object = object;
+    }
+
+    /**
+     * Constructs a new {@link Reporter} to generate documents from a collection of objects.
+     *
+     * @param objects the objects
+     */
+    public Reporter(Iterable<T> objects) {
+        this.objects = objects;
+        object = null;
+    }
+
+    /**
+     * Returns the object that the document is being generated from.
+     *
+     * @return the object, or {@code null} if the document is being generated from a collection
+     */
+    public T getObject() {
+        return object;
+    }
+
+    /**
+     * Returns the objects.
+     *
+     * @return the objects
+     */
+    public Iterable<T> getObjects() {
+        return objects;
+    }
+
+    /**
+     * Creates the document.
+     * <p/>
+     * Documents are formatted according to the default mime type. If the document has an {@link #IS_EMAIL} parameter,
+     * then this will be set {@code false}.
+     *
+     * @return the document
+     * @throws OpenVPMSException for any error
+     */
+    public Document getDocument() {
+        return getDocument(null, false);
+    }
+
+    /**
+     * Creates the document, in the specified mime type.
+     *
+     * @param type  the mime type. If {@code null} the default mime type associated with the report will be used.
+     * @param email if {@code true} indicates that the document will be emailed. Documents generated from templates
+     *              can perform custom formatting
+     * @return the document
+     * @throws OpenVPMSException for any error
+     */
+    public Document getDocument(String type, boolean email) {
+        IMReport<T> report = getReport();
+        if (type == null) {
+            type = report.getDefaultMimeType();
+        }
+        Map<String, Object> map = new HashMap<String, Object>(getParameters(email));
+        Document document = report.generate(getObjects().iterator(), map, fields, type);
+        setName(document);
+        return document;
+    }
+
+    /**
+     * Prints the report.
+     *
+     * @param objects    the objects to print
+     * @param properties the print properties
+     */
+    public void print(Iterator<T> objects, PrintProperties properties) {
+        getReport().print(objects, getParameters(false), fields, properties);
+    }
+
+    /**
+     * Sets parameters to pass to the report.
+     *
+     * @param parameters a map of parameter names and their values, to pass to
+     *                   the report. May be {@code null}
+     */
+    public void setParameters(Map<String, Object> parameters) {
+        this.parameters = parameters;
+    }
+
+    /**
+     * Returns a map of parameters names and their values, to pass to the
+     * report.
+     *
+     * @return a map of parameter names and their values. May be {@code null}
+     */
+    public Map<String, Object> getParameters() {
+        return parameters;
+    }
+
+    /**
+     * Returns the set of parameter types that may be supplied to the report.
+     * <p/>
+     * This suppresses return of the {@link #IS_EMAIL} parameter as this is dealt with automatically.
+     *
+     * @return the parameter types
+     */
+    public Set<ParameterType> getParameterTypes() {
+        Set<ParameterType> result = new LinkedHashSet<ParameterType>();
+        for (ParameterType type : getReport().getParameterTypes()) {
+            if (!IS_EMAIL.equals(type.getName())) {
+                result.add(type);
+            }
+        }
+        return result;
+    }
+
+    /**
+     * Sets the fields to pass the report.
+     *
+     * @param fields the fields. May be {@code null}
+     */
+    public void setFields(Map<String, Object> fields) {
+        this.fields = fields;
+    }
+
+    /**
+     * Returns the report.
+     *
+     * @return the report
+     * @throws OpenVPMSException         for any error
+     * @throws ReportException           for any report error
+     * @throws ArchetypeServiceException for any archetype service error
+     */
+    protected abstract IMReport<T> getReport();
+
+    /**
+     * Returns the report parameters.
+     *
+     * @param email if the report has an {@link #IS_EMAIL} parameter, then this will be supplied with the value of
+     *              {@code email}. This enables reports to be customised for email vs printing.
+     * @return the report parameters
+     */
+    protected Map<String, Object> getParameters(boolean email) {
+        Map<String, Object> result;
+        if (getReport().hasParameter(IS_EMAIL)) {
+            result = new HashMap<String, Object>();
+            if (parameters != null) {
+                result.putAll(parameters);
+            }
+            result.put(IS_EMAIL, email);
+        } else {
+            result = parameters;
+        }
+        return result;
+    }
+
+    /**
+     * Updates the document name.
+     * <p/>
+     * This can be used to update the document name from its default value, prior to returning it to the caller.
+     * <p/>
+     * This implementation is a no-op.
+     *
+     * @param document the document to update
+     */
+    protected void setName(Document document) {
+        // no-op
+    }
+
+}