/*
 * Version: 1.0
 *
 * The contents of this file are subject to the OpenVPMS License Version
 * 1.0 (the 'License'); you may not use this file except in compliance with
 * the License. You may obtain a copy of the License at
 * http://www.openvpms.org/license/
 *
 * Software distributed under the License is distributed on an 'AS IS' basis,
 * WITHOUT WARRANTY OF ANY KIND, either express or implied. See the License
 * for the specific language governing rights and limitations under the
 * License.
 *
 * Copyright 2014 (C) OpenVPMS Ltd. All Rights Reserved.
 */

package org.openvpms.web.component.im.query;

import org.apache.commons.lang.StringUtils;
import org.openvpms.component.business.domain.im.archetype.descriptor.ArchetypeDescriptor;
import org.openvpms.component.business.domain.im.archetype.descriptor.NodeDescriptor;
import org.openvpms.component.business.domain.im.common.IMObjectReference;
import org.openvpms.component.business.service.archetype.ArchetypeServiceHelper;
import org.openvpms.component.business.service.archetype.IArchetypeService;
import org.openvpms.component.business.service.archetype.helper.DescriptorHelper;
import org.openvpms.component.system.common.exception.OpenVPMSException;
import org.openvpms.component.system.common.query.ArchetypeQuery;
import org.openvpms.component.system.common.query.Constraints;
import org.openvpms.component.system.common.query.IConstraint;
import org.openvpms.component.system.common.query.NodeSortConstraint;
import org.openvpms.component.system.common.query.ObjectRefConstraint;
import org.openvpms.component.system.common.query.OrConstraint;
import org.openvpms.component.system.common.query.ShortNameConstraint;
import org.openvpms.component.system.common.query.SortConstraint;

import java.util.ArrayList;
import java.util.Collections;
import java.util.List;


/**
 * Result set for {@code IMObject} instances.
 *
 * @author Tim Anderson
 */
public abstract class AbstractIMObjectResultSet<T> extends AbstractArchetypeServiceResultSet<T> {

    /**
     * The archetypes to query.
     */
    private final ShortNameConstraint archetypes;

    /**
     * The value to search on. May be {@code null}.
     */
    private String value;

    /**
     * The nodes to search for the value.
     */
    private List<String> nodes = Collections.emptyList();

    /**
     * The ID node name.
     */
    protected static final String ID = "id";

    /**
     * The 'name' node name.
     */
    protected static final String NAME = "name";


    /**
     * Constructs an {@link AbstractIMObjectResultSet}.
     *
     * @param archetypes  the archetypes to query
     * @param value       the value to query on. May be {@code null}
     * @param constraints additional query constraints. May be {@code null}
     * @param sort        the sort criteria. May be {@code null}
     * @param rows        the maximum no. of rows per page
     * @param distinct    if {@code true} filter duplicate rows
     * @param executor    the query executor
     */
    public AbstractIMObjectResultSet(ShortNameConstraint archetypes, String value, IConstraint constraints,
                                     SortConstraint[] sort, int rows, boolean distinct, QueryExecutor<T> executor) {
        super(constraints, rows, sort, executor);
        this.archetypes = archetypes;
        setSearch(value, ID, NAME);
        setDistinct(distinct);
    }

    /**
     * Sets the nodes to search for a particular value on.
     * </p/>
     * This resets the iterator.
     *
     * @param value the value to search for. May be {@code null}
     * @param nodes the nodes to search
     */
    public void setSearch(String value, String... nodes) {
        this.value = value;
        this.nodes = new ArrayList<String>();
        List<ArchetypeDescriptor> descriptors = getArchetypes(archetypes);
        for (String node : nodes) {
            if (hasNode(descriptors, node)) {
                this.nodes.add(node);
            }
        }
        reset();
    }

    /**
     * Returns the nodes to search on.
     *
     * @return the nodes
     */
    public List<String> getSearch() {
        return nodes;
    }

    /**
     * Returns the value being searched on.
     *
     * @return the search value. May be {@code null}
     */
    public String getValue() {
        return value;
    }

    /**
     * Returns the archetypes.
     *
     * @return the archetypes
     */
    protected ShortNameConstraint getArchetypes() {
        return archetypes;
    }

    /**
     * Creates a new archetype query.
     *
     * @return a new archetype query
     */
    protected ArchetypeQuery createQuery() {
        ArchetypeQuery query = new ArchetypeQuery(getArchetypes());
        addValueConstraints(query);
        return query;
    }

    /**
     * Adds constraints to query nodes on a value.
     * <p/>
     * This creates the constraints with {@link #createValueConstraints(String, List)}. If multiple constraints
     * are returned, an or constraint is used to add them to the query.
     *
     * @param query the query to add the constraints to
     */
    protected void addValueConstraints(ArchetypeQuery query) {
        if (!StringUtils.isEmpty(value) && !nodes.isEmpty()) {
            List<IConstraint> constraints = createValueConstraints(value, nodes);
            if (constraints.size() > 1) {
                OrConstraint or = new OrConstraint();
                for (IConstraint constraint : constraints) {
                    or.add(constraint);
                }
                query.add(or);
            } else if (constraints.size() == 1) {
                query.add(constraints.get(0));
            }
        }
    }

    /**
     * Creates constraints to query nodes on a value.
     *
     * @param value the value to query
     * @param nodes the nodes to query
     * @return the constraints
     */
    protected List<IConstraint> createValueConstraints(String value, List<String> nodes) {
        String alias = getArchetypes().getAlias();
        List<IConstraint> constraints = new ArrayList<IConstraint>();
        for (String node : nodes) {
            if (ID.equals(node)) {
                Long id = getId(value);
                if (id != null) {
                    String name = alias != null ? alias + "." + ID : ID;
                    constraints.add(Constraints.eq(name, id));
                }
            } else {
                String name = alias != null ? alias + "." + node : node;
                constraints.add(Constraints.eq(name, value));
            }
        }
        return constraints;
    }

    /**
     * Adds sort constraints.
     * This implementation adds all those returned by
     * {@link #getSortConstraints()}, and finally adds a sort on <em>id</em>
     * to guarantee that subsequent queries will return results in the same
     * order.
     *
     * @param query the query to add the constraints to
     */
    @Override
    protected void addSortConstraints(ArchetypeQuery query) {
        super.addSortConstraints(query);
        String alias = getArchetypes().getAlias();
        query.add(new NodeSortConstraint(alias, "id"));
    }

    /**
<<<<<<< HEAD
     * Attempts to extract an ID from a value.
     *
     * @param value the value
     * @return the corresponding ID, or {@code null} if {@code value} is not a valid ID
     */
    protected Long getId(String value) {
        if (!StringUtils.isEmpty(value)) {
            value = value.replaceAll(",", "").replaceAll("\\*", ""); // remove any commas and wildcards.
            try {
                return Long.valueOf(value);
            } catch (NumberFormatException ignore) {
            }
        }
        return null;
    }

    /**
=======
>>>>>>> ce07fbd5
     * Adds a reference constraint.
     *
     * @param query     the archetype query
     * @param reference the reference to constrain the query on
     */
    @Override
    protected void addReferenceConstraint(ArchetypeQuery query, IMObjectReference reference) {
        query.add(new ObjectRefConstraint(archetypes.getAlias(), reference));
    }

    /**
     * Returns all archetypes matching supplied constraint.
     *
     * @param archetypes the archetype constraint
     * @return the archetypes matching the constraint
     * @throws OpenVPMSException for any error
     */
    protected List<ArchetypeDescriptor> getArchetypes(ShortNameConstraint archetypes) {
        IArchetypeService service = ArchetypeServiceHelper.getArchetypeService();
        String[] shortNames = DescriptorHelper.getShortNames(archetypes.getShortNames());
        List<ArchetypeDescriptor> result = new ArrayList<ArchetypeDescriptor>(shortNames.length);
        for (String shortName : shortNames) {
            ArchetypeDescriptor archetype = service.getArchetypeDescriptor(shortName);
            if (archetype != null) {
                result.add(archetype);
            }
        }

        return result;
    }

    /**
     * Determines if all archetypes have a particular node descriptor.
     *
     * @param archetypes the archetypes
     * @param node       the node to search for
     * @return {@code true} if the archetypes all have the node
     */
    protected boolean hasNode(List<ArchetypeDescriptor> archetypes, String node) {
        for (ArchetypeDescriptor archetype : archetypes) {
            NodeDescriptor descriptor = archetype.getNodeDescriptor(node);
            if (descriptor == null) {
                return false;
            }
        }
        return true;
    }

}
<|MERGE_RESOLUTION|>--- conflicted
+++ resolved
@@ -1,284 +1,265 @@
-/*
- * Version: 1.0
- *
- * The contents of this file are subject to the OpenVPMS License Version
- * 1.0 (the 'License'); you may not use this file except in compliance with
- * the License. You may obtain a copy of the License at
- * http://www.openvpms.org/license/
- *
- * Software distributed under the License is distributed on an 'AS IS' basis,
- * WITHOUT WARRANTY OF ANY KIND, either express or implied. See the License
- * for the specific language governing rights and limitations under the
- * License.
- *
- * Copyright 2014 (C) OpenVPMS Ltd. All Rights Reserved.
- */
-
-package org.openvpms.web.component.im.query;
-
-import org.apache.commons.lang.StringUtils;
-import org.openvpms.component.business.domain.im.archetype.descriptor.ArchetypeDescriptor;
-import org.openvpms.component.business.domain.im.archetype.descriptor.NodeDescriptor;
-import org.openvpms.component.business.domain.im.common.IMObjectReference;
-import org.openvpms.component.business.service.archetype.ArchetypeServiceHelper;
-import org.openvpms.component.business.service.archetype.IArchetypeService;
-import org.openvpms.component.business.service.archetype.helper.DescriptorHelper;
-import org.openvpms.component.system.common.exception.OpenVPMSException;
-import org.openvpms.component.system.common.query.ArchetypeQuery;
-import org.openvpms.component.system.common.query.Constraints;
-import org.openvpms.component.system.common.query.IConstraint;
-import org.openvpms.component.system.common.query.NodeSortConstraint;
-import org.openvpms.component.system.common.query.ObjectRefConstraint;
-import org.openvpms.component.system.common.query.OrConstraint;
-import org.openvpms.component.system.common.query.ShortNameConstraint;
-import org.openvpms.component.system.common.query.SortConstraint;
-
-import java.util.ArrayList;
-import java.util.Collections;
-import java.util.List;
-
-
-/**
- * Result set for {@code IMObject} instances.
- *
- * @author Tim Anderson
- */
-public abstract class AbstractIMObjectResultSet<T> extends AbstractArchetypeServiceResultSet<T> {
-
-    /**
-     * The archetypes to query.
-     */
-    private final ShortNameConstraint archetypes;
-
-    /**
-     * The value to search on. May be {@code null}.
-     */
-    private String value;
-
-    /**
-     * The nodes to search for the value.
-     */
-    private List<String> nodes = Collections.emptyList();
-
-    /**
-     * The ID node name.
-     */
-    protected static final String ID = "id";
-
-    /**
-     * The 'name' node name.
-     */
-    protected static final String NAME = "name";
-
-
-    /**
-     * Constructs an {@link AbstractIMObjectResultSet}.
-     *
-     * @param archetypes  the archetypes to query
-     * @param value       the value to query on. May be {@code null}
-     * @param constraints additional query constraints. May be {@code null}
-     * @param sort        the sort criteria. May be {@code null}
-     * @param rows        the maximum no. of rows per page
-     * @param distinct    if {@code true} filter duplicate rows
-     * @param executor    the query executor
-     */
-    public AbstractIMObjectResultSet(ShortNameConstraint archetypes, String value, IConstraint constraints,
-                                     SortConstraint[] sort, int rows, boolean distinct, QueryExecutor<T> executor) {
-        super(constraints, rows, sort, executor);
-        this.archetypes = archetypes;
-        setSearch(value, ID, NAME);
-        setDistinct(distinct);
-    }
-
-    /**
-     * Sets the nodes to search for a particular value on.
-     * </p/>
-     * This resets the iterator.
-     *
-     * @param value the value to search for. May be {@code null}
-     * @param nodes the nodes to search
-     */
-    public void setSearch(String value, String... nodes) {
-        this.value = value;
-        this.nodes = new ArrayList<String>();
-        List<ArchetypeDescriptor> descriptors = getArchetypes(archetypes);
-        for (String node : nodes) {
-            if (hasNode(descriptors, node)) {
-                this.nodes.add(node);
-            }
-        }
-        reset();
-    }
-
-    /**
-     * Returns the nodes to search on.
-     *
-     * @return the nodes
-     */
-    public List<String> getSearch() {
-        return nodes;
-    }
-
-    /**
-     * Returns the value being searched on.
-     *
-     * @return the search value. May be {@code null}
-     */
-    public String getValue() {
-        return value;
-    }
-
-    /**
-     * Returns the archetypes.
-     *
-     * @return the archetypes
-     */
-    protected ShortNameConstraint getArchetypes() {
-        return archetypes;
-    }
-
-    /**
-     * Creates a new archetype query.
-     *
-     * @return a new archetype query
-     */
-    protected ArchetypeQuery createQuery() {
-        ArchetypeQuery query = new ArchetypeQuery(getArchetypes());
-        addValueConstraints(query);
-        return query;
-    }
-
-    /**
-     * Adds constraints to query nodes on a value.
-     * <p/>
-     * This creates the constraints with {@link #createValueConstraints(String, List)}. If multiple constraints
-     * are returned, an or constraint is used to add them to the query.
-     *
-     * @param query the query to add the constraints to
-     */
-    protected void addValueConstraints(ArchetypeQuery query) {
-        if (!StringUtils.isEmpty(value) && !nodes.isEmpty()) {
-            List<IConstraint> constraints = createValueConstraints(value, nodes);
-            if (constraints.size() > 1) {
-                OrConstraint or = new OrConstraint();
-                for (IConstraint constraint : constraints) {
-                    or.add(constraint);
-                }
-                query.add(or);
-            } else if (constraints.size() == 1) {
-                query.add(constraints.get(0));
-            }
-        }
-    }
-
-    /**
-     * Creates constraints to query nodes on a value.
-     *
-     * @param value the value to query
-     * @param nodes the nodes to query
-     * @return the constraints
-     */
-    protected List<IConstraint> createValueConstraints(String value, List<String> nodes) {
-        String alias = getArchetypes().getAlias();
-        List<IConstraint> constraints = new ArrayList<IConstraint>();
-        for (String node : nodes) {
-            if (ID.equals(node)) {
-                Long id = getId(value);
-                if (id != null) {
-                    String name = alias != null ? alias + "." + ID : ID;
-                    constraints.add(Constraints.eq(name, id));
-                }
-            } else {
-                String name = alias != null ? alias + "." + node : node;
-                constraints.add(Constraints.eq(name, value));
-            }
-        }
-        return constraints;
-    }
-
-    /**
-     * Adds sort constraints.
-     * This implementation adds all those returned by
-     * {@link #getSortConstraints()}, and finally adds a sort on <em>id</em>
-     * to guarantee that subsequent queries will return results in the same
-     * order.
-     *
-     * @param query the query to add the constraints to
-     */
-    @Override
-    protected void addSortConstraints(ArchetypeQuery query) {
-        super.addSortConstraints(query);
-        String alias = getArchetypes().getAlias();
-        query.add(new NodeSortConstraint(alias, "id"));
-    }
-
-    /**
-<<<<<<< HEAD
-     * Attempts to extract an ID from a value.
-     *
-     * @param value the value
-     * @return the corresponding ID, or {@code null} if {@code value} is not a valid ID
-     */
-    protected Long getId(String value) {
-        if (!StringUtils.isEmpty(value)) {
-            value = value.replaceAll(",", "").replaceAll("\\*", ""); // remove any commas and wildcards.
-            try {
-                return Long.valueOf(value);
-            } catch (NumberFormatException ignore) {
-            }
-        }
-        return null;
-    }
-
-    /**
-=======
->>>>>>> ce07fbd5
-     * Adds a reference constraint.
-     *
-     * @param query     the archetype query
-     * @param reference the reference to constrain the query on
-     */
-    @Override
-    protected void addReferenceConstraint(ArchetypeQuery query, IMObjectReference reference) {
-        query.add(new ObjectRefConstraint(archetypes.getAlias(), reference));
-    }
-
-    /**
-     * Returns all archetypes matching supplied constraint.
-     *
-     * @param archetypes the archetype constraint
-     * @return the archetypes matching the constraint
-     * @throws OpenVPMSException for any error
-     */
-    protected List<ArchetypeDescriptor> getArchetypes(ShortNameConstraint archetypes) {
-        IArchetypeService service = ArchetypeServiceHelper.getArchetypeService();
-        String[] shortNames = DescriptorHelper.getShortNames(archetypes.getShortNames());
-        List<ArchetypeDescriptor> result = new ArrayList<ArchetypeDescriptor>(shortNames.length);
-        for (String shortName : shortNames) {
-            ArchetypeDescriptor archetype = service.getArchetypeDescriptor(shortName);
-            if (archetype != null) {
-                result.add(archetype);
-            }
-        }
-
-        return result;
-    }
-
-    /**
-     * Determines if all archetypes have a particular node descriptor.
-     *
-     * @param archetypes the archetypes
-     * @param node       the node to search for
-     * @return {@code true} if the archetypes all have the node
-     */
-    protected boolean hasNode(List<ArchetypeDescriptor> archetypes, String node) {
-        for (ArchetypeDescriptor archetype : archetypes) {
-            NodeDescriptor descriptor = archetype.getNodeDescriptor(node);
-            if (descriptor == null) {
-                return false;
-            }
-        }
-        return true;
-    }
-
-}
+/*
+ * Version: 1.0
+ *
+ * The contents of this file are subject to the OpenVPMS License Version
+ * 1.0 (the 'License'); you may not use this file except in compliance with
+ * the License. You may obtain a copy of the License at
+ * http://www.openvpms.org/license/
+ *
+ * Software distributed under the License is distributed on an 'AS IS' basis,
+ * WITHOUT WARRANTY OF ANY KIND, either express or implied. See the License
+ * for the specific language governing rights and limitations under the
+ * License.
+ *
+ * Copyright 2014 (C) OpenVPMS Ltd. All Rights Reserved.
+ */
+
+package org.openvpms.web.component.im.query;
+
+import org.apache.commons.lang.StringUtils;
+import org.openvpms.component.business.domain.im.archetype.descriptor.ArchetypeDescriptor;
+import org.openvpms.component.business.domain.im.archetype.descriptor.NodeDescriptor;
+import org.openvpms.component.business.domain.im.common.IMObject;
+import org.openvpms.component.business.domain.im.common.IMObjectReference;
+import org.openvpms.component.business.service.archetype.ArchetypeServiceHelper;
+import org.openvpms.component.business.service.archetype.IArchetypeService;
+import org.openvpms.component.business.service.archetype.helper.DescriptorHelper;
+import org.openvpms.component.system.common.exception.OpenVPMSException;
+import org.openvpms.component.system.common.query.ArchetypeQuery;
+import org.openvpms.component.system.common.query.Constraints;
+import org.openvpms.component.system.common.query.IConstraint;
+import org.openvpms.component.system.common.query.NodeSortConstraint;
+import org.openvpms.component.system.common.query.ObjectRefConstraint;
+import org.openvpms.component.system.common.query.OrConstraint;
+import org.openvpms.component.system.common.query.ShortNameConstraint;
+import org.openvpms.component.system.common.query.SortConstraint;
+
+import java.util.ArrayList;
+import java.util.Collections;
+import java.util.List;
+
+
+/**
+ * Result set for {@link IMObject} instances.
+ *
+ * @author Tim Anderson
+ */
+public abstract class AbstractIMObjectResultSet<T> extends AbstractArchetypeServiceResultSet<T> {
+
+    /**
+     * The archetypes to query.
+     */
+    private final ShortNameConstraint archetypes;
+
+    /**
+     * The value to search on. May be {@code null}.
+     */
+    private String value;
+
+    /**
+     * The nodes to search for the value.
+     */
+    private List<String> nodes = Collections.emptyList();
+
+    /**
+     * The ID node name.
+     */
+    protected static final String ID = "id";
+
+    /**
+     * The 'name' node name.
+     */
+    protected static final String NAME = "name";
+
+
+    /**
+     * Constructs an {@link AbstractIMObjectResultSet}.
+     *
+     * @param archetypes  the archetypes to query
+     * @param value       the value to query on. May be {@code null}
+     * @param constraints additional query constraints. May be {@code null}
+     * @param sort        the sort criteria. May be {@code null}
+     * @param rows        the maximum no. of rows per page
+     * @param distinct    if {@code true} filter duplicate rows
+     * @param executor    the query executor
+     */
+    public AbstractIMObjectResultSet(ShortNameConstraint archetypes, String value, IConstraint constraints,
+                                     SortConstraint[] sort, int rows, boolean distinct, QueryExecutor<T> executor) {
+        super(constraints, rows, sort, executor);
+        this.archetypes = archetypes;
+        setSearch(value, ID, NAME);
+        setDistinct(distinct);
+    }
+
+    /**
+     * Sets the nodes to search for a particular value on.
+     * </p/>
+     * This resets the iterator.
+     *
+     * @param value the value to search for. May be {@code null}
+     * @param nodes the nodes to search
+     */
+    public void setSearch(String value, String... nodes) {
+        this.value = value;
+        this.nodes = new ArrayList<String>();
+        List<ArchetypeDescriptor> descriptors = getArchetypes(archetypes);
+        for (String node : nodes) {
+            if (hasNode(descriptors, node)) {
+                this.nodes.add(node);
+            }
+        }
+        reset();
+    }
+
+    /**
+     * Returns the nodes to search on.
+     *
+     * @return the nodes
+     */
+    public List<String> getSearch() {
+        return nodes;
+    }
+
+    /**
+     * Returns the value being searched on.
+     *
+     * @return the search value. May be {@code null}
+     */
+    public String getValue() {
+        return value;
+    }
+
+    /**
+     * Returns the archetypes.
+     *
+     * @return the archetypes
+     */
+    protected ShortNameConstraint getArchetypes() {
+        return archetypes;
+    }
+
+    /**
+     * Creates a new archetype query.
+     *
+     * @return a new archetype query
+     */
+    protected ArchetypeQuery createQuery() {
+        ArchetypeQuery query = new ArchetypeQuery(getArchetypes());
+        addValueConstraints(query);
+        return query;
+    }
+
+    /**
+     * Adds constraints to query nodes on a value.
+     * <p/>
+     * This creates the constraints with {@link #createValueConstraints(String, List)}. If multiple constraints
+     * are returned, an or constraint is used to add them to the query.
+     *
+     * @param query the query to add the constraints to
+     */
+    protected void addValueConstraints(ArchetypeQuery query) {
+        if (!StringUtils.isEmpty(value) && !nodes.isEmpty()) {
+            List<IConstraint> constraints = createValueConstraints(value, nodes);
+            if (constraints.size() > 1) {
+                OrConstraint or = new OrConstraint();
+                for (IConstraint constraint : constraints) {
+                    or.add(constraint);
+                }
+                query.add(or);
+            } else if (constraints.size() == 1) {
+                query.add(constraints.get(0));
+            }
+        }
+    }
+
+    /**
+     * Creates constraints to query nodes on a value.
+     *
+     * @param value the value to query
+     * @param nodes the nodes to query
+     * @return the constraints
+     */
+    protected List<IConstraint> createValueConstraints(String value, List<String> nodes) {
+        String alias = getArchetypes().getAlias();
+        List<IConstraint> constraints = new ArrayList<IConstraint>();
+        for (String node : nodes) {
+            if (ID.equals(node)) {
+                Long id = getId(value);
+                if (id != null) {
+                    String name = alias != null ? alias + "." + ID : ID;
+                    constraints.add(Constraints.eq(name, id));
+                }
+            } else {
+                String name = alias != null ? alias + "." + node : node;
+                constraints.add(Constraints.eq(name, value));
+            }
+        }
+        return constraints;
+    }
+
+    /**
+     * Adds sort constraints.
+     * This implementation adds all those returned by
+     * {@link #getSortConstraints()}, and finally adds a sort on <em>id</em>
+     * to guarantee that subsequent queries will return results in the same
+     * order.
+     *
+     * @param query the query to add the constraints to
+     */
+    @Override
+    protected void addSortConstraints(ArchetypeQuery query) {
+        super.addSortConstraints(query);
+        String alias = getArchetypes().getAlias();
+        query.add(new NodeSortConstraint(alias, "id"));
+    }
+
+    /**
+     * Adds a reference constraint.
+     *
+     * @param query     the archetype query
+     * @param reference the reference to constrain the query on
+     */
+    @Override
+    protected void addReferenceConstraint(ArchetypeQuery query, IMObjectReference reference) {
+        query.add(new ObjectRefConstraint(archetypes.getAlias(), reference));
+    }
+
+    /**
+     * Returns all archetypes matching supplied constraint.
+     *
+     * @param archetypes the archetype constraint
+     * @return the archetypes matching the constraint
+     * @throws OpenVPMSException for any error
+     */
+    protected List<ArchetypeDescriptor> getArchetypes(ShortNameConstraint archetypes) {
+        IArchetypeService service = ArchetypeServiceHelper.getArchetypeService();
+        String[] shortNames = DescriptorHelper.getShortNames(archetypes.getShortNames());
+        List<ArchetypeDescriptor> result = new ArrayList<ArchetypeDescriptor>(shortNames.length);
+        for (String shortName : shortNames) {
+            ArchetypeDescriptor archetype = service.getArchetypeDescriptor(shortName);
+            if (archetype != null) {
+                result.add(archetype);
+            }
+        }
+
+        return result;
+    }
+
+    /**
+     * Determines if all archetypes have a particular node descriptor.
+     *
+     * @param archetypes the archetypes
+     * @param node       the node to search for
+     * @return {@code true} if the archetypes all have the node
+     */
+    protected boolean hasNode(List<ArchetypeDescriptor> archetypes, String node) {
+        for (ArchetypeDescriptor archetype : archetypes) {
+            NodeDescriptor descriptor = archetype.getNodeDescriptor(node);
+            if (descriptor == null) {
+                return false;
+            }
+        }
+        return true;
+    }
+
+}