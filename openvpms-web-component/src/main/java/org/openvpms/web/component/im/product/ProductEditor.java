/*
 * Version: 1.0
 *
 * The contents of this file are subject to the OpenVPMS License Version
 * 1.0 (the 'License'); you may not use this file except in compliance with
 * the License. You may obtain a copy of the License at
 * http://www.openvpms.org/license/
 *
 * Software distributed under the License is distributed on an 'AS IS' basis,
 * WITHOUT WARRANTY OF ANY KIND, either express or implied. See the License
 * for the specific language governing rights and limitations under the
 * License.
 *
 * Copyright 2014 (C) OpenVPMS Ltd. All Rights Reserved.
 */

package org.openvpms.web.component.im.product;

import org.openvpms.archetype.rules.product.ProductArchetypes;
import org.openvpms.archetype.rules.product.ProductPriceUpdater;
import org.openvpms.archetype.rules.product.ProductSupplier;
import org.openvpms.archetype.rules.util.DateRules;
import org.openvpms.component.business.domain.im.common.EntityRelationship;
import org.openvpms.component.business.domain.im.common.IMObject;
<<<<<<< HEAD
import org.openvpms.component.business.domain.im.lookup.Lookup;
=======
import org.openvpms.component.business.domain.im.common.IMObjectReference;
>>>>>>> edcd3402
import org.openvpms.component.business.domain.im.product.Product;
import org.openvpms.component.business.domain.im.product.ProductPrice;
import org.openvpms.component.business.service.archetype.helper.IMObjectBean;
import org.openvpms.component.business.service.archetype.helper.TypeHelper;
import org.openvpms.web.component.im.edit.AbstractIMObjectEditor;
import org.openvpms.web.component.im.edit.EditableIMObjectCollectionEditor;
import org.openvpms.web.component.im.edit.IMObjectCollectionEditor;
import org.openvpms.web.component.im.edit.IMObjectEditor;
import org.openvpms.web.component.im.layout.LayoutContext;
import org.openvpms.web.component.im.relationship.MultipleEntityRelationshipCollectionEditor;
import org.openvpms.web.component.im.relationship.RelationshipCollectionEditor;
import org.openvpms.web.component.property.CollectionProperty;
import org.openvpms.web.component.property.Modifiable;
import org.openvpms.web.component.property.ModifiableListener;
import org.openvpms.web.component.property.Validator;
import org.openvpms.web.component.property.ValidatorError;
import org.openvpms.web.resource.i18n.Messages;
import org.openvpms.web.resource.i18n.format.DateFormatter;
import org.openvpms.web.resource.i18n.format.NumberFormatter;
import org.openvpms.web.system.ServiceHelper;

import java.util.ArrayList;
import java.util.Collection;
import java.util.List;


/**
 * A {@link Product} editor that recalculates prices when
 * {@link ProductSupplier} relationships change.
 *
 * @author Tim Anderson
 */
public class ProductEditor extends AbstractIMObjectEditor {

    /**
     * The product price updater.
     */
    private ProductPriceUpdater updater;

    /**
     * Constructs a {@link ProductEditor}.
     *
     * @param object        the object to edit
     * @param parent        the parent object. May be {@code null}
     * @param layoutContext the layout context. May be {@code null}.
     */
    public ProductEditor(Product object, IMObject parent, LayoutContext layoutContext) {
        super(object, parent, layoutContext);
        CollectionProperty suppliers = getCollectionProperty("suppliers");
        CollectionProperty stock = getCollectionProperty("stockLocations");
        if (suppliers != null && stock != null) {
            RelationshipCollectionEditor stockLocations
                    = new MultipleEntityRelationshipCollectionEditor(stock, object, getLayoutContext()) {
                @Override
                protected IMObjectEditor createEditor(IMObject object, LayoutContext context) {
                    IMObjectEditor editor = super.createEditor(object, context);
                    if (editor instanceof ProductStockLocationEditor) {
                        ((ProductStockLocationEditor) editor).setProductEditor(ProductEditor.this);
                    }
                    return editor;
                }
            };
            getEditors().add(stockLocations);
        }
        updater = new ProductPriceUpdater(ServiceHelper.getCurrencies(), ServiceHelper.getArchetypeService(),
                                          ServiceHelper.getLookupService());
    }

    /**
<<<<<<< HEAD
     * Validates the object.
     *
     * @param validator the validator
     * @return {@code true} if the object and its descendants are valid otherwise {@code false}
     */
    @Override
    protected boolean doValidation(Validator validator) {
        boolean valid = super.doValidation(validator);
        if (valid) {
            valid = validateUnitPrices(validator);
        }
        return valid;
=======
     * Returns the product supplier references.
     *
     * @return the product supplier references
     */
    public List<IMObjectReference> getSuppliers() {
        List<IMObjectReference> result = new ArrayList<IMObjectReference>();
        IMObjectCollectionEditor suppliers = (IMObjectCollectionEditor) getEditor("suppliers");
        if (suppliers != null) {
            for (IMObjectEditor editor : suppliers.getEditors()) {
                IMObjectReference target = editor.getProperty("target").getReference();
                if (target != null) {
                    result.add(target);
                }
            }
        }
        return result;
>>>>>>> edcd3402
    }

    /**
     * Invoked when layout has completed. This can be used to perform
     * processing that requires all editors to be created.
     */
    @Override
    protected void onLayoutCompleted() {
        IMObjectCollectionEditor editor = (IMObjectCollectionEditor) getEditor("suppliers");
        if (editor != null) {
            editor.addModifiableListener(new ModifiableListener() {
                public void modified(Modifiable modifiable) {
                    onSupplierChanged();
                }
            });
        }
    }

    /**
     * Invoked when a product-supplier relationship changes. This recalculates product prices if required.
     */
    private void onSupplierChanged() {
        EditableIMObjectCollectionEditor suppliers = (EditableIMObjectCollectionEditor) getEditor("suppliers");
        EditableIMObjectCollectionEditor prices = (EditableIMObjectCollectionEditor) getEditor("prices");
        Collection<IMObjectEditor> currentPrices = prices.getEditors();
        Collection<IMObjectEditor> editors = suppliers.getEditors();
        for (IMObjectEditor editor : editors) {
            EntityRelationship rel = (EntityRelationship) editor.getObject();
            ProductSupplier ps = new ProductSupplier(rel);
            List<ProductPrice> updated = updater.update((Product) getObject(), ps, false);
            for (ProductPrice price : updated) {
                updatePriceEditor(price, currentPrices);
            }
        }
        prices.refresh();
    }

    /**
     * Refreshes the price editor associated with a product price.
     *
     * @param price   the price
     * @param editors the price editors
     */
    private void updatePriceEditor(ProductPrice price, Collection<IMObjectEditor> editors) {
        for (IMObjectEditor editor : editors) {
            if (editor.getObject().equals(price) && (editor instanceof ProductPriceEditor)) {
                ((ProductPriceEditor) editor).refresh();
                break;
            }
        }
    }

    /**
     * Verifies that:
     * <ul>
     * <li>unit prices with no pricing groups don't overlap other unit prices with no pricing groups on date
     * range</li>
     * <li>unit prices with pricing groups that overlap on date range have different pricing groups</li>
     * </ul>
     *
     * @param validator the validator
     * @return {@code true} if the prices are valid
     */
    private boolean validateUnitPrices(Validator validator) {
        boolean valid = true;
        Product product = (Product) getObject();
        List<ProductPrice> unitPrices = new ArrayList<ProductPrice>();
        for (ProductPrice price : product.getProductPrices()) {
            if (TypeHelper.isA(price, ProductArchetypes.UNIT_PRICE)) {
                unitPrices.add(price);
            }
        }

        while (unitPrices.size() > 1) {
            ProductPrice price = unitPrices.remove(0);
            for (ProductPrice other : unitPrices) {
                if (DateRules.intersects(price.getFromDate(), price.getToDate(), other.getFromDate(),
                                         other.getToDate())) {
                    IMObjectBean priceBean = new IMObjectBean(price);
                    IMObjectBean otherBean = new IMObjectBean(other);
                    List<Lookup> priceGroups = priceBean.getValues("pricingGroups", Lookup.class);
                    List<Lookup> otherGroups = otherBean.getValues("pricingGroups", Lookup.class);
                    if (priceGroups.isEmpty() && otherGroups.isEmpty()) {
                        validator.add(getPriceEditor(price), new ValidatorError(
                                Messages.format("product.price.dateOverlap", formatPrice(price),
                                                formatPrice(other))));
                        valid = false;
                        break;
                    } else if (priceGroups.removeAll(otherGroups)) {
                        validator.add(getPriceEditor(price), new ValidatorError(
                                Messages.format("product.price.groupOverlap", formatPrice(price),
                                                formatPrice(other))));
                        valid = false;
                        break;
                    }
                }
            }
        }
        return valid;
    }

    /**
     * Formats a price for error reporting.
     *
     * @param price the price
     * @return the price text
     */
    private String formatPrice(ProductPrice price) {
        String amount = NumberFormatter.formatCurrency(price.getPrice());
        if (price.getFromDate() != null) {
            String date = DateFormatter.formatDate(price.getFromDate(), false);
            return Messages.format("product.price.priceWithStartDate", amount, date);
        }
        return Messages.format("product.price.priceWithNoStartDate", amount);
    }

    /**
     * Returns an editor for a price.
     *
     * @param price the price
     * @return the price editor
     */
    private IMObjectEditor getPriceEditor(ProductPrice price) {
        EditableIMObjectCollectionEditor prices = (EditableIMObjectCollectionEditor) getEditor("prices");
        return prices.getEditor(price);
    }

}
<|MERGE_RESOLUTION|>--- conflicted
+++ resolved
@@ -1,257 +1,273 @@
-/*
- * Version: 1.0
- *
- * The contents of this file are subject to the OpenVPMS License Version
- * 1.0 (the 'License'); you may not use this file except in compliance with
- * the License. You may obtain a copy of the License at
- * http://www.openvpms.org/license/
- *
- * Software distributed under the License is distributed on an 'AS IS' basis,
- * WITHOUT WARRANTY OF ANY KIND, either express or implied. See the License
- * for the specific language governing rights and limitations under the
- * License.
- *
- * Copyright 2014 (C) OpenVPMS Ltd. All Rights Reserved.
- */
-
-package org.openvpms.web.component.im.product;
-
-import org.openvpms.archetype.rules.product.ProductArchetypes;
-import org.openvpms.archetype.rules.product.ProductPriceUpdater;
-import org.openvpms.archetype.rules.product.ProductSupplier;
-import org.openvpms.archetype.rules.util.DateRules;
-import org.openvpms.component.business.domain.im.common.EntityRelationship;
-import org.openvpms.component.business.domain.im.common.IMObject;
-<<<<<<< HEAD
-import org.openvpms.component.business.domain.im.lookup.Lookup;
-=======
-import org.openvpms.component.business.domain.im.common.IMObjectReference;
->>>>>>> edcd3402
-import org.openvpms.component.business.domain.im.product.Product;
-import org.openvpms.component.business.domain.im.product.ProductPrice;
-import org.openvpms.component.business.service.archetype.helper.IMObjectBean;
-import org.openvpms.component.business.service.archetype.helper.TypeHelper;
-import org.openvpms.web.component.im.edit.AbstractIMObjectEditor;
-import org.openvpms.web.component.im.edit.EditableIMObjectCollectionEditor;
-import org.openvpms.web.component.im.edit.IMObjectCollectionEditor;
-import org.openvpms.web.component.im.edit.IMObjectEditor;
-import org.openvpms.web.component.im.layout.LayoutContext;
-import org.openvpms.web.component.im.relationship.MultipleEntityRelationshipCollectionEditor;
-import org.openvpms.web.component.im.relationship.RelationshipCollectionEditor;
-import org.openvpms.web.component.property.CollectionProperty;
-import org.openvpms.web.component.property.Modifiable;
-import org.openvpms.web.component.property.ModifiableListener;
-import org.openvpms.web.component.property.Validator;
-import org.openvpms.web.component.property.ValidatorError;
-import org.openvpms.web.resource.i18n.Messages;
-import org.openvpms.web.resource.i18n.format.DateFormatter;
-import org.openvpms.web.resource.i18n.format.NumberFormatter;
-import org.openvpms.web.system.ServiceHelper;
-
-import java.util.ArrayList;
-import java.util.Collection;
-import java.util.List;
-
-
-/**
- * A {@link Product} editor that recalculates prices when
- * {@link ProductSupplier} relationships change.
- *
- * @author Tim Anderson
- */
-public class ProductEditor extends AbstractIMObjectEditor {
-
-    /**
-     * The product price updater.
-     */
-    private ProductPriceUpdater updater;
-
-    /**
-     * Constructs a {@link ProductEditor}.
-     *
-     * @param object        the object to edit
-     * @param parent        the parent object. May be {@code null}
-     * @param layoutContext the layout context. May be {@code null}.
-     */
-    public ProductEditor(Product object, IMObject parent, LayoutContext layoutContext) {
-        super(object, parent, layoutContext);
-        CollectionProperty suppliers = getCollectionProperty("suppliers");
-        CollectionProperty stock = getCollectionProperty("stockLocations");
-        if (suppliers != null && stock != null) {
-            RelationshipCollectionEditor stockLocations
-                    = new MultipleEntityRelationshipCollectionEditor(stock, object, getLayoutContext()) {
-                @Override
-                protected IMObjectEditor createEditor(IMObject object, LayoutContext context) {
-                    IMObjectEditor editor = super.createEditor(object, context);
-                    if (editor instanceof ProductStockLocationEditor) {
-                        ((ProductStockLocationEditor) editor).setProductEditor(ProductEditor.this);
-                    }
-                    return editor;
-                }
-            };
-            getEditors().add(stockLocations);
-        }
-        updater = new ProductPriceUpdater(ServiceHelper.getCurrencies(), ServiceHelper.getArchetypeService(),
-                                          ServiceHelper.getLookupService());
-    }
-
-    /**
-<<<<<<< HEAD
-     * Validates the object.
-     *
-     * @param validator the validator
-     * @return {@code true} if the object and its descendants are valid otherwise {@code false}
-     */
-    @Override
-    protected boolean doValidation(Validator validator) {
-        boolean valid = super.doValidation(validator);
-        if (valid) {
-            valid = validateUnitPrices(validator);
-        }
-        return valid;
-=======
-     * Returns the product supplier references.
-     *
-     * @return the product supplier references
-     */
-    public List<IMObjectReference> getSuppliers() {
-        List<IMObjectReference> result = new ArrayList<IMObjectReference>();
-        IMObjectCollectionEditor suppliers = (IMObjectCollectionEditor) getEditor("suppliers");
-        if (suppliers != null) {
-            for (IMObjectEditor editor : suppliers.getEditors()) {
-                IMObjectReference target = editor.getProperty("target").getReference();
-                if (target != null) {
-                    result.add(target);
-                }
-            }
-        }
-        return result;
->>>>>>> edcd3402
-    }
-
-    /**
-     * Invoked when layout has completed. This can be used to perform
-     * processing that requires all editors to be created.
-     */
-    @Override
-    protected void onLayoutCompleted() {
-        IMObjectCollectionEditor editor = (IMObjectCollectionEditor) getEditor("suppliers");
-        if (editor != null) {
-            editor.addModifiableListener(new ModifiableListener() {
-                public void modified(Modifiable modifiable) {
-                    onSupplierChanged();
-                }
-            });
-        }
-    }
-
-    /**
-     * Invoked when a product-supplier relationship changes. This recalculates product prices if required.
-     */
-    private void onSupplierChanged() {
-        EditableIMObjectCollectionEditor suppliers = (EditableIMObjectCollectionEditor) getEditor("suppliers");
-        EditableIMObjectCollectionEditor prices = (EditableIMObjectCollectionEditor) getEditor("prices");
-        Collection<IMObjectEditor> currentPrices = prices.getEditors();
-        Collection<IMObjectEditor> editors = suppliers.getEditors();
-        for (IMObjectEditor editor : editors) {
-            EntityRelationship rel = (EntityRelationship) editor.getObject();
-            ProductSupplier ps = new ProductSupplier(rel);
-            List<ProductPrice> updated = updater.update((Product) getObject(), ps, false);
-            for (ProductPrice price : updated) {
-                updatePriceEditor(price, currentPrices);
-            }
-        }
-        prices.refresh();
-    }
-
-    /**
-     * Refreshes the price editor associated with a product price.
-     *
-     * @param price   the price
-     * @param editors the price editors
-     */
-    private void updatePriceEditor(ProductPrice price, Collection<IMObjectEditor> editors) {
-        for (IMObjectEditor editor : editors) {
-            if (editor.getObject().equals(price) && (editor instanceof ProductPriceEditor)) {
-                ((ProductPriceEditor) editor).refresh();
-                break;
-            }
-        }
-    }
-
-    /**
-     * Verifies that:
-     * <ul>
-     * <li>unit prices with no pricing groups don't overlap other unit prices with no pricing groups on date
-     * range</li>
-     * <li>unit prices with pricing groups that overlap on date range have different pricing groups</li>
-     * </ul>
-     *
-     * @param validator the validator
-     * @return {@code true} if the prices are valid
-     */
-    private boolean validateUnitPrices(Validator validator) {
-        boolean valid = true;
-        Product product = (Product) getObject();
-        List<ProductPrice> unitPrices = new ArrayList<ProductPrice>();
-        for (ProductPrice price : product.getProductPrices()) {
-            if (TypeHelper.isA(price, ProductArchetypes.UNIT_PRICE)) {
-                unitPrices.add(price);
-            }
-        }
-
-        while (unitPrices.size() > 1) {
-            ProductPrice price = unitPrices.remove(0);
-            for (ProductPrice other : unitPrices) {
-                if (DateRules.intersects(price.getFromDate(), price.getToDate(), other.getFromDate(),
-                                         other.getToDate())) {
-                    IMObjectBean priceBean = new IMObjectBean(price);
-                    IMObjectBean otherBean = new IMObjectBean(other);
-                    List<Lookup> priceGroups = priceBean.getValues("pricingGroups", Lookup.class);
-                    List<Lookup> otherGroups = otherBean.getValues("pricingGroups", Lookup.class);
-                    if (priceGroups.isEmpty() && otherGroups.isEmpty()) {
-                        validator.add(getPriceEditor(price), new ValidatorError(
-                                Messages.format("product.price.dateOverlap", formatPrice(price),
-                                                formatPrice(other))));
-                        valid = false;
-                        break;
-                    } else if (priceGroups.removeAll(otherGroups)) {
-                        validator.add(getPriceEditor(price), new ValidatorError(
-                                Messages.format("product.price.groupOverlap", formatPrice(price),
-                                                formatPrice(other))));
-                        valid = false;
-                        break;
-                    }
-                }
-            }
-        }
-        return valid;
-    }
-
-    /**
-     * Formats a price for error reporting.
-     *
-     * @param price the price
-     * @return the price text
-     */
-    private String formatPrice(ProductPrice price) {
-        String amount = NumberFormatter.formatCurrency(price.getPrice());
-        if (price.getFromDate() != null) {
-            String date = DateFormatter.formatDate(price.getFromDate(), false);
-            return Messages.format("product.price.priceWithStartDate", amount, date);
-        }
-        return Messages.format("product.price.priceWithNoStartDate", amount);
-    }
-
-    /**
-     * Returns an editor for a price.
-     *
-     * @param price the price
-     * @return the price editor
-     */
-    private IMObjectEditor getPriceEditor(ProductPrice price) {
-        EditableIMObjectCollectionEditor prices = (EditableIMObjectCollectionEditor) getEditor("prices");
-        return prices.getEditor(price);
-    }
-
-}
+/*
+ * Version: 1.0
+ *
+ * The contents of this file are subject to the OpenVPMS License Version
+ * 1.0 (the 'License'); you may not use this file except in compliance with
+ * the License. You may obtain a copy of the License at
+ * http://www.openvpms.org/license/
+ *
+ * Software distributed under the License is distributed on an 'AS IS' basis,
+ * WITHOUT WARRANTY OF ANY KIND, either express or implied. See the License
+ * for the specific language governing rights and limitations under the
+ * License.
+ *
+ * Copyright 2014 (C) OpenVPMS Ltd. All Rights Reserved.
+ */
+
+package org.openvpms.web.component.im.product;
+
+import org.openvpms.archetype.rules.product.ProductArchetypes;
+import org.openvpms.archetype.rules.product.ProductPriceUpdater;
+import org.openvpms.archetype.rules.product.ProductSupplier;
+import org.openvpms.archetype.rules.util.DateRules;
+import org.openvpms.component.business.domain.im.common.EntityRelationship;
+import org.openvpms.component.business.domain.im.common.IMObject;
+import org.openvpms.component.business.domain.im.common.IMObjectReference;
+import org.openvpms.component.business.domain.im.common.IMObjectRelationship;
+import org.openvpms.component.business.domain.im.lookup.Lookup;
+import org.openvpms.component.business.domain.im.product.Product;
+import org.openvpms.component.business.domain.im.product.ProductPrice;
+import org.openvpms.component.business.service.archetype.helper.IMObjectBean;
+import org.openvpms.component.business.service.archetype.helper.TypeHelper;
+import org.openvpms.web.component.im.edit.AbstractIMObjectEditor;
+import org.openvpms.web.component.im.edit.EditableIMObjectCollectionEditor;
+import org.openvpms.web.component.im.edit.IMObjectCollectionEditor;
+import org.openvpms.web.component.im.edit.IMObjectEditor;
+import org.openvpms.web.component.im.layout.IMObjectLayoutStrategy;
+import org.openvpms.web.component.im.layout.LayoutContext;
+import org.openvpms.web.component.im.relationship.MultipleEntityRelationshipCollectionEditor;
+import org.openvpms.web.component.im.relationship.RelationshipCollectionEditor;
+import org.openvpms.web.component.im.view.ComponentState;
+import org.openvpms.web.component.property.CollectionProperty;
+import org.openvpms.web.component.property.Modifiable;
+import org.openvpms.web.component.property.ModifiableListener;
+import org.openvpms.web.component.property.Validator;
+import org.openvpms.web.component.property.ValidatorError;
+import org.openvpms.web.resource.i18n.Messages;
+import org.openvpms.web.resource.i18n.format.DateFormatter;
+import org.openvpms.web.resource.i18n.format.NumberFormatter;
+import org.openvpms.web.system.ServiceHelper;
+
+import java.util.ArrayList;
+import java.util.Collection;
+import java.util.List;
+
+
+/**
+ * A {@link Product} editor that recalculates prices when
+ * {@link ProductSupplier} relationships change.
+ *
+ * @author Tim Anderson
+ */
+public class ProductEditor extends AbstractIMObjectEditor {
+
+    /**
+     * The product price updater.
+     */
+    private ProductPriceUpdater updater;
+
+    /**
+     * Constructs a {@link ProductEditor}.
+     *
+     * @param object        the object to edit
+     * @param parent        the parent object. May be {@code null}
+     * @param layoutContext the layout context. May be {@code null}.
+     */
+    public ProductEditor(Product object, IMObject parent, LayoutContext layoutContext) {
+        super(object, parent, layoutContext);
+        CollectionProperty suppliers = getCollectionProperty("suppliers");
+        CollectionProperty stock = getCollectionProperty("stockLocations");
+        if (suppliers != null && stock != null) {
+            RelationshipCollectionEditor stockLocations
+                    = new MultipleEntityRelationshipCollectionEditor(stock, object, getLayoutContext()) {
+                @Override
+                protected IMObjectEditor createEditor(IMObject object, LayoutContext context) {
+                    IMObjectEditor editor = super.createEditor(object, context);
+                    if (editor instanceof ProductStockLocationEditor) {
+                        ((ProductStockLocationEditor) editor).setProductEditor(ProductEditor.this);
+                    }
+                    return editor;
+                }
+            };
+            getEditors().add(stockLocations);
+        }
+        updater = new ProductPriceUpdater(ServiceHelper.getCurrencies(), ServiceHelper.getArchetypeService(),
+                                          ServiceHelper.getLookupService());
+    }
+
+    /**
+     * Validates the object.
+     *
+     * @param validator the validator
+     * @return {@code true} if the object and its descendants are valid otherwise {@code false}
+     */
+    @Override
+    protected boolean doValidation(Validator validator) {
+        boolean valid = super.doValidation(validator);
+        if (valid) {
+            valid = validateUnitPrices(validator);
+        }
+        return valid;
+    }
+
+    /**
+     * Returns the product supplier references.
+     *
+     * @return the product supplier references
+     */
+    public List<IMObjectReference> getSuppliers() {
+        List<IMObjectReference> result = new ArrayList<IMObjectReference>();
+        EditableIMObjectCollectionEditor suppliers = (EditableIMObjectCollectionEditor) getEditor("suppliers");
+        if (suppliers != null) {
+            for (IMObject object : suppliers.getCurrentObjects()) {
+                IMObjectRelationship relationship = (IMObjectRelationship) object;
+                IMObjectReference target = relationship.getTarget();
+                if (target != null) {
+                    result.add(target);
+                }
+            }
+        }
+        return result;
+    }
+
+    /**
+     * Creates the layout strategy.
+     *
+     * @return a new layout strategy
+     */
+    @Override
+    protected IMObjectLayoutStrategy createLayoutStrategy() {
+        IMObjectLayoutStrategy strategy = super.createLayoutStrategy();
+        RelationshipCollectionEditor stockLocations = (RelationshipCollectionEditor) getEditor("stockLocations", false);
+        if (stockLocations != null) {
+            strategy.addComponent(new ComponentState(stockLocations));
+        }
+        return strategy;
+    }
+
+    /**
+     * Invoked when layout has completed. This can be used to perform
+     * processing that requires all editors to be created.
+     */
+    @Override
+    protected void onLayoutCompleted() {
+        IMObjectCollectionEditor editor = (IMObjectCollectionEditor) getEditor("suppliers");
+        if (editor != null) {
+            editor.addModifiableListener(new ModifiableListener() {
+                public void modified(Modifiable modifiable) {
+                    onSupplierChanged();
+                }
+            });
+        }
+    }
+
+    /**
+     * Invoked when a product-supplier relationship changes. This recalculates product prices if required.
+     */
+    private void onSupplierChanged() {
+        EditableIMObjectCollectionEditor suppliers = (EditableIMObjectCollectionEditor) getEditor("suppliers");
+        EditableIMObjectCollectionEditor prices = (EditableIMObjectCollectionEditor) getEditor("prices");
+        Collection<IMObjectEditor> currentPrices = prices.getEditors();
+        Collection<IMObjectEditor> editors = suppliers.getEditors();
+        for (IMObjectEditor editor : editors) {
+            EntityRelationship rel = (EntityRelationship) editor.getObject();
+            ProductSupplier ps = new ProductSupplier(rel);
+            List<ProductPrice> updated = updater.update((Product) getObject(), ps, false);
+            for (ProductPrice price : updated) {
+                updatePriceEditor(price, currentPrices);
+            }
+        }
+        prices.refresh();
+    }
+
+    /**
+     * Refreshes the price editor associated with a product price.
+     *
+     * @param price   the price
+     * @param editors the price editors
+     */
+    private void updatePriceEditor(ProductPrice price, Collection<IMObjectEditor> editors) {
+        for (IMObjectEditor editor : editors) {
+            if (editor.getObject().equals(price) && (editor instanceof ProductPriceEditor)) {
+                ((ProductPriceEditor) editor).refresh();
+                break;
+            }
+        }
+    }
+
+    /**
+     * Verifies that:
+     * <ul>
+     * <li>unit prices with no pricing groups don't overlap other unit prices with no pricing groups on date
+     * range</li>
+     * <li>unit prices with pricing groups that overlap on date range have different pricing groups</li>
+     * </ul>
+     *
+     * @param validator the validator
+     * @return {@code true} if the prices are valid
+     */
+    private boolean validateUnitPrices(Validator validator) {
+        boolean valid = true;
+        Product product = (Product) getObject();
+        List<ProductPrice> unitPrices = new ArrayList<ProductPrice>();
+        for (ProductPrice price : product.getProductPrices()) {
+            if (TypeHelper.isA(price, ProductArchetypes.UNIT_PRICE)) {
+                unitPrices.add(price);
+            }
+        }
+
+        while (unitPrices.size() > 1) {
+            ProductPrice price = unitPrices.remove(0);
+            for (ProductPrice other : unitPrices) {
+                if (DateRules.intersects(price.getFromDate(), price.getToDate(), other.getFromDate(),
+                                         other.getToDate())) {
+                    IMObjectBean priceBean = new IMObjectBean(price);
+                    IMObjectBean otherBean = new IMObjectBean(other);
+                    List<Lookup> priceGroups = priceBean.getValues("pricingGroups", Lookup.class);
+                    List<Lookup> otherGroups = otherBean.getValues("pricingGroups", Lookup.class);
+                    if (priceGroups.isEmpty() && otherGroups.isEmpty()) {
+                        validator.add(getPriceEditor(price), new ValidatorError(
+                                Messages.format("product.price.dateOverlap", formatPrice(price),
+                                                formatPrice(other))));
+                        valid = false;
+                        break;
+                    } else if (priceGroups.removeAll(otherGroups)) {
+                        validator.add(getPriceEditor(price), new ValidatorError(
+                                Messages.format("product.price.groupOverlap", formatPrice(price),
+                                                formatPrice(other))));
+                        valid = false;
+                        break;
+                    }
+                }
+            }
+        }
+        return valid;
+    }
+
+    /**
+     * Formats a price for error reporting.
+     *
+     * @param price the price
+     * @return the price text
+     */
+    private String formatPrice(ProductPrice price) {
+        String amount = NumberFormatter.formatCurrency(price.getPrice());
+        if (price.getFromDate() != null) {
+            String date = DateFormatter.formatDate(price.getFromDate(), false);
+            return Messages.format("product.price.priceWithStartDate", amount, date);
+        }
+        return Messages.format("product.price.priceWithNoStartDate", amount);
+    }
+
+    /**
+     * Returns an editor for a price.
+     *
+     * @param price the price
+     * @return the price editor
+     */
+    private IMObjectEditor getPriceEditor(ProductPrice price) {
+        EditableIMObjectCollectionEditor prices = (EditableIMObjectCollectionEditor) getEditor("prices");
+        return prices.getEditor(price);
+    }
+
+}