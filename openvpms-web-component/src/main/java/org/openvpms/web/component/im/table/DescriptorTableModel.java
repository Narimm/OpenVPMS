/*
 * Version: 1.0
 *
 * The contents of this file are subject to the OpenVPMS License Version
 * 1.0 (the 'License'); you may not use this file except in compliance with
 * the License. You may obtain a copy of the License at
 * http://www.openvpms.org/license/
 *
 * Software distributed under the License is distributed on an 'AS IS' basis,
 * WITHOUT WARRANTY OF ANY KIND, either express or implied. See the License
 * for the specific language governing rights and limitations under the
 * License.
 *
 * Copyright 2014 (C) OpenVPMS Ltd. All Rights Reserved.
 */

package org.openvpms.web.component.im.table;

import nextapp.echo2.app.table.DefaultTableColumnModel;
import nextapp.echo2.app.table.TableColumn;
import nextapp.echo2.app.table.TableColumnModel;
import org.apache.commons.lang.StringUtils;
import org.openvpms.component.business.domain.im.archetype.descriptor.ArchetypeDescriptor;
import org.openvpms.component.business.domain.im.archetype.descriptor.NodeDescriptor;
import org.openvpms.component.business.domain.im.common.IMObject;
import org.openvpms.component.business.service.archetype.helper.DescriptorHelper;
import org.openvpms.component.system.common.query.SortConstraint;
import org.openvpms.web.component.im.filter.FilterHelper;
import org.openvpms.web.component.im.layout.DefaultLayoutContext;
import org.openvpms.web.component.im.layout.LayoutContext;
import org.openvpms.web.component.im.view.TableComponentFactory;

import java.util.ArrayList;
import java.util.Arrays;
import java.util.Iterator;
import java.util.List;


/**
 * Table model created from an {@link ArchetypeDescriptor} or {@link NodeDescriptor}s.
 *
 * @author Tim Anderson
 */
public abstract class DescriptorTableModel<T extends IMObject> extends BaseIMObjectTableModel<T> {

    /**
     * The layout context.
     */
    private final LayoutContext context;


    /**
     * Constructs a {@code DescriptorTableModel}.
     * <p/>
     * The column model must be set using {@link #setTableColumnModel}.
     *
     * @param context the layout context
     */
    public DescriptorTableModel(LayoutContext context) {
        super(null);
        if (context.getComponentFactory() == null) {
            context = new DefaultLayoutContext(context);
            context.setComponentFactory(new TableComponentFactory(context));
        }
        this.context = context;
    }

    /**
     * Creates a new {@code DescriptorTableModel}.
     *
     * @param shortNames the archetype short names
     * @param context    the layout context
     */
    public DescriptorTableModel(String[] shortNames, LayoutContext context) {
        this(context);
        setTableColumnModel(createColumnModel(shortNames, this.context));
    }

    /**
     * Returns the sort criteria.
     *
     * @param column    the primary sort column
     * @param ascending if {@code true} sort in ascending order; otherwise sort in {@code descending} order
     * @return the sort criteria, or {@code null} if the column isn't sortable
     */
    @Override
    public SortConstraint[] getSortConstraints(int column, boolean ascending) {
        SortConstraint[] result;
        TableColumn col = getColumn(column);
        if (col instanceof DescriptorTableColumn) {
            DescriptorTableColumn descCol = (DescriptorTableColumn) col;
            List<SortConstraint> list = getSortConstraints(descCol, ascending);
            result = (list != null) ? list.toArray(new SortConstraint[list.size()]) : null;
        } else {
            result = super.getSortConstraints(column, ascending);
        }
        return result;
    }

    /**
     * Returns the sort constraints, given a primary sort column.
     * <p/>
     * If the column is not sortable, this implementation returns null.
     *
     * @param primary   the primary sort column
     * @param ascending whether to sort in ascending or descending order
     * @return the sort criteria, or {@code null} if the column isn't sortable
     */
    protected List<SortConstraint> getSortConstraints(DescriptorTableColumn primary, boolean ascending) {
        if (!primary.isSortable()) {
            return null;
        }
        if (primary.getName().equals("description")) {
            return getSortConstraints(primary, ascending, "name", "id");
        }
        return getSortConstraints(primary, ascending, "description", "id");
    }

    /**
     * Returns the sort constraints, given a primary sort column.
     *
     * @param primary   the primary sort column
     * @param ascending whether to sort in ascending or descending order
     * @param names     the secondary sort column names
     * @return the sort constraints
     */
    protected List<SortConstraint> getSortConstraints(DescriptorTableColumn primary, boolean ascending,
                                                      String... names) {
        List<SortConstraint> result = new ArrayList<SortConstraint>();
        result.add(primary.createSortConstraint(ascending));
        for (String name : names) {
            DescriptorTableColumn column = getColumn(name);
            if (column != null && column.isSortable()) {
                result.add(column.createSortConstraint(ascending));
            }
        }
        return result;
    }

    /**
     * Returns the value found at the given coordinate within the table.
     *
     * @param object the object
     * @param column the table column
     * @param row    the table row
     */
    @Override
    protected Object getValue(T object, TableColumn column, int row) {
        Object result;
        if (column instanceof DescriptorTableColumn) {
            result = getValue(object, (DescriptorTableColumn) column, row);
        } else {
            result = super.getValue(object, column, row);
        }
        return result;
    }

    /**
     * Returns a value for a given column.
     *
     * @param object the object to operate on
     * @param column the column
     * @param row    the row
     * @return the value for the column
     */
    protected Object getValue(T object, DescriptorTableColumn column, int row) {
        return column.getComponent(object, context);
    }

    /**
     * Returns the layout context.
     *
     * @return the layout context
     */
    protected LayoutContext getLayoutContext() {
        return context;
    }

    /**
     * Creates a column model for a set of archetypes.
     *
     * @param shortNames the archetype short names
     * @param context    the layout context
     * @return a new column model
     */
    protected TableColumnModel createColumnModel(String[] shortNames, LayoutContext context) {
        List<ArchetypeDescriptor> archetypes = DescriptorHelper.getArchetypeDescriptors(shortNames);
        if (archetypes.isEmpty()) {
            throw new IllegalArgumentException(
                    "Argument 'shortNames' doesn't refer to a valid archetype: " + StringUtils.join(shortNames, ", "));
        }
        return createColumnModel(archetypes, context);
    }

    /**
     * Creates a column model for one or more archetypes.
     * If there are multiple archetypes, the intersection of the descriptors
     * will be used.
     *
     * @param archetypes the archetypes
     * @param context    the layout context
     * @return a new column model
     */
    protected TableColumnModel createColumnModel(List<ArchetypeDescriptor> archetypes, LayoutContext context) {
        List<String> names = getNodeNames(archetypes, context);
        TableColumnModel columns = new DefaultTableColumnModel();

        if (showArchetypeColumn(archetypes)) {
            addColumns(archetypes, names, columns);
            int index = getArchetypeColumnIndex();
            TableColumn column = createTableColumn(
                    ARCHETYPE_INDEX, "table.imobject.archetype");
            columns.addColumn(column);
            columns.moveColumn(columns.getColumnCount() - 1, index);
        } else {
            addColumns(archetypes, names, columns);
        }
        return columns;
    }

    /**
     * Add columns to a column model.
     *
     * @param archetypes the archetypes
     * @param names      the node descriptor names
     * @param columns    the columns to add to
     */
    protected void addColumns(List<ArchetypeDescriptor> archetypes, List<String> names, TableColumnModel columns) {
        // determine a unique starting index for the columns
        int index = getNextModelIndex(columns);

        for (String name : names) {
            addColumn(archetypes, name, index, columns);
            ++index;
        }
    }

    /**
     * Adds a column for a node.
     *
     * @param archetype the archetypes
     * @param name      the node name
     * @param columns   the columns to add to
     * @return the new column, or {@code null} if the node is not found in
     *         the archetypes
     */
    protected TableColumn addColumn(ArchetypeDescriptor archetype, String name, TableColumnModel columns) {
        return addColumn(Arrays.asList(archetype), name, getNextModelIndex(columns), columns);
    }

    /**
     * Adds a column for a node.
     *
     * @param archetypes the archetypes
     * @param name       the node name
     * @param index      the index to assign the column
     * @param columns    the columns to add to
     * @return the new column
     */
    protected TableColumn addColumn(List<ArchetypeDescriptor> archetypes, String name, int index,
                                    TableColumnModel columns) {
        TableColumn column = createColumn(archetypes, name, index);
        columns.addColumn(column);
        return column;
    }

    /**
     * Creates a new column for a node.
     *
     * @param archetypes the archetypes
     * @param name       the node name
     * @param index      the index to assign the column
     * @return a new column
     */
    protected TableColumn createColumn(List<ArchetypeDescriptor> archetypes, String name, int index) {
        return new DescriptorTableColumn(index, name, archetypes);
    }

    /**
     * Returns a column offset given its node name.
     *
     * @param model the model
     * @param name  the node name
     * @return the column offset, or {@code -1} if a column with the specified name doesn't exist
     */
    protected int getColumnOffset(TableColumnModel model, String name) {
        int result = -1;
        int offset = 0;
        Iterator iterator = model.getColumns();
        while (iterator.hasNext()) {
            TableColumn col = (TableColumn) iterator.next();
            if (col instanceof DescriptorTableColumn) {
                DescriptorTableColumn descriptorCol = (DescriptorTableColumn) col;
                if (descriptorCol.getName().equals(name)) {
                    result = offset;
                    break;
                }
            }
            ++offset;
        }
        return result;
    }

    /**
<<<<<<< HEAD
     * Returns a column, given its node name.
     *
     * @param name the node name
     * @return the descriptor column, or {@code null} if none exists
     */
    protected DescriptorTableColumn getColumn(String name) {
        Iterator iterator = getColumnModel().getColumns();
=======
     * Returns a column model index given its node name.
     *
     * @param model the model
     * @param name  the node name
     * @return the column index, or {@code -1} if a column with the specified name doesn't exist
     */
    protected int getColumnModelIndex(TableColumnModel model, String name) {
        Iterator iterator = model.getColumns();
>>>>>>> ce07fbd5
        while (iterator.hasNext()) {
            TableColumn col = (TableColumn) iterator.next();
            if (col instanceof DescriptorTableColumn) {
                DescriptorTableColumn descriptorCol = (DescriptorTableColumn) col;
                if (descriptorCol.getName().equals(name)) {
<<<<<<< HEAD
                    return descriptorCol;
                }
            }
        }
        return null;
=======
                    return descriptorCol.getModelIndex();
                }
            }
        }
        return -1;
>>>>>>> ce07fbd5
    }

    /**
     * Returns the node names for a set of archetypes.
     * <p/>
     * If {@link #getNodeNames()} returns a non-empty list, then
     * these names will be used, otherwise the node names common to each
     * archetype will be returned.
     *
     * @param archetypes the archetype descriptors
     * @param context    the layout context
     * @return the node names for the archetypes
     */
    protected List<String> getNodeNames(List<ArchetypeDescriptor> archetypes, LayoutContext context) {
        List<String> result = null;
        String[] names = getNodeNames();
        if (names != null && names.length != 0) {
            result = Arrays.asList(names);
        } else {
            for (ArchetypeDescriptor archetype : archetypes) {
                List<String> nodes = getNodeNames(archetype, context);
                if (result == null) {
                    result = nodes;
                } else {
                    result = getIntersection(result, nodes);
                }
            }
        }
        return result;
    }

    /**
     * Returns a list of node descriptor names to include in the table.
     * This implementation returns {@code null} to indicate that the
     * intersection should be calculated from all descriptors.
     *
     * @return the list of node descriptor names to include in the table
     */
    protected String[] getNodeNames() {
        return null;
    }

    /**
     * Returns a filtered list of simple node descriptor names for an archetype.
     *
     * @param archetype the archetype
     * @param context   the layout context
     * @return a filtered list of node descriptor names for the archetype
     */
    protected List<String> getNodeNames(ArchetypeDescriptor archetype, LayoutContext context) {
        List<String> result = new ArrayList<String>();
        List<NodeDescriptor> descriptors
                = filter(archetype.getSimpleNodeDescriptors(), context);
        for (NodeDescriptor descriptor : descriptors) {
            result.add(descriptor.getName());
        }
        return result;
    }

    /**
     * Determines if the archetype column should be displayed.
     * <p/>
     * This implementation returns true if there is more than one archetype.
     *
     * @param archetypes the archetypes
     * @return {@code true} if the archetype column should be displayed
     */
    protected boolean showArchetypeColumn(List<ArchetypeDescriptor> archetypes) {
        return archetypes.size() > 1;
    }

    /**
     * Returns the index to insert the archetype column.
     *
     * @return the index to insert the archetype column
     */
    protected int getArchetypeColumnIndex() {
        return 0;
    }

    /**
     * Filters descriptors using the context's default node filter.
     *
     * @param descriptors the column descriptors
     * @param context     the layout context
     * @return the filtered descriptors
     */
    protected List<NodeDescriptor> filter(List<NodeDescriptor> descriptors, LayoutContext context) {
        return FilterHelper.filter(null, context.getDefaultNodeFilter(), descriptors);
    }

    /**
     * Helper to return the intersection of two lists of strings, maintaining
     * insertion order.
     *
     * @param first  the first list
     * @param second the second list
     * @return the intersection of the two lists
     */
    private List<String> getIntersection(List<String> first, List<String> second) {
        List<String> result = new ArrayList<String>();
        for (String a : first) {
            for (String b : second) {
                if (a.equals(b)) {
                    result.add(a);
                    break;
                }
            }
        }
        return result;
    }
}
<|MERGE_RESOLUTION|>--- conflicted
+++ resolved
@@ -1,452 +1,456 @@
-/*
- * Version: 1.0
- *
- * The contents of this file are subject to the OpenVPMS License Version
- * 1.0 (the 'License'); you may not use this file except in compliance with
- * the License. You may obtain a copy of the License at
- * http://www.openvpms.org/license/
- *
- * Software distributed under the License is distributed on an 'AS IS' basis,
- * WITHOUT WARRANTY OF ANY KIND, either express or implied. See the License
- * for the specific language governing rights and limitations under the
- * License.
- *
- * Copyright 2014 (C) OpenVPMS Ltd. All Rights Reserved.
- */
-
-package org.openvpms.web.component.im.table;
-
-import nextapp.echo2.app.table.DefaultTableColumnModel;
-import nextapp.echo2.app.table.TableColumn;
-import nextapp.echo2.app.table.TableColumnModel;
-import org.apache.commons.lang.StringUtils;
-import org.openvpms.component.business.domain.im.archetype.descriptor.ArchetypeDescriptor;
-import org.openvpms.component.business.domain.im.archetype.descriptor.NodeDescriptor;
-import org.openvpms.component.business.domain.im.common.IMObject;
-import org.openvpms.component.business.service.archetype.helper.DescriptorHelper;
-import org.openvpms.component.system.common.query.SortConstraint;
-import org.openvpms.web.component.im.filter.FilterHelper;
-import org.openvpms.web.component.im.layout.DefaultLayoutContext;
-import org.openvpms.web.component.im.layout.LayoutContext;
-import org.openvpms.web.component.im.view.TableComponentFactory;
-
-import java.util.ArrayList;
-import java.util.Arrays;
-import java.util.Iterator;
-import java.util.List;
-
-
-/**
- * Table model created from an {@link ArchetypeDescriptor} or {@link NodeDescriptor}s.
- *
- * @author Tim Anderson
- */
-public abstract class DescriptorTableModel<T extends IMObject> extends BaseIMObjectTableModel<T> {
-
-    /**
-     * The layout context.
-     */
-    private final LayoutContext context;
-
-
-    /**
-     * Constructs a {@code DescriptorTableModel}.
-     * <p/>
-     * The column model must be set using {@link #setTableColumnModel}.
-     *
-     * @param context the layout context
-     */
-    public DescriptorTableModel(LayoutContext context) {
-        super(null);
-        if (context.getComponentFactory() == null) {
-            context = new DefaultLayoutContext(context);
-            context.setComponentFactory(new TableComponentFactory(context));
-        }
-        this.context = context;
-    }
-
-    /**
-     * Creates a new {@code DescriptorTableModel}.
-     *
-     * @param shortNames the archetype short names
-     * @param context    the layout context
-     */
-    public DescriptorTableModel(String[] shortNames, LayoutContext context) {
-        this(context);
-        setTableColumnModel(createColumnModel(shortNames, this.context));
-    }
-
-    /**
-     * Returns the sort criteria.
-     *
-     * @param column    the primary sort column
-     * @param ascending if {@code true} sort in ascending order; otherwise sort in {@code descending} order
-     * @return the sort criteria, or {@code null} if the column isn't sortable
-     */
-    @Override
-    public SortConstraint[] getSortConstraints(int column, boolean ascending) {
-        SortConstraint[] result;
-        TableColumn col = getColumn(column);
-        if (col instanceof DescriptorTableColumn) {
-            DescriptorTableColumn descCol = (DescriptorTableColumn) col;
-            List<SortConstraint> list = getSortConstraints(descCol, ascending);
-            result = (list != null) ? list.toArray(new SortConstraint[list.size()]) : null;
-        } else {
-            result = super.getSortConstraints(column, ascending);
-        }
-        return result;
-    }
-
-    /**
-     * Returns the sort constraints, given a primary sort column.
-     * <p/>
-     * If the column is not sortable, this implementation returns null.
-     *
-     * @param primary   the primary sort column
-     * @param ascending whether to sort in ascending or descending order
-     * @return the sort criteria, or {@code null} if the column isn't sortable
-     */
-    protected List<SortConstraint> getSortConstraints(DescriptorTableColumn primary, boolean ascending) {
-        if (!primary.isSortable()) {
-            return null;
-        }
-        if (primary.getName().equals("description")) {
-            return getSortConstraints(primary, ascending, "name", "id");
-        }
-        return getSortConstraints(primary, ascending, "description", "id");
-    }
-
-    /**
-     * Returns the sort constraints, given a primary sort column.
-     *
-     * @param primary   the primary sort column
-     * @param ascending whether to sort in ascending or descending order
-     * @param names     the secondary sort column names
-     * @return the sort constraints
-     */
-    protected List<SortConstraint> getSortConstraints(DescriptorTableColumn primary, boolean ascending,
-                                                      String... names) {
-        List<SortConstraint> result = new ArrayList<SortConstraint>();
-        result.add(primary.createSortConstraint(ascending));
-        for (String name : names) {
-            DescriptorTableColumn column = getColumn(name);
-            if (column != null && column.isSortable()) {
-                result.add(column.createSortConstraint(ascending));
-            }
-        }
-        return result;
-    }
-
-    /**
-     * Returns the value found at the given coordinate within the table.
-     *
-     * @param object the object
-     * @param column the table column
-     * @param row    the table row
-     */
-    @Override
-    protected Object getValue(T object, TableColumn column, int row) {
-        Object result;
-        if (column instanceof DescriptorTableColumn) {
-            result = getValue(object, (DescriptorTableColumn) column, row);
-        } else {
-            result = super.getValue(object, column, row);
-        }
-        return result;
-    }
-
-    /**
-     * Returns a value for a given column.
-     *
-     * @param object the object to operate on
-     * @param column the column
-     * @param row    the row
-     * @return the value for the column
-     */
-    protected Object getValue(T object, DescriptorTableColumn column, int row) {
-        return column.getComponent(object, context);
-    }
-
-    /**
-     * Returns the layout context.
-     *
-     * @return the layout context
-     */
-    protected LayoutContext getLayoutContext() {
-        return context;
-    }
-
-    /**
-     * Creates a column model for a set of archetypes.
-     *
-     * @param shortNames the archetype short names
-     * @param context    the layout context
-     * @return a new column model
-     */
-    protected TableColumnModel createColumnModel(String[] shortNames, LayoutContext context) {
-        List<ArchetypeDescriptor> archetypes = DescriptorHelper.getArchetypeDescriptors(shortNames);
-        if (archetypes.isEmpty()) {
-            throw new IllegalArgumentException(
-                    "Argument 'shortNames' doesn't refer to a valid archetype: " + StringUtils.join(shortNames, ", "));
-        }
-        return createColumnModel(archetypes, context);
-    }
-
-    /**
-     * Creates a column model for one or more archetypes.
-     * If there are multiple archetypes, the intersection of the descriptors
-     * will be used.
-     *
-     * @param archetypes the archetypes
-     * @param context    the layout context
-     * @return a new column model
-     */
-    protected TableColumnModel createColumnModel(List<ArchetypeDescriptor> archetypes, LayoutContext context) {
-        List<String> names = getNodeNames(archetypes, context);
-        TableColumnModel columns = new DefaultTableColumnModel();
-
-        if (showArchetypeColumn(archetypes)) {
-            addColumns(archetypes, names, columns);
-            int index = getArchetypeColumnIndex();
-            TableColumn column = createTableColumn(
-                    ARCHETYPE_INDEX, "table.imobject.archetype");
-            columns.addColumn(column);
-            columns.moveColumn(columns.getColumnCount() - 1, index);
-        } else {
-            addColumns(archetypes, names, columns);
-        }
-        return columns;
-    }
-
-    /**
-     * Add columns to a column model.
-     *
-     * @param archetypes the archetypes
-     * @param names      the node descriptor names
-     * @param columns    the columns to add to
-     */
-    protected void addColumns(List<ArchetypeDescriptor> archetypes, List<String> names, TableColumnModel columns) {
-        // determine a unique starting index for the columns
-        int index = getNextModelIndex(columns);
-
-        for (String name : names) {
-            addColumn(archetypes, name, index, columns);
-            ++index;
-        }
-    }
-
-    /**
-     * Adds a column for a node.
-     *
-     * @param archetype the archetypes
-     * @param name      the node name
-     * @param columns   the columns to add to
-     * @return the new column, or {@code null} if the node is not found in
-     *         the archetypes
-     */
-    protected TableColumn addColumn(ArchetypeDescriptor archetype, String name, TableColumnModel columns) {
-        return addColumn(Arrays.asList(archetype), name, getNextModelIndex(columns), columns);
-    }
-
-    /**
-     * Adds a column for a node.
-     *
-     * @param archetypes the archetypes
-     * @param name       the node name
-     * @param index      the index to assign the column
-     * @param columns    the columns to add to
-     * @return the new column
-     */
-    protected TableColumn addColumn(List<ArchetypeDescriptor> archetypes, String name, int index,
-                                    TableColumnModel columns) {
-        TableColumn column = createColumn(archetypes, name, index);
-        columns.addColumn(column);
-        return column;
-    }
-
-    /**
-     * Creates a new column for a node.
-     *
-     * @param archetypes the archetypes
-     * @param name       the node name
-     * @param index      the index to assign the column
-     * @return a new column
-     */
-    protected TableColumn createColumn(List<ArchetypeDescriptor> archetypes, String name, int index) {
-        return new DescriptorTableColumn(index, name, archetypes);
-    }
-
-    /**
-     * Returns a column offset given its node name.
-     *
-     * @param model the model
-     * @param name  the node name
-     * @return the column offset, or {@code -1} if a column with the specified name doesn't exist
-     */
-    protected int getColumnOffset(TableColumnModel model, String name) {
-        int result = -1;
-        int offset = 0;
-        Iterator iterator = model.getColumns();
-        while (iterator.hasNext()) {
-            TableColumn col = (TableColumn) iterator.next();
-            if (col instanceof DescriptorTableColumn) {
-                DescriptorTableColumn descriptorCol = (DescriptorTableColumn) col;
-                if (descriptorCol.getName().equals(name)) {
-                    result = offset;
-                    break;
-                }
-            }
-            ++offset;
-        }
-        return result;
-    }
-
-    /**
-<<<<<<< HEAD
-     * Returns a column, given its node name.
-     *
-     * @param name the node name
-     * @return the descriptor column, or {@code null} if none exists
-     */
-    protected DescriptorTableColumn getColumn(String name) {
-        Iterator iterator = getColumnModel().getColumns();
-=======
-     * Returns a column model index given its node name.
-     *
-     * @param model the model
-     * @param name  the node name
-     * @return the column index, or {@code -1} if a column with the specified name doesn't exist
-     */
-    protected int getColumnModelIndex(TableColumnModel model, String name) {
-        Iterator iterator = model.getColumns();
->>>>>>> ce07fbd5
-        while (iterator.hasNext()) {
-            TableColumn col = (TableColumn) iterator.next();
-            if (col instanceof DescriptorTableColumn) {
-                DescriptorTableColumn descriptorCol = (DescriptorTableColumn) col;
-                if (descriptorCol.getName().equals(name)) {
-<<<<<<< HEAD
-                    return descriptorCol;
-                }
-            }
-        }
-        return null;
-=======
-                    return descriptorCol.getModelIndex();
-                }
-            }
-        }
-        return -1;
->>>>>>> ce07fbd5
-    }
-
-    /**
-     * Returns the node names for a set of archetypes.
-     * <p/>
-     * If {@link #getNodeNames()} returns a non-empty list, then
-     * these names will be used, otherwise the node names common to each
-     * archetype will be returned.
-     *
-     * @param archetypes the archetype descriptors
-     * @param context    the layout context
-     * @return the node names for the archetypes
-     */
-    protected List<String> getNodeNames(List<ArchetypeDescriptor> archetypes, LayoutContext context) {
-        List<String> result = null;
-        String[] names = getNodeNames();
-        if (names != null && names.length != 0) {
-            result = Arrays.asList(names);
-        } else {
-            for (ArchetypeDescriptor archetype : archetypes) {
-                List<String> nodes = getNodeNames(archetype, context);
-                if (result == null) {
-                    result = nodes;
-                } else {
-                    result = getIntersection(result, nodes);
-                }
-            }
-        }
-        return result;
-    }
-
-    /**
-     * Returns a list of node descriptor names to include in the table.
-     * This implementation returns {@code null} to indicate that the
-     * intersection should be calculated from all descriptors.
-     *
-     * @return the list of node descriptor names to include in the table
-     */
-    protected String[] getNodeNames() {
-        return null;
-    }
-
-    /**
-     * Returns a filtered list of simple node descriptor names for an archetype.
-     *
-     * @param archetype the archetype
-     * @param context   the layout context
-     * @return a filtered list of node descriptor names for the archetype
-     */
-    protected List<String> getNodeNames(ArchetypeDescriptor archetype, LayoutContext context) {
-        List<String> result = new ArrayList<String>();
-        List<NodeDescriptor> descriptors
-                = filter(archetype.getSimpleNodeDescriptors(), context);
-        for (NodeDescriptor descriptor : descriptors) {
-            result.add(descriptor.getName());
-        }
-        return result;
-    }
-
-    /**
-     * Determines if the archetype column should be displayed.
-     * <p/>
-     * This implementation returns true if there is more than one archetype.
-     *
-     * @param archetypes the archetypes
-     * @return {@code true} if the archetype column should be displayed
-     */
-    protected boolean showArchetypeColumn(List<ArchetypeDescriptor> archetypes) {
-        return archetypes.size() > 1;
-    }
-
-    /**
-     * Returns the index to insert the archetype column.
-     *
-     * @return the index to insert the archetype column
-     */
-    protected int getArchetypeColumnIndex() {
-        return 0;
-    }
-
-    /**
-     * Filters descriptors using the context's default node filter.
-     *
-     * @param descriptors the column descriptors
-     * @param context     the layout context
-     * @return the filtered descriptors
-     */
-    protected List<NodeDescriptor> filter(List<NodeDescriptor> descriptors, LayoutContext context) {
-        return FilterHelper.filter(null, context.getDefaultNodeFilter(), descriptors);
-    }
-
-    /**
-     * Helper to return the intersection of two lists of strings, maintaining
-     * insertion order.
-     *
-     * @param first  the first list
-     * @param second the second list
-     * @return the intersection of the two lists
-     */
-    private List<String> getIntersection(List<String> first, List<String> second) {
-        List<String> result = new ArrayList<String>();
-        for (String a : first) {
-            for (String b : second) {
-                if (a.equals(b)) {
-                    result.add(a);
-                    break;
-                }
-            }
-        }
-        return result;
-    }
-}
+/*
+ * Version: 1.0
+ *
+ * The contents of this file are subject to the OpenVPMS License Version
+ * 1.0 (the 'License'); you may not use this file except in compliance with
+ * the License. You may obtain a copy of the License at
+ * http://www.openvpms.org/license/
+ *
+ * Software distributed under the License is distributed on an 'AS IS' basis,
+ * WITHOUT WARRANTY OF ANY KIND, either express or implied. See the License
+ * for the specific language governing rights and limitations under the
+ * License.
+ *
+ * Copyright 2014 (C) OpenVPMS Ltd. All Rights Reserved.
+ */
+
+package org.openvpms.web.component.im.table;
+
+import nextapp.echo2.app.table.DefaultTableColumnModel;
+import nextapp.echo2.app.table.TableColumn;
+import nextapp.echo2.app.table.TableColumnModel;
+import org.apache.commons.lang.StringUtils;
+import org.openvpms.component.business.domain.im.archetype.descriptor.ArchetypeDescriptor;
+import org.openvpms.component.business.domain.im.archetype.descriptor.NodeDescriptor;
+import org.openvpms.component.business.domain.im.common.IMObject;
+import org.openvpms.component.business.service.archetype.helper.DescriptorHelper;
+import org.openvpms.component.system.common.query.SortConstraint;
+import org.openvpms.web.component.im.filter.FilterHelper;
+import org.openvpms.web.component.im.layout.DefaultLayoutContext;
+import org.openvpms.web.component.im.layout.LayoutContext;
+import org.openvpms.web.component.im.view.TableComponentFactory;
+
+import java.util.ArrayList;
+import java.util.Arrays;
+import java.util.Iterator;
+import java.util.List;
+
+
+/**
+ * Table model created from an {@link ArchetypeDescriptor} or {@link NodeDescriptor}s.
+ *
+ * @author Tim Anderson
+ */
+public abstract class DescriptorTableModel<T extends IMObject> extends BaseIMObjectTableModel<T> {
+
+    /**
+     * The layout context.
+     */
+    private final LayoutContext context;
+
+
+    /**
+     * Constructs a {@code DescriptorTableModel}.
+     * <p/>
+     * The column model must be set using {@link #setTableColumnModel}.
+     *
+     * @param context the layout context
+     */
+    public DescriptorTableModel(LayoutContext context) {
+        super(null);
+        if (context.getComponentFactory() == null) {
+            context = new DefaultLayoutContext(context);
+            context.setComponentFactory(new TableComponentFactory(context));
+        }
+        this.context = context;
+    }
+
+    /**
+     * Creates a new {@code DescriptorTableModel}.
+     *
+     * @param shortNames the archetype short names
+     * @param context    the layout context
+     */
+    public DescriptorTableModel(String[] shortNames, LayoutContext context) {
+        this(context);
+        setTableColumnModel(createColumnModel(shortNames, this.context));
+    }
+
+    /**
+     * Returns the sort criteria.
+     *
+     * @param column    the primary sort column
+     * @param ascending if {@code true} sort in ascending order; otherwise sort in {@code descending} order
+     * @return the sort criteria, or {@code null} if the column isn't sortable
+     */
+    @Override
+    public SortConstraint[] getSortConstraints(int column, boolean ascending) {
+        SortConstraint[] result;
+        TableColumn col = getColumn(column);
+        if (col instanceof DescriptorTableColumn) {
+            DescriptorTableColumn descCol = (DescriptorTableColumn) col;
+            List<SortConstraint> list = getSortConstraints(descCol, ascending);
+            result = (list != null) ? list.toArray(new SortConstraint[list.size()]) : null;
+        } else {
+            result = super.getSortConstraints(column, ascending);
+        }
+        return result;
+    }
+
+    /**
+     * Returns the sort constraints, given a primary sort column.
+     * <p/>
+     * If the column is not sortable, this implementation returns null.
+     *
+     * @param primary   the primary sort column
+     * @param ascending whether to sort in ascending or descending order
+     * @return the sort criteria, or {@code null} if the column isn't sortable
+     */
+    protected List<SortConstraint> getSortConstraints(DescriptorTableColumn primary, boolean ascending) {
+        if (!primary.isSortable()) {
+            return null;
+        }
+        if (primary.getName().equals("description")) {
+            return getSortConstraints(primary, ascending, "name", "id");
+        }
+        return getSortConstraints(primary, ascending, "description", "id");
+    }
+
+    /**
+     * Returns the sort constraints, given a primary sort column.
+     *
+     * @param primary   the primary sort column
+     * @param ascending whether to sort in ascending or descending order
+     * @param names     the secondary sort column names
+     * @return the sort constraints
+     */
+    protected List<SortConstraint> getSortConstraints(DescriptorTableColumn primary, boolean ascending,
+                                                      String... names) {
+        List<SortConstraint> result = new ArrayList<SortConstraint>();
+        result.add(primary.createSortConstraint(ascending));
+        for (String name : names) {
+            DescriptorTableColumn column = getColumn(name);
+            if (column != null && column.isSortable()) {
+                result.add(column.createSortConstraint(ascending));
+            }
+        }
+        return result;
+    }
+
+    /**
+     * Returns the value found at the given coordinate within the table.
+     *
+     * @param object the object
+     * @param column the table column
+     * @param row    the table row
+     */
+    @Override
+    protected Object getValue(T object, TableColumn column, int row) {
+        Object result;
+        if (column instanceof DescriptorTableColumn) {
+            result = getValue(object, (DescriptorTableColumn) column, row);
+        } else {
+            result = super.getValue(object, column, row);
+        }
+        return result;
+    }
+
+    /**
+     * Returns a value for a given column.
+     *
+     * @param object the object to operate on
+     * @param column the column
+     * @param row    the row
+     * @return the value for the column
+     */
+    protected Object getValue(T object, DescriptorTableColumn column, int row) {
+        return column.getComponent(object, context);
+    }
+
+    /**
+     * Returns the layout context.
+     *
+     * @return the layout context
+     */
+    protected LayoutContext getLayoutContext() {
+        return context;
+    }
+
+    /**
+     * Creates a column model for a set of archetypes.
+     *
+     * @param shortNames the archetype short names
+     * @param context    the layout context
+     * @return a new column model
+     */
+    protected TableColumnModel createColumnModel(String[] shortNames, LayoutContext context) {
+        List<ArchetypeDescriptor> archetypes = DescriptorHelper.getArchetypeDescriptors(shortNames);
+        if (archetypes.isEmpty()) {
+            throw new IllegalArgumentException(
+                    "Argument 'shortNames' doesn't refer to a valid archetype: " + StringUtils.join(shortNames, ", "));
+        }
+        return createColumnModel(archetypes, context);
+    }
+
+    /**
+     * Creates a column model for one or more archetypes.
+     * If there are multiple archetypes, the intersection of the descriptors
+     * will be used.
+     *
+     * @param archetypes the archetypes
+     * @param context    the layout context
+     * @return a new column model
+     */
+    protected TableColumnModel createColumnModel(List<ArchetypeDescriptor> archetypes, LayoutContext context) {
+        List<String> names = getNodeNames(archetypes, context);
+        TableColumnModel columns = new DefaultTableColumnModel();
+
+        if (showArchetypeColumn(archetypes)) {
+            addColumns(archetypes, names, columns);
+            int index = getArchetypeColumnIndex();
+            TableColumn column = createTableColumn(
+                    ARCHETYPE_INDEX, "table.imobject.archetype");
+            columns.addColumn(column);
+            columns.moveColumn(columns.getColumnCount() - 1, index);
+        } else {
+            addColumns(archetypes, names, columns);
+        }
+        return columns;
+    }
+
+    /**
+     * Add columns to a column model.
+     *
+     * @param archetypes the archetypes
+     * @param names      the node descriptor names
+     * @param columns    the columns to add to
+     */
+    protected void addColumns(List<ArchetypeDescriptor> archetypes, List<String> names, TableColumnModel columns) {
+        // determine a unique starting index for the columns
+        int index = getNextModelIndex(columns);
+
+        for (String name : names) {
+            addColumn(archetypes, name, index, columns);
+            ++index;
+        }
+    }
+
+    /**
+     * Adds a column for a node.
+     *
+     * @param archetype the archetypes
+     * @param name      the node name
+     * @param columns   the columns to add to
+     * @return the new column, or {@code null} if the node is not found in
+     *         the archetypes
+     */
+    protected TableColumn addColumn(ArchetypeDescriptor archetype, String name, TableColumnModel columns) {
+        return addColumn(Arrays.asList(archetype), name, getNextModelIndex(columns), columns);
+    }
+
+    /**
+     * Adds a column for a node.
+     *
+     * @param archetypes the archetypes
+     * @param name       the node name
+     * @param index      the index to assign the column
+     * @param columns    the columns to add to
+     * @return the new column
+     */
+    protected TableColumn addColumn(List<ArchetypeDescriptor> archetypes, String name, int index,
+                                    TableColumnModel columns) {
+        TableColumn column = createColumn(archetypes, name, index);
+        columns.addColumn(column);
+        return column;
+    }
+
+    /**
+     * Creates a new column for a node.
+     *
+     * @param archetypes the archetypes
+     * @param name       the node name
+     * @param index      the index to assign the column
+     * @return a new column
+     */
+    protected TableColumn createColumn(List<ArchetypeDescriptor> archetypes, String name, int index) {
+        return new DescriptorTableColumn(index, name, archetypes);
+    }
+
+    /**
+     * Returns a column offset given its node name.
+     *
+     * @param model the model
+     * @param name  the node name
+     * @return the column offset, or {@code -1} if a column with the specified name doesn't exist
+     */
+    protected int getColumnOffset(TableColumnModel model, String name) {
+        int result = -1;
+        int offset = 0;
+        Iterator iterator = model.getColumns();
+        while (iterator.hasNext()) {
+            TableColumn col = (TableColumn) iterator.next();
+            if (col instanceof DescriptorTableColumn) {
+                DescriptorTableColumn descriptorCol = (DescriptorTableColumn) col;
+                if (descriptorCol.getName().equals(name)) {
+                    result = offset;
+                    break;
+                }
+            }
+            ++offset;
+        }
+        return result;
+    }
+
+    /**
+     * Returns a column, given its node name.
+     *
+     * @param name the node name
+     * @return the descriptor column, or {@code null} if none exists
+     */
+    protected DescriptorTableColumn getColumn(String name) {
+        return getColumn(getColumnModel(), name);
+    }
+
+    /**
+     * Returns a column, given its node name.
+     *
+     * @param model the model
+     * @param name  the node name
+     * @return the descriptor column, or {@code null} if none exists
+     */
+    protected DescriptorTableColumn getColumn(TableColumnModel model, String name) {
+        Iterator iterator = model.getColumns();
+        while (iterator.hasNext()) {
+            TableColumn col = (TableColumn) iterator.next();
+            if (col instanceof DescriptorTableColumn) {
+                DescriptorTableColumn descriptorCol = (DescriptorTableColumn) col;
+                if (descriptorCol.getName().equals(name)) {
+                    return descriptorCol;
+                }
+            }
+        }
+        return null;
+    }
+
+    /**
+     * Returns a column model index given its node name.
+     *
+     * @param model the model
+     * @param name  the node name
+     * @return the column index, or {@code -1} if a column with the specified name doesn't exist
+     */
+    protected int getModelIndex(TableColumnModel model, String name) {
+        DescriptorTableColumn column = getColumn(model, name);
+        return (column != null) ? column.getModelIndex() : -1;
+    }
+
+    /**
+     * Returns the node names for a set of archetypes.
+     * <p/>
+     * If {@link #getNodeNames()} returns a non-empty list, then
+     * these names will be used, otherwise the node names common to each
+     * archetype will be returned.
+     *
+     * @param archetypes the archetype descriptors
+     * @param context    the layout context
+     * @return the node names for the archetypes
+     */
+    protected List<String> getNodeNames(List<ArchetypeDescriptor> archetypes, LayoutContext context) {
+        List<String> result = null;
+        String[] names = getNodeNames();
+        if (names != null && names.length != 0) {
+            result = Arrays.asList(names);
+        } else {
+            for (ArchetypeDescriptor archetype : archetypes) {
+                List<String> nodes = getNodeNames(archetype, context);
+                if (result == null) {
+                    result = nodes;
+                } else {
+                    result = getIntersection(result, nodes);
+                }
+            }
+        }
+        return result;
+    }
+
+    /**
+     * Returns a list of node descriptor names to include in the table.
+     * This implementation returns {@code null} to indicate that the
+     * intersection should be calculated from all descriptors.
+     *
+     * @return the list of node descriptor names to include in the table
+     */
+    protected String[] getNodeNames() {
+        return null;
+    }
+
+    /**
+     * Returns a filtered list of simple node descriptor names for an archetype.
+     *
+     * @param archetype the archetype
+     * @param context   the layout context
+     * @return a filtered list of node descriptor names for the archetype
+     */
+    protected List<String> getNodeNames(ArchetypeDescriptor archetype, LayoutContext context) {
+        List<String> result = new ArrayList<String>();
+        List<NodeDescriptor> descriptors
+                = filter(archetype.getSimpleNodeDescriptors(), context);
+        for (NodeDescriptor descriptor : descriptors) {
+            result.add(descriptor.getName());
+        }
+        return result;
+    }
+
+    /**
+     * Determines if the archetype column should be displayed.
+     * <p/>
+     * This implementation returns true if there is more than one archetype.
+     *
+     * @param archetypes the archetypes
+     * @return {@code true} if the archetype column should be displayed
+     */
+    protected boolean showArchetypeColumn(List<ArchetypeDescriptor> archetypes) {
+        return archetypes.size() > 1;
+    }
+
+    /**
+     * Returns the index to insert the archetype column.
+     *
+     * @return the index to insert the archetype column
+     */
+    protected int getArchetypeColumnIndex() {
+        return 0;
+    }
+
+    /**
+     * Filters descriptors using the context's default node filter.
+     *
+     * @param descriptors the column descriptors
+     * @param context     the layout context
+     * @return the filtered descriptors
+     */
+    protected List<NodeDescriptor> filter(List<NodeDescriptor> descriptors, LayoutContext context) {
+        return FilterHelper.filter(null, context.getDefaultNodeFilter(), descriptors);
+    }
+
+    /**
+     * Helper to return the intersection of two lists of strings, maintaining
+     * insertion order.
+     *
+     * @param first  the first list
+     * @param second the second list
+     * @return the intersection of the two lists
+     */
+    private List<String> getIntersection(List<String> first, List<String> second) {
+        List<String> result = new ArrayList<String>();
+        for (String a : first) {
+            for (String b : second) {
+                if (a.equals(b)) {
+                    result.add(a);
+                    break;
+                }
+            }
+        }
+        return result;
+    }
+}