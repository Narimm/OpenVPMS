<!--
  ~ Version: 1.0
  ~
  ~ The contents of this file are subject to the OpenVPMS License Version
  ~ 1.0 (the 'License'); you may not use this file except in compliance with
  ~ the License. You may obtain a copy of the License at
  ~ http://www.openvpms.org/license/
  ~
  ~ Software distributed under the License is distributed on an 'AS IS' basis,
  ~ WITHOUT WARRANTY OF ANY KIND, either express or implied. See the License
  ~ for the specific language governing rights and limitations under the
  ~ License.
  ~
  ~ Copyright 2014 (C) OpenVPMS Ltd. All Rights Reserved.
  -->
<<<<<<< HEAD
=======

>>>>>>> 47d67d86
<archetypes>
    <archetype name="lookup.productIncomeType.1.0"
               latest="true"
               type="org.openvpms.component.business.domain.im.lookup.Lookup" displayName="Product Income Type">
        <node name="id" path="/id" type="java.lang.Long" hidden="true" readOnly="true"/>
        <node name="code" path="/code" type="java.lang.String" hidden="true"
              minCardinality="1">
            <assertion name="regularExpression">
                <property name="expression" value="[A-Z0-9_]*"/>
            </assertion>
        </node>
        <node name="name" path="/name" type="java.lang.String"
              minCardinality="1"/>
        <node name="description" type="java.lang.String"
              path="/description" hidden="true" minCardinality="1" derived="true"
              derivedValue="concat(/name, ' Product Income Type')"/>
        <node displayName="Default" name="defaultLookup" type="java.lang.Boolean" path="/defaultLookup"
              defaultValue="false()"/>
        <node name="active" path="/active" type="java.lang.Boolean" defaultValue="true()"/>
    </archetype>
</archetypes><|MERGE_RESOLUTION|>--- conflicted
+++ resolved
@@ -1,40 +1,37 @@
-<!--
-  ~ Version: 1.0
-  ~
-  ~ The contents of this file are subject to the OpenVPMS License Version
-  ~ 1.0 (the 'License'); you may not use this file except in compliance with
-  ~ the License. You may obtain a copy of the License at
-  ~ http://www.openvpms.org/license/
-  ~
-  ~ Software distributed under the License is distributed on an 'AS IS' basis,
-  ~ WITHOUT WARRANTY OF ANY KIND, either express or implied. See the License
-  ~ for the specific language governing rights and limitations under the
-  ~ License.
-  ~
-  ~ Copyright 2014 (C) OpenVPMS Ltd. All Rights Reserved.
-  -->
-<<<<<<< HEAD
-=======
-
->>>>>>> 47d67d86
-<archetypes>
-    <archetype name="lookup.productIncomeType.1.0"
-               latest="true"
-               type="org.openvpms.component.business.domain.im.lookup.Lookup" displayName="Product Income Type">
-        <node name="id" path="/id" type="java.lang.Long" hidden="true" readOnly="true"/>
-        <node name="code" path="/code" type="java.lang.String" hidden="true"
-              minCardinality="1">
-            <assertion name="regularExpression">
-                <property name="expression" value="[A-Z0-9_]*"/>
-            </assertion>
-        </node>
-        <node name="name" path="/name" type="java.lang.String"
-              minCardinality="1"/>
-        <node name="description" type="java.lang.String"
-              path="/description" hidden="true" minCardinality="1" derived="true"
-              derivedValue="concat(/name, ' Product Income Type')"/>
-        <node displayName="Default" name="defaultLookup" type="java.lang.Boolean" path="/defaultLookup"
-              defaultValue="false()"/>
-        <node name="active" path="/active" type="java.lang.Boolean" defaultValue="true()"/>
-    </archetype>
+<!--
+  ~ Version: 1.0
+  ~
+  ~ The contents of this file are subject to the OpenVPMS License Version
+  ~ 1.0 (the 'License'); you may not use this file except in compliance with
+  ~ the License. You may obtain a copy of the License at
+  ~ http://www.openvpms.org/license/
+  ~
+  ~ Software distributed under the License is distributed on an 'AS IS' basis,
+  ~ WITHOUT WARRANTY OF ANY KIND, either express or implied. See the License
+  ~ for the specific language governing rights and limitations under the
+  ~ License.
+  ~
+  ~ Copyright 2014 (C) OpenVPMS Ltd. All Rights Reserved.
+  -->
+
+<archetypes>
+    <archetype name="lookup.productIncomeType.1.0"
+               latest="true"
+               type="org.openvpms.component.business.domain.im.lookup.Lookup" displayName="Product Income Type">
+        <node name="id" path="/id" type="java.lang.Long" hidden="true" readOnly="true"/>
+        <node name="code" path="/code" type="java.lang.String" hidden="true"
+              minCardinality="1">
+            <assertion name="regularExpression">
+                <property name="expression" value="[A-Z0-9_]*"/>
+            </assertion>
+        </node>
+        <node name="name" path="/name" type="java.lang.String"
+              minCardinality="1"/>
+        <node name="description" type="java.lang.String"
+              path="/description" hidden="true" minCardinality="1" derived="true"
+              derivedValue="concat(/name, ' Product Income Type')"/>
+        <node displayName="Default" name="defaultLookup" type="java.lang.Boolean" path="/defaultLookup"
+              defaultValue="false()"/>
+        <node name="active" path="/active" type="java.lang.Boolean" defaultValue="true()"/>
+    </archetype>
 </archetypes>