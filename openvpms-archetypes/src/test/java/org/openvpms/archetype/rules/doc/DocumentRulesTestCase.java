--- conflicted
+++ resolved
@@ -1,305 +1,298 @@
-/*
- * Version: 1.0
- *
- * The contents of this file are subject to the OpenVPMS License Version
- * 1.0 (the 'License'); you may not use this file except in compliance with
- * the License. You may obtain a copy of the License at
- * http://www.openvpms.org/license/
- *
- * Software distributed under the License is distributed on an 'AS IS' basis,
- * WITHOUT WARRANTY OF ANY KIND, either express or implied. See the License
- * for the specific language governing rights and limitations under the
- * License.
- *
- * Copyright 2016 (C) OpenVPMS Ltd. All Rights Reserved.
- */
-package org.openvpms.archetype.rules.doc;
-
-import org.junit.Before;
-import org.junit.Test;
-import org.openvpms.archetype.test.ArchetypeServiceTest;
-import org.openvpms.archetype.test.TestHelper;
-import org.openvpms.component.business.domain.im.act.Act;
-import org.openvpms.component.business.domain.im.act.DocumentAct;
-import org.openvpms.component.business.domain.im.common.IMObject;
-import org.openvpms.component.business.domain.im.common.IMObjectReference;
-import org.openvpms.component.business.domain.im.document.Document;
-import org.openvpms.component.business.domain.im.party.Party;
-import org.openvpms.component.business.domain.im.security.User;
-import org.openvpms.component.business.service.archetype.helper.ActBean;
-
-import java.util.HashSet;
-import java.util.List;
-import java.util.Set;
-import java.util.zip.CRC32;
-
-import static org.junit.Assert.assertEquals;
-import static org.junit.Assert.assertFalse;
-import static org.junit.Assert.assertNotNull;
-import static org.junit.Assert.assertTrue;
-
-
-/**
- * Tests the {@link DocumentRules} class.
- *
- * @author Tim Anderson
- */
-public class DocumentRulesTestCase extends ArchetypeServiceTest {
-
-    /**
-     * The document rules.
-     */
-    private DocumentRules rules;
-
-    /**
-     * Sets up the test case.
-     */
-    @Before
-    public void setUp() {
-        rules = new DocumentRules(getArchetypeService());
-    }
-
-    /**
-     * Tests the {@link DocumentRules#supportsVersions} method.
-     */
-    @Test
-    public void testSupportsVersions() {
-<<<<<<< HEAD
-=======
-        DocumentRules rules = new DocumentRules(getArchetypeService());
->>>>>>> 7270cdf6
-
-        DocumentAct image = (DocumentAct) create("act.patientDocumentImage");
-        assertTrue(rules.supportsVersions(image));
-
-        DocumentAct form = (DocumentAct) create("act.patientDocumentForm");
-        assertFalse(rules.supportsVersions(form));
-    }
-
-    /**
-     * Tests the {@link DocumentRules#addDocument} method.
-     */
-    @Test
-    public void testAddDocument() {
-        // create an act.patientClinicalEvent and act.patientDocumentImage and add a relationship between them
-        Party patient = TestHelper.createPatient();
-        Act event = (Act) create("act.patientClinicalEvent");
-        ActBean eventBean = new ActBean(event);
-        eventBean.addParticipation("participation.patient", patient);
-        eventBean.save();
-
-        DocumentAct act = (DocumentAct) create("act.patientDocumentImage");
-        ActBean bean = new ActBean(act);
-        bean.addParticipation("participation.patient", patient);
-
-        eventBean.addNodeRelationship("items", act);
-        save(act, event);
-
-        // now add a document.
-<<<<<<< HEAD
-=======
-        DocumentRules rules = new DocumentRules(getArchetypeService());
->>>>>>> 7270cdf6
-        Document document1 = createDocument();
-        List<IMObject> objects = rules.addDocument(act, document1);
-        save(objects);
-
-        assertEquals(document1.getObjectReference(), act.getDocument());
-
-        Document document2 = createDocument();
-        objects = rules.addDocument(act, document2);
-        save(objects);
-
-        assertEquals(document2.getObjectReference(), act.getDocument());
-
-        List<DocumentAct> acts = bean.getNodeActs("versions", DocumentAct.class);
-        assertEquals(1, acts.size());
-        DocumentAct old = acts.get(0);
-        assertEquals(document1.getObjectReference(), old.getDocument());
-
-        // add another document.
-        Document document3 = createDocument();
-        objects = rules.addDocument(act, document3);
-        save(objects);
-
-        // verify the document3 is the latest
-        assertEquals(document3.getObjectReference(), act.getDocument());
-
-        // verify document1 and document2 are versioned
-        acts = bean.getNodeActs("versions", DocumentAct.class);
-        assertEquals(2, acts.size());
-        Set<IMObjectReference> docs = new HashSet<>();
-        for (DocumentAct version : acts) {
-            assertEquals(1, version.getActRelationships().size()); // only one relationship, back to parent
-            docs.add(version.getDocument());
-        }
-        assertTrue(docs.contains(document1.getObjectReference()));
-        assertTrue(docs.contains(document2.getObjectReference()));
-    }
-
-    /**
-     * Verifies that the appropriate version acts are created for <em>act.patientDocumentAttachment</em>,
-     * <em>act.patientDocumentImage</em>, <em>act.patientDocumentLetter</em> and <em>act.patientInvestigation</em>
-     */
-    @Test
-    public void testCreatePatientDocumentVersion() {
-        checkCreatePatientVersion("act.patientDocumentAttachment", "act.patientDocumentAttachmentVersion");
-        checkCreatePatientVersion("act.patientDocumentImage", "act.patientDocumentImageVersion");
-        checkCreatePatientVersion("act.patientDocumentLetter", "act.patientDocumentLetterVersion");
-        checkCreatePatientVersion("act.patientInvestigation", "act.patientInvestigationVersion");
-    }
-
-    /**
-     * Verifies that the appropriate version acts are created for <em>act.customerDocumentAttachment</em> and
-     * <em>act.customerDocumentLetter</em>
-     */
-    @Test
-    public void testCreateCustomerDocumentVersion() {
-        checkCreateCustomerSupplierVersion("act.customerDocumentAttachment", "act.customerDocumentAttachmentVersion");
-        checkCreateCustomerSupplierVersion("act.customerDocumentLetter", "act.customerDocumentLetterVersion");
-    }
-
-    /**
-     * Verifies that the appropriate version acts are created for <em>act.customerDocumentAttachment</em> and
-     * <em>act.customerDocumentLetter</em>
-     */
-    @Test
-    public void testCreateSupplierDocumentVersion() {
-        checkCreateCustomerSupplierVersion("act.supplierDocumentAttachment", "act.supplierDocumentAttachmentVersion");
-        checkCreateCustomerSupplierVersion("act.supplierDocumentLetter", "act.supplierDocumentLetterVersion");
-    }
-
-    /**
-     * Tests the {@link DocumentRules#isDuplicate} method.
-     */
-    @Test
-    public void testIsDuplicate() {
-        // create an act.patientDocumentImage and link a patient
-        Party patient = TestHelper.createPatient();
-        DocumentAct act = (DocumentAct) create("act.patientDocumentImage");
-        ActBean bean = new ActBean(act);
-        bean.addParticipation("participation.patient", patient);
-
-        // now add a document.
-<<<<<<< HEAD
-=======
-        DocumentRules rules = new DocumentRules(getArchetypeService());
->>>>>>> 7270cdf6
-        Document document1 = createDocument();
-        assertFalse(document1.getDocSize() == 0);
-        assertFalse(document1.getChecksum() == 0);
-
-        List<IMObject> objects = rules.addDocument(act, document1);
-        save(objects);
-
-        // verify that for the same document, isDuplicate returns true
-        assertTrue(rules.isDuplicate(act, document1));
-
-        // now change the checksum to 0 and verify that isDuplicate returns false
-        document1.setChecksum(0);
-        save(document1);
-        assertFalse(rules.isDuplicate(act, document1));
-
-        // verify that for a different document with different content, isDuplicate returns false
-        Document document2 = createDocument();
-        assertFalse(document2.getDocSize() == 0);
-        assertFalse(document2.getChecksum() == 0);
-        assertFalse(rules.isDuplicate(act, document2));
-
-        // verify that for a different document with same checksum and length, isDuplicate returns tue
-        document1.setChecksum(1);
-        save(document1);
-        document2.setDocSize(document1.getDocSize());
-        document2.setChecksum(document1.getChecksum());
-        assertTrue(rules.isDuplicate(act, document2));
-    }
-
-    /**
-     * Verifies that versioning works for a patient document act.
-     *
-     * @param actShortName    the act archetype short name
-     * @param expectedVersion the act version archetype short name
-     */
-    private void checkCreatePatientVersion(String actShortName, String expectedVersion) {
-        DocumentAct act = (DocumentAct) create(actShortName);
-        User clinician = TestHelper.createClinician();
-        User author = TestHelper.createClinician();
-        ActBean bean = new ActBean(act);
-        bean.addNodeParticipation("clinician", clinician);
-        bean.addNodeParticipation("author", author);
-
-        DocumentAct version = checkCreateVersion(act, expectedVersion);
-        ActBean versionBean = new ActBean(version);
-        assertEquals(clinician, versionBean.getNodeParticipant("clinician"));
-        assertEquals(author, versionBean.getNodeParticipant("author"));
-    }
-
-    /**
-     * Verifies that versioning works for a customer or supplier document act.
-     *
-     * @param actShortName    the act archetype short name
-     * @param expectedVersion the act version archetype short name
-     */
-    private void checkCreateCustomerSupplierVersion(String actShortName, String expectedVersion) {
-        DocumentAct act = (DocumentAct) create(actShortName);
-        User author = TestHelper.createClinician();
-        ActBean bean = new ActBean(act);
-        bean.addNodeParticipation("author", author);
-
-        DocumentAct version = checkCreateVersion(act, expectedVersion);
-        ActBean versionBean = new ActBean(version);
-        assertEquals(author, versionBean.getNodeParticipant("author"));
-    }
-
-    /**
-     * Verifies that versioning works for an act.
-     *
-     * @param act             the act
-     * @param expectedVersion the act version archetype short name
-     * @return the version
-     */
-    private DocumentAct checkCreateVersion(DocumentAct act, String expectedVersion) {
-        act.setPrinted(true);
-
-        ActBean bean = new ActBean(act);
-        assertTrue(bean.hasNode("document")); // make sure act has document node
-
-        Document document = createDocument();
-        save(document);
-        act.setDocument(document.getObjectReference());
-        assertNotNull(act);
-<<<<<<< HEAD
-=======
-        DocumentRules rules = new DocumentRules(getArchetypeService());
->>>>>>> 7270cdf6
-        DocumentAct version = rules.createVersion(act);
-        assertNotNull(version);
-        assertEquals(expectedVersion, version.getArchetypeId().getShortName());
-        assertEquals(document.getObjectReference(), version.getDocument());
-        assertEquals(act.getMimeType(), version.getMimeType());
-        assertEquals(act.getFileName(), version.getFileName());
-        assertEquals(act.isPrinted(), version.isPrinted());
-
-        ActBean versionBean = new ActBean(version);
-        assertTrue(versionBean.hasNode("document"));
-        return version;
-    }
-
-    /**
-     * Helper to create a document.
-     *
-     * @return a new document
-     */
-    private Document createDocument() {
-        Document document = (Document) create("document.other");
-        document.setName("test" + System.currentTimeMillis() + ".gif");
-        document.setMimeType("image/gif");
-        document.setContents(document.getName().getBytes());
-        document.setDocSize(document.getContents().length);
-        CRC32 checksum = new CRC32();
-        checksum.update(document.getContents());
-        document.setChecksum(checksum.getValue());
-        return document;
-    }
-
-}
+/*
+ * Version: 1.0
+ *
+ * The contents of this file are subject to the OpenVPMS License Version
+ * 1.0 (the 'License'); you may not use this file except in compliance with
+ * the License. You may obtain a copy of the License at
+ * http://www.openvpms.org/license/
+ *
+ * Software distributed under the License is distributed on an 'AS IS' basis,
+ * WITHOUT WARRANTY OF ANY KIND, either express or implied. See the License
+ * for the specific language governing rights and limitations under the
+ * License.
+ *
+ * Copyright 2016 (C) OpenVPMS Ltd. All Rights Reserved.
+ */
+
+package org.openvpms.archetype.rules.doc;
+
+import org.junit.Before;
+import org.junit.Test;
+import org.openvpms.archetype.rules.customer.CustomerArchetypes;
+import org.openvpms.archetype.rules.patient.InvestigationArchetypes;
+import org.openvpms.archetype.rules.patient.PatientArchetypes;
+import org.openvpms.archetype.rules.supplier.SupplierArchetypes;
+import org.openvpms.archetype.test.ArchetypeServiceTest;
+import org.openvpms.archetype.test.TestHelper;
+import org.openvpms.component.business.domain.im.act.Act;
+import org.openvpms.component.business.domain.im.act.DocumentAct;
+import org.openvpms.component.business.domain.im.common.IMObject;
+import org.openvpms.component.business.domain.im.common.IMObjectReference;
+import org.openvpms.component.business.domain.im.document.Document;
+import org.openvpms.component.business.domain.im.party.Party;
+import org.openvpms.component.business.domain.im.security.User;
+import org.openvpms.component.business.service.archetype.helper.ActBean;
+
+import java.util.HashSet;
+import java.util.List;
+import java.util.Set;
+import java.util.zip.CRC32;
+
+import static org.junit.Assert.assertEquals;
+import static org.junit.Assert.assertFalse;
+import static org.junit.Assert.assertNotNull;
+import static org.junit.Assert.assertTrue;
+
+
+/**
+ * Tests the {@link DocumentRules} class.
+ *
+ * @author Tim Anderson
+ */
+public class DocumentRulesTestCase extends ArchetypeServiceTest {
+
+    /**
+     * The document rules.
+     */
+    private DocumentRules rules;
+
+    /**
+     * Sets up the test case.
+     */
+    @Before
+    public void setUp() {
+        rules = new DocumentRules(getArchetypeService());
+    }
+
+    /**
+     * Tests the {@link DocumentRules#supportsVersions} method.
+     */
+    @Test
+    public void testSupportsVersions() {
+        DocumentAct image = (DocumentAct) create(PatientArchetypes.DOCUMENT_IMAGE);
+        assertTrue(rules.supportsVersions(image));
+
+        DocumentAct form = (DocumentAct) create(PatientArchetypes.DOCUMENT_FORM);
+        assertFalse(rules.supportsVersions(form));
+    }
+
+    /**
+     * Tests the {@link DocumentRules#addDocument} method.
+     */
+    @Test
+    public void testAddDocument() {
+        // create an act.patientClinicalEvent and act.patientDocumentImage and add a relationship between them
+        Party patient = TestHelper.createPatient();
+        Act event = (Act) create(PatientArchetypes.CLINICAL_EVENT);
+        ActBean eventBean = new ActBean(event);
+        eventBean.addNodeParticipation("patient", patient);
+        eventBean.save();
+
+        DocumentAct act = (DocumentAct) create(PatientArchetypes.DOCUMENT_IMAGE);
+        ActBean bean = new ActBean(act);
+        bean.addNodeParticipation("patient", patient);
+
+        eventBean.addNodeRelationship("items", act);
+        save(act, event);
+
+        // now add a document.
+        Document document1 = createDocument();
+        List<IMObject> objects = rules.addDocument(act, document1);
+        save(objects);
+
+        assertEquals(document1.getObjectReference(), act.getDocument());
+
+        Document document2 = createDocument();
+        objects = rules.addDocument(act, document2);
+        save(objects);
+
+        assertEquals(document2.getObjectReference(), act.getDocument());
+
+        List<DocumentAct> acts = bean.getNodeActs("versions", DocumentAct.class);
+        assertEquals(1, acts.size());
+        DocumentAct old = acts.get(0);
+        assertEquals(document1.getObjectReference(), old.getDocument());
+
+        // add another document.
+        Document document3 = createDocument();
+        objects = rules.addDocument(act, document3);
+        save(objects);
+
+        // verify the document3 is the latest
+        assertEquals(document3.getObjectReference(), act.getDocument());
+
+        // verify document1 and document2 are versioned
+        acts = bean.getNodeActs("versions", DocumentAct.class);
+        assertEquals(2, acts.size());
+        Set<IMObjectReference> docs = new HashSet<>();
+        for (DocumentAct version : acts) {
+            assertEquals(1, version.getActRelationships().size()); // only one relationship, back to parent
+            docs.add(version.getDocument());
+        }
+        assertTrue(docs.contains(document1.getObjectReference()));
+        assertTrue(docs.contains(document2.getObjectReference()));
+    }
+
+    /**
+     * Verifies that the appropriate version acts are created for <em>act.patientDocumentAttachment</em>,
+     * <em>act.patientDocumentImage</em>, <em>act.patientDocumentLetter</em> and <em>act.patientInvestigation</em>
+     */
+    @Test
+    public void testCreatePatientDocumentVersion() {
+        checkCreatePatientVersion(PatientArchetypes.DOCUMENT_ATTACHMENT, PatientArchetypes.DOCUMENT_ATTACHMENT_VERSION);
+        checkCreatePatientVersion(PatientArchetypes.DOCUMENT_IMAGE, PatientArchetypes.DOCUMENT_IMAGE_VERSION);
+        checkCreatePatientVersion(PatientArchetypes.DOCUMENT_LETTER, PatientArchetypes.DOCUMENT_LETTER_VERSION);
+        checkCreatePatientVersion(InvestigationArchetypes.PATIENT_INVESTIGATION,
+                                  InvestigationArchetypes.PATIENT_INVESTIGATION_VERSION);
+    }
+
+    /**
+     * Verifies that the appropriate version acts are created for <em>act.customerDocumentAttachment</em> and
+     * <em>act.customerDocumentLetter</em>
+     */
+    @Test
+    public void testCreateCustomerDocumentVersion() {
+        checkCreateCustomerSupplierVersion(CustomerArchetypes.DOCUMENT_ATTACHMENT,
+                                           CustomerArchetypes.DOCUMENT_ATTACHMENT_VERSION);
+        checkCreateCustomerSupplierVersion(CustomerArchetypes.DOCUMENT_LETTER,
+                                           CustomerArchetypes.DOCUMENT_LETTER_VERSION);
+    }
+
+    /**
+     * Verifies that the appropriate version acts are created for <em>act.customerDocumentAttachment</em> and
+     * <em>act.customerDocumentLetter</em>
+     */
+    @Test
+    public void testCreateSupplierDocumentVersion() {
+        checkCreateCustomerSupplierVersion(SupplierArchetypes.DOCUMENT_ATTACHMENT,
+                                           SupplierArchetypes.DOCUMENT_ATTACHMENT_VERSION);
+        checkCreateCustomerSupplierVersion(SupplierArchetypes.DOCUMENT_LETTER,
+                                           SupplierArchetypes.DOCUMENT_LETTER_VERSION);
+    }
+
+    /**
+     * Tests the {@link DocumentRules#isDuplicate} method.
+     */
+    @Test
+    public void testIsDuplicate() {
+        // create an act.patientDocumentImage and link a patient
+        Party patient = TestHelper.createPatient();
+        DocumentAct act = (DocumentAct) create(PatientArchetypes.DOCUMENT_IMAGE);
+        ActBean bean = new ActBean(act);
+        bean.addNodeParticipation("patient", patient);
+
+        // now add a document.
+        Document document1 = createDocument();
+        assertFalse(document1.getDocSize() == 0);
+        assertFalse(document1.getChecksum() == 0);
+
+        List<IMObject> objects = rules.addDocument(act, document1);
+        save(objects);
+
+        // verify that for the same document, isDuplicate returns true
+        assertTrue(rules.isDuplicate(act, document1));
+
+        // now change the checksum to 0 and verify that isDuplicate returns false
+        document1.setChecksum(0);
+        save(document1);
+        assertFalse(rules.isDuplicate(act, document1));
+
+        // verify that for a different document with different content, isDuplicate returns false
+        Document document2 = createDocument();
+        assertFalse(document2.getDocSize() == 0);
+        assertFalse(document2.getChecksum() == 0);
+        assertFalse(rules.isDuplicate(act, document2));
+
+        // verify that for a different document with same checksum and length, isDuplicate returns tue
+        document1.setChecksum(1);
+        save(document1);
+        document2.setDocSize(document1.getDocSize());
+        document2.setChecksum(document1.getChecksum());
+        assertTrue(rules.isDuplicate(act, document2));
+    }
+
+    /**
+     * Verifies that versioning works for a patient document act.
+     *
+     * @param actShortName    the act archetype short name
+     * @param expectedVersion the act version archetype short name
+     */
+    private void checkCreatePatientVersion(String actShortName, String expectedVersion) {
+        DocumentAct act = (DocumentAct) create(actShortName);
+        User clinician = TestHelper.createClinician();
+        User author = TestHelper.createClinician();
+        ActBean bean = new ActBean(act);
+        bean.addNodeParticipation("clinician", clinician);
+        bean.addNodeParticipation("author", author);
+
+        DocumentAct version = checkCreateVersion(act, expectedVersion);
+        ActBean versionBean = new ActBean(version);
+        assertEquals(clinician, versionBean.getNodeParticipant("clinician"));
+        assertEquals(author, versionBean.getNodeParticipant("author"));
+    }
+
+    /**
+     * Verifies that versioning works for a customer or supplier document act.
+     *
+     * @param actShortName    the act archetype short name
+     * @param expectedVersion the act version archetype short name
+     */
+    private void checkCreateCustomerSupplierVersion(String actShortName, String expectedVersion) {
+        DocumentAct act = (DocumentAct) create(actShortName);
+        User author = TestHelper.createClinician();
+        ActBean bean = new ActBean(act);
+        bean.addNodeParticipation("author", author);
+
+        DocumentAct version = checkCreateVersion(act, expectedVersion);
+        ActBean versionBean = new ActBean(version);
+        assertEquals(author, versionBean.getNodeParticipant("author"));
+    }
+
+    /**
+     * Verifies that versioning works for an act.
+     *
+     * @param act             the act
+     * @param expectedVersion the act version archetype short name
+     * @return the version
+     */
+    private DocumentAct checkCreateVersion(DocumentAct act, String expectedVersion) {
+        act.setPrinted(true);
+
+        ActBean bean = new ActBean(act);
+        assertTrue(bean.hasNode("document")); // make sure act has document node
+
+        Document document = createDocument();
+        save(document);
+        act.setDocument(document.getObjectReference());
+        assertNotNull(act);
+        DocumentAct version = rules.createVersion(act);
+        assertNotNull(version);
+        assertEquals(expectedVersion, version.getArchetypeId().getShortName());
+        assertEquals(document.getObjectReference(), version.getDocument());
+        assertEquals(act.getMimeType(), version.getMimeType());
+        assertEquals(act.getFileName(), version.getFileName());
+        assertEquals(act.isPrinted(), version.isPrinted());
+
+        ActBean versionBean = new ActBean(version);
+        assertTrue(versionBean.hasNode("document"));
+        return version;
+    }
+
+    /**
+     * Helper to create a document.
+     *
+     * @return a new document
+     */
+    private Document createDocument() {
+        Document document = (Document) create(DocumentArchetypes.DEFAULT_DOCUMENT);
+        document.setName("test" + System.currentTimeMillis() + ".gif");
+        document.setMimeType("image/gif");
+        document.setContents(document.getName().getBytes());
+        document.setDocSize(document.getContents().length);
+        CRC32 checksum = new CRC32();
+        checksum.update(document.getContents());
+        document.setChecksum(checksum.getValue());
+        return document;
+    }
+
+}