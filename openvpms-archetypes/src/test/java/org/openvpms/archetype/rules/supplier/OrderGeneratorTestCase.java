/*
 * Version: 1.0
 *
 * The contents of this file are subject to the OpenVPMS License Version
 * 1.0 (the 'License'); you may not use this file except in compliance with
 * the License. You may obtain a copy of the License at
 * http://www.openvpms.org/license/
 *
 * Software distributed under the License is distributed on an 'AS IS' basis,
 * WITHOUT WARRANTY OF ANY KIND, either express or implied. See the License
 * for the specific language governing rights and limitations under the
 * License.
 *
 * Copyright 2014 (C) OpenVPMS Ltd. All Rights Reserved.
 */

package org.openvpms.archetype.rules.supplier;

import org.apache.commons.lang.ObjectUtils;
import org.junit.Before;
import org.junit.Test;
import org.openvpms.archetype.rules.finance.tax.TaxRules;
import org.openvpms.archetype.rules.practice.PracticeArchetypes;
import org.openvpms.archetype.rules.product.ProductSupplier;
import org.openvpms.archetype.test.TestHelper;
import org.openvpms.component.business.domain.im.act.FinancialAct;
import org.openvpms.component.business.domain.im.common.EntityRelationship;
import org.openvpms.component.business.domain.im.lookup.Lookup;
import org.openvpms.component.business.domain.im.party.Party;
import org.openvpms.component.business.domain.im.product.Product;
import org.openvpms.component.business.service.archetype.helper.ActBean;
import org.openvpms.component.business.service.archetype.helper.EntityBean;
import org.openvpms.component.business.service.archetype.helper.IMObjectBean;

import java.math.BigDecimal;
<<<<<<< HEAD
=======
import java.util.Arrays;
>>>>>>> 86144313
import java.util.Date;
import java.util.List;

import static org.junit.Assert.assertEquals;
import static org.junit.Assert.assertNotNull;
import static org.junit.Assert.assertNull;
import static org.junit.Assert.assertTrue;
import static org.junit.Assert.fail;


/**
 * Tests the {@link OrderGenerator}.
 *
 * @author Tim Anderson
 */
public class OrderGeneratorTestCase extends AbstractSupplierTest {

    /**
     * The tax rules.
     */
    private TaxRules taxRules;

    /**
     * GST tax rate.
     */
    private Lookup gst;


    /**
     * Sets up the test case.
     */
    @Before
    public void setUp() {
        super.setUp();
        Party practice = (Party) create(PracticeArchetypes.PRACTICE);
        gst = TestHelper.createTaxType(BigDecimal.TEN);
        practice.addClassification(gst);
        taxRules = new TaxRules(practice);
    }

    /**
     * Tests the {@link OrderGenerator#getOrderableStock(Party, Party, boolean)}  method.
     */
    @Test
    public void testGetOrderableStock() {
        OrderGenerator generator = new OrderGenerator(taxRules, getArchetypeService());
        Party stockLocation = SupplierTestHelper.createStockLocation();
        Party supplier = TestHelper.createSupplier();
        Product product1 = TestHelper.createProduct();
        Product product2 = TestHelper.createProduct();
        Product product3 = TestHelper.createProduct();
        Product product4 = TestHelper.createProduct();
        Product product5 = TestHelper.createProduct();
        Product product6 = TestHelper.createProduct();

        addRelationships(product1, stockLocation, supplier, true, 1, 10, 5);  // below critical level
        addRelationships(product2, stockLocation, supplier, true, 5, 10, 5);  // at critical level
        addRelationships(product3, stockLocation, supplier, true, 6, 10, 5);  // above critical level
        addRelationships(product4, stockLocation, supplier, true, 9, 10, 5);  // below ideal level
        addRelationships(product5, stockLocation, supplier, true, 10, 10, 5); // at ideal level
        addRelationships(product6, stockLocation, supplier, true, 11, 10, 5); // above ideal level

        // check stock at or below critical levels
        List<Stock> atOrBelowCritical = generator.getOrderableStock(supplier, stockLocation, false);
        assertEquals(2, atOrBelowCritical.size());
        checkStock(atOrBelowCritical, product1, supplier, stockLocation, 1, 0, 9);
        checkStock(atOrBelowCritical, product2, supplier, stockLocation, 5, 0, 5);

        // check stock at or below ideal levels
        List<Stock> atOrBelowIdeal = generator.getOrderableStock(supplier, stockLocation, true);
        assertEquals(4, atOrBelowIdeal.size());
        checkStock(atOrBelowIdeal, product1, supplier, stockLocation, 1, 0, 9);
        checkStock(atOrBelowIdeal, product2, supplier, stockLocation, 5, 0, 5);
        checkStock(atOrBelowIdeal, product3, supplier, stockLocation, 6, 0, 4);
        checkStock(atOrBelowIdeal, product4, supplier, stockLocation, 9, 0, 1);
    }

    /**
     * Checks that the on-hand, on-order and to-order quantities is calculated correctly when there are outstanding
     * orders.
     */
    @Test
    public void testGetOrderableStockForPendingOrders() {
        OrderGenerator generator = new OrderGenerator(taxRules, getArchetypeService());
        Party stockLocation = SupplierTestHelper.createStockLocation();
        Party supplier1 = TestHelper.createSupplier();
        Party supplier2 = TestHelper.createSupplier();
        Product product1 = TestHelper.createProduct();
        Product product2 = TestHelper.createProduct();
        Product product3 = TestHelper.createProduct();

        addRelationships(product1, stockLocation, supplier1, true, 1, 10, 6);
        addRelationships(product2, stockLocation, supplier1, true, 2, 10, 5);
        addRelationships(product3, stockLocation, supplier2, true, 1, 10, 5);
        createOrder(product1, supplier1, stockLocation, 2, OrderStatus.IN_PROGRESS);
        createOrder(product1, supplier1, stockLocation, 1, OrderStatus.COMPLETED);
        createOrder(product1, supplier1, stockLocation, 1, OrderStatus.POSTED);
        createOrder(product1, supplier1, stockLocation, 1, OrderStatus.ACCEPTED);

        createOrder(product2, supplier1, stockLocation, 3, OrderStatus.ACCEPTED);

        // shouldn't impact totals
        createOrder(product1, supplier1, stockLocation, 1, OrderStatus.CANCELLED);
        createOrder(product2, supplier1, stockLocation, 1, OrderStatus.CANCELLED);
        createOrder(product3, supplier2, stockLocation, 1, OrderStatus.IN_PROGRESS);
        createOrder(product3, supplier2, stockLocation, 1, OrderStatus.COMPLETED);
        createOrder(product3, supplier2, stockLocation, 1, OrderStatus.POSTED);
        createOrder(product3, supplier2, stockLocation, 1, OrderStatus.ACCEPTED);

        supplier1 = get(supplier1);
        List<Stock> stock = generator.getOrderableStock(supplier1, stockLocation, false);
        assertEquals(2, stock.size());
        checkStock(stock, product1, supplier1, stockLocation, 1, 5, 4);
        checkStock(stock, product2, supplier1, stockLocation, 2, 3, 5);
    }

    /**
     * Verifies that inactive products, or products with inactive product-supplier or product-stock location
     * relationships are ignored.
     */
    @Test
    public void testGetOrderableStockIgnoresInactiveProducts() {
        OrderGenerator generator = new OrderGenerator(taxRules, getArchetypeService());
        Party stockLocation = SupplierTestHelper.createStockLocation();
        Party supplier1 = TestHelper.createSupplier();
        Product product1 = TestHelper.createProduct();
        Product product2 = TestHelper.createProduct();
        Product product3 = TestHelper.createProduct();

        addRelationships(product1, stockLocation, supplier1, true, 1, 10, 6);
        ProductSupplier ps = addRelationships(product2, stockLocation, supplier1, true, 2, 10, 5);
        addProductSupplierRelationship(product3, supplier1, true, BigDecimal.ONE, 1);
        EntityRelationship er = addProductStockLocationRelationship(product3, stockLocation, null, 1, 10, 5);

        supplier1 = get(supplier1);
        List<Stock> stock = generator.getOrderableStock(supplier1, stockLocation, false);
        assertEquals(3, stock.size());
        checkStock(stock, product1, supplier1, stockLocation, 1, 0, 9);
        checkStock(stock, product2, supplier1, stockLocation, 2, 0, 8);
        checkStock(stock, product3, supplier1, stockLocation, 1, 0, 9);

        // disable product1, and verify product2 and product3 are returned
        product1.setActive(false);
        save(product1);
        stock = generator.getOrderableStock(supplier1, stockLocation, false);
        assertEquals(2, stock.size());
        checkStock(stock, product2, supplier1, stockLocation, 2, 0, 8);
        checkStock(stock, product3, supplier1, stockLocation, 1, 0, 9);

        // disable the product-supplier relationship for product2
        ps.setActiveEndTime(new Date(System.currentTimeMillis() - 1000));
        ps.save();
        stock = generator.getOrderableStock(supplier1, stockLocation, false);
        assertEquals(1, stock.size());
        checkStock(stock, product3, supplier1, stockLocation, 1, 0, 9);

        // disable the product-stock location relationship for product3
        er.setActiveEndTime(new Date(System.currentTimeMillis() - 1000));
        save(er);
        stock = generator.getOrderableStock(supplier1, stockLocation, false);
        assertEquals(0, stock.size());
    }

    /**
<<<<<<< HEAD
=======
     * Verifies that the stock to order is calculated correctly if there is a part delivery where the received
     * quantity is greater than that ordered.
     */
    @Test
    public void testGetOrderableStockWhereReceivedQtyGreaterThanOrdered() {
        OrderGenerator generator = new OrderGenerator(taxRules, getArchetypeService());
        Party stockLocation = SupplierTestHelper.createStockLocation();
        Party supplier1 = TestHelper.createSupplier();
        Product product1 = TestHelper.createProduct();

        addRelationships(product1, stockLocation, supplier1, true, 0, 200, 10);

        // create a part delivered order
        List<FinancialAct> acts = createOrder(product1, supplier1, stockLocation, 100, OrderStatus.ACCEPTED, 20, 0,
                                              DeliveryStatus.PART);

        List<Stock> stock = generator.getOrderableStock(supplier1, stockLocation, true);
        assertEquals(1, stock.size());
        checkStock(stock, product1, supplier1, stockLocation, 0, 80, 120);

        // update received quantity to greater than ordered
        ActBean itemBean = new ActBean(acts.get(1));
        itemBean.setValue("receivedQuantity", 150);
        itemBean.save();

        stock = generator.getOrderableStock(supplier1, stockLocation, true);
        assertEquals(1, stock.size());
        checkStock(stock, product1, supplier1, stockLocation, 0, 150, 50);
    }

    /**
     * Verifies that the package size of existing orders is taken into account when calculating stock to order.
     */
    @Test
    public void testGetOrderableStockForPackageSizeChange() {
        OrderGenerator generator = new OrderGenerator(taxRules, getArchetypeService());
        Party stockLocation = SupplierTestHelper.createStockLocation();
        Party supplier1 = TestHelper.createSupplier();
        Product product1 = TestHelper.createProduct();

        // create an order for 10 boxes, with a package size of 2
        FinancialAct orderItem = createOrderItem(product1, BigDecimal.valueOf(10), 2, BigDecimal.ONE);
        createOrder(orderItem, supplier1, stockLocation, OrderStatus.ACCEPTED, 0, 0, DeliveryStatus.PENDING);

        // set the new package size to 5
        addRelationships(product1, stockLocation, supplier1, true, 0, 200, 10, BigDecimal.valueOf(4), 5);

        List<Stock> stock = generator.getOrderableStock(supplier1, stockLocation, true);
        assertEquals(1, stock.size());

        checkStock(stock, product1, supplier1, stockLocation, 0, 20, 36);
    }

    /**
>>>>>>> 86144313
     * Tests creation of an order based on the amount of stock on hand.
     */
    @Test
    public void testCreateOrder() {
        OrderGenerator generator = new OrderGenerator(taxRules, getArchetypeService());
        Party stockLocation = SupplierTestHelper.createStockLocation();
        Party supplier = TestHelper.createSupplier();
        Product product1 = TestHelper.createProduct();
        Product product2 = TestHelper.createProduct();

        addRelationships(product1, stockLocation, supplier, true, 1, 10, 5, new BigDecimal("2.0"), 1);
        addRelationships(product2, stockLocation, supplier, true, 1, 10, 5, BigDecimal.ONE, 1);

        List<FinancialAct> order = generator.createOrder(supplier, stockLocation, false);
        assertEquals(3, order.size());
        save(order);
        BigDecimal total = new BigDecimal("29.70");
        BigDecimal tax = new BigDecimal("2.70");
        checkOrder(order.get(0), supplier, stockLocation, total, tax);
        checkOrderItem(order, product1, BigDecimal.valueOf(9), new BigDecimal("19.80"), new BigDecimal("1.80"));
        checkOrderItem(order, product2, BigDecimal.valueOf(9), new BigDecimal("9.90"), new BigDecimal("0.90"));
    }

    /**
     * Verifies that when the idealQty is less the than the package size, an order for a single package will be
     * created.
     */
    @Test
    public void testCreateOrderForQuantityLessThanPackageSize() {
        OrderGenerator generator = new OrderGenerator(taxRules, getArchetypeService());
        Party stockLocation = SupplierTestHelper.createStockLocation();
        Party supplier = TestHelper.createSupplier();
        Product product1 = TestHelper.createProduct();

        addRelationships(product1, stockLocation, supplier, true, 0, 2, 2, new BigDecimal("2.0"), 10);

        List<FinancialAct> order = generator.createOrder(supplier, stockLocation, false);
        assertEquals(2, order.size());
        save(order);
        BigDecimal total = new BigDecimal("2.20");
        BigDecimal tax = new BigDecimal("0.20");
        checkOrder(order.get(0), supplier, stockLocation, total, tax);
        checkOrderItem(order.get(1), product1, BigDecimal.ONE, total, tax);
    }

    /**
     * Verifies that when the idealQty is greater the than the package size, the order will round up to the correct
     * quantity.
     */
    @Test
    public void testCreateOrderForQuantityGreaterThanPackageSize() {
        OrderGenerator generator = new OrderGenerator(taxRules, getArchetypeService());
        Party stockLocation = SupplierTestHelper.createStockLocation();
        Party supplier = TestHelper.createSupplier();
        Product product1 = TestHelper.createProduct();

        addRelationships(product1, stockLocation, supplier, true, 0, 22, 22, new BigDecimal("2.0"), 10);

        BigDecimal total = new BigDecimal("6.60");
        BigDecimal tax = new BigDecimal("0.60");

        List<FinancialAct> order = generator.createOrder(supplier, stockLocation, false);
        assertEquals(2, order.size());
        save(order);
        checkOrder(order.get(0), supplier, stockLocation, total, tax);
        checkOrderItem(order.get(1), product1, BigDecimal.valueOf(3), total, tax);
    }

    /**
     * Verifies that tax amounts are rounded correctly, if a product is taxed.
     */
    @Test
    public void testCreateOrderForProductWithTax() {
        OrderGenerator generator = new OrderGenerator(taxRules, getArchetypeService());
        Party stockLocation = SupplierTestHelper.createStockLocation();
        Party supplier = TestHelper.createSupplier();
        Product product = TestHelper.createProduct();
        product.addClassification(gst);
        save(product);

        BigDecimal total = new BigDecimal("1292.54");
        BigDecimal taxAmount = new BigDecimal("117.50");
        BigDecimal quantity = new BigDecimal("96");
        addRelationships(product, stockLocation, supplier, true, 0, quantity.intValue(), 0, new BigDecimal("12.24"), 1);

        List<FinancialAct> order = generator.createOrder(supplier, stockLocation, false);
        save(order);
        checkOrder(order.get(0), supplier, stockLocation, total, taxAmount);
        checkOrderItem(order.get(1), product, quantity, total, taxAmount);
    }

    /**
     * Verifies that products are ordered if there is no stock, and there are completed orders.
     */
    @Test
    public void testCreateOrderWithPriorDeliveries() {
        OrderGenerator generator = new OrderGenerator(taxRules, getArchetypeService());
        Party stockLocation = SupplierTestHelper.createStockLocation();
        Party supplier = TestHelper.createSupplier();
        Product product = TestHelper.createProduct();
        save(product);

        // create a cancelled order of 200 units
        createOrder(product, supplier, stockLocation, 200, OrderStatus.CANCELLED, 0, 0, DeliveryStatus.PENDING);

        // create a fully delivered order of 100 units
        createOrder(product, supplier, stockLocation, 100, OrderStatus.ACCEPTED, 100, 0, DeliveryStatus.FULL);

        // create a part delivered order. 50 units left to deliver
        createOrder(product, supplier, stockLocation, 100, OrderStatus.ACCEPTED, 50, 0, DeliveryStatus.PART);

        // 0 units on hand, want 100
        addRelationships(product, stockLocation, supplier, true, 0, 100, 100, new BigDecimal("2.0"), 1);

        BigDecimal total = new BigDecimal("110.0");
        BigDecimal taxAmount = new BigDecimal("10.0");
        BigDecimal quantity = new BigDecimal("50");

        List<FinancialAct> order = generator.createOrder(supplier, stockLocation, true);
        assertEquals(2, order.size());
        save(order);
        checkOrder(order.get(0), supplier, stockLocation, total, taxAmount);
        checkOrderItem(order.get(1), product, quantity, total, taxAmount);
    }

    /**
     * Verifies that the supplier on an product-stock location relationship is selected over the preferred supplier.
     */
    @Test
    public void testStockLocationSupplier() {
        OrderGenerator generator = new OrderGenerator(taxRules, getArchetypeService());
        Party stockLocation = SupplierTestHelper.createStockLocation();
        Party supplier1 = TestHelper.createSupplier();
        Party supplier2 = TestHelper.createSupplier();
        Product product1 = TestHelper.createProduct();

        addProductSupplierRelationship(product1, supplier1, true, new BigDecimal("2.0"), 1);
        addProductSupplierRelationship(product1, supplier2, false, new BigDecimal("3.0"), 1);
        addProductStockLocationRelationship(product1, stockLocation, supplier2, 1, 10, 5);
        save(product1, supplier1, supplier2, stockLocation);

        // supplier1 has preferred flag set, but should be ignored as the product-stock location specifies supplier
        List<FinancialAct> order1 = generator.createOrder(supplier1, stockLocation, false);
        assertEquals(0, order1.size());

        BigDecimal total = new BigDecimal("29.70");
        BigDecimal tax = new BigDecimal("2.70");

        // verify order created for supplier2
        List<FinancialAct> order2 = generator.createOrder(supplier2, stockLocation, false);
        assertEquals(2, order2.size());
        save(order2);
        checkOrder(order2.get(0), supplier2, stockLocation, total, tax);
        checkOrderItem(order2.get(1), product1, BigDecimal.valueOf(9), total, tax);
    }

    /**
     * Verifies that if a product has 2 supplier has product supplier relationships to the same supplier,
     * the preferred one is chosen.
     */
    @Test
    public void testMultipleProductSupplierRelationshipsForProductSelectsPreferred() {
        OrderGenerator generator = new OrderGenerator(taxRules, getArchetypeService());
        Party stockLocation = SupplierTestHelper.createStockLocation();
        Party supplier1 = TestHelper.createSupplier();
        Product product1 = TestHelper.createProduct();

<<<<<<< HEAD
        addProductSupplierRelationship(product1, supplier1, true, new BigDecimal("2.0"), 1);
        addProductSupplierRelationship(product1, supplier1, false, new BigDecimal("3.0"), 1);
=======
        addProductSupplierRelationship(product1, supplier1, false, new BigDecimal("3.0"), 1);
        addProductSupplierRelationship(product1, supplier1, true, new BigDecimal("2.0"), 1);
>>>>>>> 86144313
        addProductStockLocationRelationship(product1, stockLocation, null, 1, 10, 5);

        List<FinancialAct> order = generator.createOrder(supplier1, stockLocation, false);
        assertEquals(2, order.size());
        save(order);
        BigDecimal total = new BigDecimal("19.80");
        BigDecimal tax = new BigDecimal("1.80");
        checkOrder(order.get(0), supplier1, stockLocation, total, tax);
        checkOrderItem(order.get(1), product1, BigDecimal.valueOf(9), total, tax);
    }

    /**
     * Verifies that if a product has multiple preferred product-supplier relationships, the one with the lowest
     * id is chosen.
     */
    @Test
    public void testMultiplePreferredProductSupplierRelationshipsSelectsLowestId() {
        OrderGenerator generator = new OrderGenerator(taxRules, getArchetypeService());
        Party stockLocation = SupplierTestHelper.createStockLocation();
        Party supplier1 = TestHelper.createSupplier();
        Product product1 = TestHelper.createProduct();

        addProductSupplierRelationship(product1, supplier1, true, new BigDecimal("2.0"), 1);
        addProductSupplierRelationship(product1, supplier1, true, new BigDecimal("3.0"), 1);
        addProductStockLocationRelationship(product1, stockLocation, null, 1, 10, 5);

        List<FinancialAct> order = generator.createOrder(supplier1, stockLocation, false);
        assertEquals(2, order.size());
        save(order);
        BigDecimal total = new BigDecimal("19.80");
        BigDecimal tax = new BigDecimal("1.80");
        checkOrder(order.get(0), supplier1, stockLocation, total, tax);
        checkOrderItem(order.get(1), product1, BigDecimal.valueOf(9), total, tax);
    }

    /**
<<<<<<< HEAD
=======
     * Verifies that if a product has multiple product-supplier relationships, and a stock location has a preferred
     * supplier, the product-supplier relationships the relationship with the lowest id is selected.
     */
    @Test
    public void testMultipleSupplierRelationshipsWithPreferredStockLocationSelectsLowestId() {
        OrderGenerator generator = new OrderGenerator(taxRules, getArchetypeService());
        Party stockLocation = SupplierTestHelper.createStockLocation();
        Party supplier1 = TestHelper.createSupplier();
        Party supplier2 = TestHelper.createSupplier();
        Product product1 = TestHelper.createProduct();

        addProductSupplierRelationship(product1, supplier1, false, new BigDecimal("2.0"), 1);
        addProductSupplierRelationship(product1, supplier1, false, new BigDecimal("3.0"), 1);
        addProductSupplierRelationship(product1, supplier2, true, new BigDecimal("4.0"), 1);
        addProductStockLocationRelationship(product1, stockLocation, supplier1, 1, 10, 5);

        List<FinancialAct> order = generator.createOrder(supplier1, stockLocation, false);
        assertEquals(2, order.size());
        save(order);
        BigDecimal total = new BigDecimal("19.80");
        BigDecimal tax = new BigDecimal("1.80");
        checkOrder(order.get(0), supplier1, stockLocation, total, tax);
        checkOrderItem(order.get(1), product1, BigDecimal.valueOf(9), total, tax);
    }

    /**
     * Verifies that if a product has multiple preferred product-supplier relationships, and a stock location has a
     * preferred supplier, the product-supplier relationships the relationship with the lowest id is selected.
     */
    @Test
    public void testMultiplePreferredSupplierRelationshipsWithPreferredStockLocationSelectsLowestId() {
        OrderGenerator generator = new OrderGenerator(taxRules, getArchetypeService());
        Party stockLocation = SupplierTestHelper.createStockLocation();
        Party supplier1 = TestHelper.createSupplier();
        Party supplier2 = TestHelper.createSupplier();
        Product product1 = TestHelper.createProduct();

        addProductSupplierRelationship(product1, supplier1, true, new BigDecimal("2.0"), 1);
        addProductSupplierRelationship(product1, supplier1, true, new BigDecimal("3.0"), 1);
        addProductSupplierRelationship(product1, supplier2, true, new BigDecimal("4.0"), 1);
        addProductStockLocationRelationship(product1, stockLocation, supplier1, 1, 10, 5);

        List<FinancialAct> order = generator.createOrder(supplier1, stockLocation, false);
        assertEquals(2, order.size());
        save(order);
        BigDecimal total = new BigDecimal("19.80");
        BigDecimal tax = new BigDecimal("1.80");
        checkOrder(order.get(0), supplier1, stockLocation, total, tax);
        checkOrderItem(order.get(1), product1, BigDecimal.valueOf(9), total, tax);
    }

    /**
>>>>>>> 86144313
     * Verifies an order matches that expected.
     *
     * @param order         the order
     * @param supplier      the expected supplier
     * @param stockLocation the expected stock location
     * @param total         the expected total
     * @param tax           the expected tax
     */
    private void checkOrder(FinancialAct order, Party supplier, Party stockLocation, BigDecimal total, BigDecimal tax) {
        ActBean bean = new ActBean(order);
        assertTrue(bean.isA(SupplierArchetypes.ORDER));
        assertEquals(supplier.getObjectReference(), bean.getNodeParticipantRef("supplier"));
        assertEquals(stockLocation.getObjectReference(), bean.getNodeParticipantRef("stockLocation"));
        checkEquals(total, order.getTotal());
        checkEquals(tax, order.getTaxAmount());
    }

    /**
     * Verifies an order item is present in an order
     *
     * @param order    the order
     * @param product  the expected product
     * @param quantity the expected quantity
     * @param total    the expected total
     * @param tax      the expected tax
     */
    private void checkOrderItem(List<FinancialAct> order, Product product, BigDecimal quantity, BigDecimal total,
                                BigDecimal tax) {
        for (FinancialAct act : order) {
            ActBean bean = new ActBean(act);
            if (bean.isA(SupplierArchetypes.ORDER_ITEM) && ObjectUtils.equals(product.getObjectReference(),
                                                                              bean.getNodeParticipantRef("product"))) {
                checkOrderItem(act, product, quantity, total, tax);
                return;
            }
        }
        fail("Order item not found");
    }

    /**
     * Verifies an order item matches that expected.
     *
     * @param item     the order item
     * @param product  the expected product
     * @param quantity the expected quantity
     * @param total    the expected total
     * @param tax      the expected tax
     */
    private void checkOrderItem(FinancialAct item, Product product, BigDecimal quantity,
                                BigDecimal total, BigDecimal tax) {
        ActBean bean = new ActBean(item);
        assertTrue(bean.isA(SupplierArchetypes.ORDER_ITEM));
        assertEquals(product.getObjectReference(), bean.getNodeParticipantRef("product"));
        checkEquals(quantity, item.getQuantity());
        checkEquals(total, item.getTotal());
        checkEquals(tax, item.getTaxAmount());
    }

    /**
     * Verifies the values in a {@code Stock} match that expected.
     *
     * @param stock         the stock to check
     * @param product       the expected product
     * @param supplier      the expected supplier
     * @param stockLocation the expected stock location
     * @param quantity      the expected on-hand quantity
     * @param onOrder       the expected on-order quantity
     * @param toOrder       the expected to-order quantity
     */
    private void checkStock(List<Stock> stock, Product product, Party supplier, Party stockLocation, int quantity,
                            int onOrder, int toOrder) {
        Stock s = getStock(stock, product);
        assertNotNull(s);
        checkStock(s, product, supplier, stockLocation, quantity, onOrder, toOrder);
    }

    /**
     * Returns a {@link Stock} corresponding to the supplied product.
     *
     * @param stock   the stock list
     * @param product the product
     * @return the corresponding stock, or {@code null} if none is found
     */
    private Stock getStock(List<Stock> stock, Product product) {
        Stock result = null;
        for (Stock s : stock) {
            if (s.getProduct().equals(product)) {
                assertNull(result);
                result = s;
            }
        }
        return result;
    }

    /**
     * Verifies the values in a {@code Stock} match that expected.
     *
     * @param stock         the stock to check
     * @param product       the expected product
     * @param supplier      the expected supplier
     * @param stockLocation the expected stock location
     * @param quantity      the expected on-hand quantity
     * @param onOrder       the expected on-order quantity
     * @param toOrder       the expected to-order quantity
     */
    private void checkStock(Stock stock, Product product, Party supplier, Party stockLocation, int quantity,
                            int onOrder, int toOrder) {
        assertEquals(product, stock.getProduct());
        assertEquals(supplier, stock.getSupplier());
        assertEquals(stockLocation, stock.getStockLocation());
        checkEquals(BigDecimal.valueOf(quantity), stock.getQuantity());
        checkEquals(BigDecimal.valueOf(onOrder), stock.getOnOrder());
        checkEquals(BigDecimal.valueOf(toOrder), stock.getToOrder());
    }

    /**
     * Creates an order.
     *
     * @param product       the product to order
     * @param supplier      the supplier to order from
     * @param stockLocation the stock location for delivery to
     * @param quantity      the order quantity
     * @param status        the order status
     * @return a new order
     */
    private FinancialAct createOrder(Product product, Party supplier, Party stockLocation, int quantity,
                                     String status) {
        List<FinancialAct> order = createOrder(product, supplier, stockLocation, quantity, status, 0, 0,
                                               DeliveryStatus.PENDING);
        return order.get(0);
    }

    /**
     * Creates an order.
     *
     * @param product           the product to order
     * @param supplier          the supplier to order from
     * @param stockLocation     the stock location for delivery to
     * @param quantity          the order quantity
     * @param status            the order status
     * @param receivedQuantity  the received quantity
     * @param cancelledQuantity the cancelled quantity
     * @param deliveryStatus    the delivery status
     * @return a new order
     */
    private List<FinancialAct> createOrder(Product product, Party supplier, Party stockLocation, int quantity,
                                           String status, int receivedQuantity, int cancelledQuantity,
                                           DeliveryStatus deliveryStatus) {
        FinancialAct orderItem = createOrderItem(product, BigDecimal.valueOf(quantity), 1, BigDecimal.ONE);
        FinancialAct order = createOrder(orderItem, supplier, stockLocation, status, receivedQuantity,
                                         cancelledQuantity, deliveryStatus);
        return Arrays.asList(order, orderItem);
    }

    /**
     * Creates an order.
     *
     * @param orderItem         the order item
     * @param supplier          the supplier to order from
     * @param stockLocation     the stock location for delivery to
     * @param status            the order status
     * @param receivedQuantity  the received quantity
     * @param cancelledQuantity the cancelled quantity
     * @param deliveryStatus    the delivery status
     * @return a new order
     */
    private FinancialAct createOrder(FinancialAct orderItem, Party supplier, Party stockLocation,
                                     String status, int receivedQuantity, int cancelledQuantity,
                                     DeliveryStatus deliveryStatus) {
        ActBean itemBean = new ActBean(orderItem);
        itemBean.setValue("receivedQuantity", BigDecimal.valueOf(receivedQuantity));
        itemBean.setValue("cancelledQuantity", BigDecimal.valueOf(cancelledQuantity));
        FinancialAct order = createOrder(supplier, stockLocation, orderItem);
        ActBean orderBean = new ActBean(order);
        order.setStatus(status);
        orderBean.setValue("deliveryStatus", deliveryStatus.toString());
        save(order, orderItem);
        return order;
    }

    /**
     * Creates relationships between a product and stock location and product and supplier.
     *
     * @param product       the product
     * @param stockLocation the stock location
     * @param supplier      the supplier
     * @param preferred     indicates if the supplier is the preferred supplier
     * @param quantity      the quantity
     * @param idealQty      the ideal quantity
     * @param criticalQty   the critical quantity
     * @return the product-supplier relationship
     */
    private ProductSupplier addRelationships(Product product, Party stockLocation, Party supplier, boolean preferred,
                                             int quantity, int idealQty, int criticalQty) {
        return addRelationships(product, stockLocation, supplier, preferred, quantity, idealQty, criticalQty,
                                BigDecimal.ONE, 1);
    }

    /**
     * Creates relationships between a product and stock location and product and supplier.
     *
     * @param product       the product
     * @param stockLocation the stock location
     * @param supplier      the supplier
     * @param preferred     indicates if the supplier is the preferred supplier
     * @param quantity      the quantity
     * @param idealQty      the ideal quantity
     * @param criticalQty   the critical quantity
     * @param unitPrice     the unit price
     * @return the product-supplier relationship
     */
    private ProductSupplier addRelationships(Product product, Party stockLocation, Party supplier, boolean preferred,
                                             int quantity, int idealQty, int criticalQty, BigDecimal unitPrice,
                                             int packageSize) {
        addProductStockLocationRelationship(product, stockLocation, null, quantity, idealQty, criticalQty);
        return addProductSupplierRelationship(product, supplier, preferred, unitPrice, packageSize);
    }

    /**
     * Adds a product-supplier relationship.
     *
     * @param product     the product
     * @param supplier    the supplier
     * @param preferred   indiciates if its the preferred relationship
     * @param unitPrice   the unit price
     * @param packageSize the package size
     * @return the relationship
     */
    private ProductSupplier addProductSupplierRelationship(Product product, Party supplier, boolean preferred,
                                                           BigDecimal unitPrice,
                                                           int packageSize) {
        EntityBean bean = new EntityBean(product);
        ProductSupplier ps = new ProductSupplier(bean.addNodeRelationship("suppliers", supplier));
        ps.setPreferred(preferred);
        ps.setPackageSize(packageSize);
        ps.setNettPrice(unitPrice);
        save(product, supplier);
        return ps;
    }

    private EntityRelationship addProductStockLocationRelationship(Product product, Party stockLocation, Party supplier,
                                                                   int quantity, int idealQty, int criticalQty) {
        EntityBean bean = new EntityBean(product);
        EntityRelationship relationship = bean.addNodeRelationship("stockLocations", stockLocation);
        IMObjectBean productStockLocation = new IMObjectBean(relationship);
        if (supplier != null) {
            productStockLocation.setValue("supplier", supplier.getObjectReference());
        }
        productStockLocation.setValue("quantity", quantity);
        productStockLocation.setValue("idealQty", idealQty);
        productStockLocation.setValue("criticalQty", criticalQty);
        save(product, stockLocation);
        return relationship;
    }
}
<|MERGE_RESOLUTION|>--- conflicted
+++ resolved
@@ -1,780 +1,766 @@
-/*
- * Version: 1.0
- *
- * The contents of this file are subject to the OpenVPMS License Version
- * 1.0 (the 'License'); you may not use this file except in compliance with
- * the License. You may obtain a copy of the License at
- * http://www.openvpms.org/license/
- *
- * Software distributed under the License is distributed on an 'AS IS' basis,
- * WITHOUT WARRANTY OF ANY KIND, either express or implied. See the License
- * for the specific language governing rights and limitations under the
- * License.
- *
- * Copyright 2014 (C) OpenVPMS Ltd. All Rights Reserved.
- */
-
-package org.openvpms.archetype.rules.supplier;
-
-import org.apache.commons.lang.ObjectUtils;
-import org.junit.Before;
-import org.junit.Test;
-import org.openvpms.archetype.rules.finance.tax.TaxRules;
-import org.openvpms.archetype.rules.practice.PracticeArchetypes;
-import org.openvpms.archetype.rules.product.ProductSupplier;
-import org.openvpms.archetype.test.TestHelper;
-import org.openvpms.component.business.domain.im.act.FinancialAct;
-import org.openvpms.component.business.domain.im.common.EntityRelationship;
-import org.openvpms.component.business.domain.im.lookup.Lookup;
-import org.openvpms.component.business.domain.im.party.Party;
-import org.openvpms.component.business.domain.im.product.Product;
-import org.openvpms.component.business.service.archetype.helper.ActBean;
-import org.openvpms.component.business.service.archetype.helper.EntityBean;
-import org.openvpms.component.business.service.archetype.helper.IMObjectBean;
-
-import java.math.BigDecimal;
-<<<<<<< HEAD
-=======
-import java.util.Arrays;
->>>>>>> 86144313
-import java.util.Date;
-import java.util.List;
-
-import static org.junit.Assert.assertEquals;
-import static org.junit.Assert.assertNotNull;
-import static org.junit.Assert.assertNull;
-import static org.junit.Assert.assertTrue;
-import static org.junit.Assert.fail;
-
-
-/**
- * Tests the {@link OrderGenerator}.
- *
- * @author Tim Anderson
- */
-public class OrderGeneratorTestCase extends AbstractSupplierTest {
-
-    /**
-     * The tax rules.
-     */
-    private TaxRules taxRules;
-
-    /**
-     * GST tax rate.
-     */
-    private Lookup gst;
-
-
-    /**
-     * Sets up the test case.
-     */
-    @Before
-    public void setUp() {
-        super.setUp();
-        Party practice = (Party) create(PracticeArchetypes.PRACTICE);
-        gst = TestHelper.createTaxType(BigDecimal.TEN);
-        practice.addClassification(gst);
-        taxRules = new TaxRules(practice);
-    }
-
-    /**
-     * Tests the {@link OrderGenerator#getOrderableStock(Party, Party, boolean)}  method.
-     */
-    @Test
-    public void testGetOrderableStock() {
-        OrderGenerator generator = new OrderGenerator(taxRules, getArchetypeService());
-        Party stockLocation = SupplierTestHelper.createStockLocation();
-        Party supplier = TestHelper.createSupplier();
-        Product product1 = TestHelper.createProduct();
-        Product product2 = TestHelper.createProduct();
-        Product product3 = TestHelper.createProduct();
-        Product product4 = TestHelper.createProduct();
-        Product product5 = TestHelper.createProduct();
-        Product product6 = TestHelper.createProduct();
-
-        addRelationships(product1, stockLocation, supplier, true, 1, 10, 5);  // below critical level
-        addRelationships(product2, stockLocation, supplier, true, 5, 10, 5);  // at critical level
-        addRelationships(product3, stockLocation, supplier, true, 6, 10, 5);  // above critical level
-        addRelationships(product4, stockLocation, supplier, true, 9, 10, 5);  // below ideal level
-        addRelationships(product5, stockLocation, supplier, true, 10, 10, 5); // at ideal level
-        addRelationships(product6, stockLocation, supplier, true, 11, 10, 5); // above ideal level
-
-        // check stock at or below critical levels
-        List<Stock> atOrBelowCritical = generator.getOrderableStock(supplier, stockLocation, false);
-        assertEquals(2, atOrBelowCritical.size());
-        checkStock(atOrBelowCritical, product1, supplier, stockLocation, 1, 0, 9);
-        checkStock(atOrBelowCritical, product2, supplier, stockLocation, 5, 0, 5);
-
-        // check stock at or below ideal levels
-        List<Stock> atOrBelowIdeal = generator.getOrderableStock(supplier, stockLocation, true);
-        assertEquals(4, atOrBelowIdeal.size());
-        checkStock(atOrBelowIdeal, product1, supplier, stockLocation, 1, 0, 9);
-        checkStock(atOrBelowIdeal, product2, supplier, stockLocation, 5, 0, 5);
-        checkStock(atOrBelowIdeal, product3, supplier, stockLocation, 6, 0, 4);
-        checkStock(atOrBelowIdeal, product4, supplier, stockLocation, 9, 0, 1);
-    }
-
-    /**
-     * Checks that the on-hand, on-order and to-order quantities is calculated correctly when there are outstanding
-     * orders.
-     */
-    @Test
-    public void testGetOrderableStockForPendingOrders() {
-        OrderGenerator generator = new OrderGenerator(taxRules, getArchetypeService());
-        Party stockLocation = SupplierTestHelper.createStockLocation();
-        Party supplier1 = TestHelper.createSupplier();
-        Party supplier2 = TestHelper.createSupplier();
-        Product product1 = TestHelper.createProduct();
-        Product product2 = TestHelper.createProduct();
-        Product product3 = TestHelper.createProduct();
-
-        addRelationships(product1, stockLocation, supplier1, true, 1, 10, 6);
-        addRelationships(product2, stockLocation, supplier1, true, 2, 10, 5);
-        addRelationships(product3, stockLocation, supplier2, true, 1, 10, 5);
-        createOrder(product1, supplier1, stockLocation, 2, OrderStatus.IN_PROGRESS);
-        createOrder(product1, supplier1, stockLocation, 1, OrderStatus.COMPLETED);
-        createOrder(product1, supplier1, stockLocation, 1, OrderStatus.POSTED);
-        createOrder(product1, supplier1, stockLocation, 1, OrderStatus.ACCEPTED);
-
-        createOrder(product2, supplier1, stockLocation, 3, OrderStatus.ACCEPTED);
-
-        // shouldn't impact totals
-        createOrder(product1, supplier1, stockLocation, 1, OrderStatus.CANCELLED);
-        createOrder(product2, supplier1, stockLocation, 1, OrderStatus.CANCELLED);
-        createOrder(product3, supplier2, stockLocation, 1, OrderStatus.IN_PROGRESS);
-        createOrder(product3, supplier2, stockLocation, 1, OrderStatus.COMPLETED);
-        createOrder(product3, supplier2, stockLocation, 1, OrderStatus.POSTED);
-        createOrder(product3, supplier2, stockLocation, 1, OrderStatus.ACCEPTED);
-
-        supplier1 = get(supplier1);
-        List<Stock> stock = generator.getOrderableStock(supplier1, stockLocation, false);
-        assertEquals(2, stock.size());
-        checkStock(stock, product1, supplier1, stockLocation, 1, 5, 4);
-        checkStock(stock, product2, supplier1, stockLocation, 2, 3, 5);
-    }
-
-    /**
-     * Verifies that inactive products, or products with inactive product-supplier or product-stock location
-     * relationships are ignored.
-     */
-    @Test
-    public void testGetOrderableStockIgnoresInactiveProducts() {
-        OrderGenerator generator = new OrderGenerator(taxRules, getArchetypeService());
-        Party stockLocation = SupplierTestHelper.createStockLocation();
-        Party supplier1 = TestHelper.createSupplier();
-        Product product1 = TestHelper.createProduct();
-        Product product2 = TestHelper.createProduct();
-        Product product3 = TestHelper.createProduct();
-
-        addRelationships(product1, stockLocation, supplier1, true, 1, 10, 6);
-        ProductSupplier ps = addRelationships(product2, stockLocation, supplier1, true, 2, 10, 5);
-        addProductSupplierRelationship(product3, supplier1, true, BigDecimal.ONE, 1);
-        EntityRelationship er = addProductStockLocationRelationship(product3, stockLocation, null, 1, 10, 5);
-
-        supplier1 = get(supplier1);
-        List<Stock> stock = generator.getOrderableStock(supplier1, stockLocation, false);
-        assertEquals(3, stock.size());
-        checkStock(stock, product1, supplier1, stockLocation, 1, 0, 9);
-        checkStock(stock, product2, supplier1, stockLocation, 2, 0, 8);
-        checkStock(stock, product3, supplier1, stockLocation, 1, 0, 9);
-
-        // disable product1, and verify product2 and product3 are returned
-        product1.setActive(false);
-        save(product1);
-        stock = generator.getOrderableStock(supplier1, stockLocation, false);
-        assertEquals(2, stock.size());
-        checkStock(stock, product2, supplier1, stockLocation, 2, 0, 8);
-        checkStock(stock, product3, supplier1, stockLocation, 1, 0, 9);
-
-        // disable the product-supplier relationship for product2
-        ps.setActiveEndTime(new Date(System.currentTimeMillis() - 1000));
-        ps.save();
-        stock = generator.getOrderableStock(supplier1, stockLocation, false);
-        assertEquals(1, stock.size());
-        checkStock(stock, product3, supplier1, stockLocation, 1, 0, 9);
-
-        // disable the product-stock location relationship for product3
-        er.setActiveEndTime(new Date(System.currentTimeMillis() - 1000));
-        save(er);
-        stock = generator.getOrderableStock(supplier1, stockLocation, false);
-        assertEquals(0, stock.size());
-    }
-
-    /**
-<<<<<<< HEAD
-=======
-     * Verifies that the stock to order is calculated correctly if there is a part delivery where the received
-     * quantity is greater than that ordered.
-     */
-    @Test
-    public void testGetOrderableStockWhereReceivedQtyGreaterThanOrdered() {
-        OrderGenerator generator = new OrderGenerator(taxRules, getArchetypeService());
-        Party stockLocation = SupplierTestHelper.createStockLocation();
-        Party supplier1 = TestHelper.createSupplier();
-        Product product1 = TestHelper.createProduct();
-
-        addRelationships(product1, stockLocation, supplier1, true, 0, 200, 10);
-
-        // create a part delivered order
-        List<FinancialAct> acts = createOrder(product1, supplier1, stockLocation, 100, OrderStatus.ACCEPTED, 20, 0,
-                                              DeliveryStatus.PART);
-
-        List<Stock> stock = generator.getOrderableStock(supplier1, stockLocation, true);
-        assertEquals(1, stock.size());
-        checkStock(stock, product1, supplier1, stockLocation, 0, 80, 120);
-
-        // update received quantity to greater than ordered
-        ActBean itemBean = new ActBean(acts.get(1));
-        itemBean.setValue("receivedQuantity", 150);
-        itemBean.save();
-
-        stock = generator.getOrderableStock(supplier1, stockLocation, true);
-        assertEquals(1, stock.size());
-        checkStock(stock, product1, supplier1, stockLocation, 0, 150, 50);
-    }
-
-    /**
-     * Verifies that the package size of existing orders is taken into account when calculating stock to order.
-     */
-    @Test
-    public void testGetOrderableStockForPackageSizeChange() {
-        OrderGenerator generator = new OrderGenerator(taxRules, getArchetypeService());
-        Party stockLocation = SupplierTestHelper.createStockLocation();
-        Party supplier1 = TestHelper.createSupplier();
-        Product product1 = TestHelper.createProduct();
-
-        // create an order for 10 boxes, with a package size of 2
-        FinancialAct orderItem = createOrderItem(product1, BigDecimal.valueOf(10), 2, BigDecimal.ONE);
-        createOrder(orderItem, supplier1, stockLocation, OrderStatus.ACCEPTED, 0, 0, DeliveryStatus.PENDING);
-
-        // set the new package size to 5
-        addRelationships(product1, stockLocation, supplier1, true, 0, 200, 10, BigDecimal.valueOf(4), 5);
-
-        List<Stock> stock = generator.getOrderableStock(supplier1, stockLocation, true);
-        assertEquals(1, stock.size());
-
-        checkStock(stock, product1, supplier1, stockLocation, 0, 20, 36);
-    }
-
-    /**
->>>>>>> 86144313
-     * Tests creation of an order based on the amount of stock on hand.
-     */
-    @Test
-    public void testCreateOrder() {
-        OrderGenerator generator = new OrderGenerator(taxRules, getArchetypeService());
-        Party stockLocation = SupplierTestHelper.createStockLocation();
-        Party supplier = TestHelper.createSupplier();
-        Product product1 = TestHelper.createProduct();
-        Product product2 = TestHelper.createProduct();
-
-        addRelationships(product1, stockLocation, supplier, true, 1, 10, 5, new BigDecimal("2.0"), 1);
-        addRelationships(product2, stockLocation, supplier, true, 1, 10, 5, BigDecimal.ONE, 1);
-
-        List<FinancialAct> order = generator.createOrder(supplier, stockLocation, false);
-        assertEquals(3, order.size());
-        save(order);
-        BigDecimal total = new BigDecimal("29.70");
-        BigDecimal tax = new BigDecimal("2.70");
-        checkOrder(order.get(0), supplier, stockLocation, total, tax);
-        checkOrderItem(order, product1, BigDecimal.valueOf(9), new BigDecimal("19.80"), new BigDecimal("1.80"));
-        checkOrderItem(order, product2, BigDecimal.valueOf(9), new BigDecimal("9.90"), new BigDecimal("0.90"));
-    }
-
-    /**
-     * Verifies that when the idealQty is less the than the package size, an order for a single package will be
-     * created.
-     */
-    @Test
-    public void testCreateOrderForQuantityLessThanPackageSize() {
-        OrderGenerator generator = new OrderGenerator(taxRules, getArchetypeService());
-        Party stockLocation = SupplierTestHelper.createStockLocation();
-        Party supplier = TestHelper.createSupplier();
-        Product product1 = TestHelper.createProduct();
-
-        addRelationships(product1, stockLocation, supplier, true, 0, 2, 2, new BigDecimal("2.0"), 10);
-
-        List<FinancialAct> order = generator.createOrder(supplier, stockLocation, false);
-        assertEquals(2, order.size());
-        save(order);
-        BigDecimal total = new BigDecimal("2.20");
-        BigDecimal tax = new BigDecimal("0.20");
-        checkOrder(order.get(0), supplier, stockLocation, total, tax);
-        checkOrderItem(order.get(1), product1, BigDecimal.ONE, total, tax);
-    }
-
-    /**
-     * Verifies that when the idealQty is greater the than the package size, the order will round up to the correct
-     * quantity.
-     */
-    @Test
-    public void testCreateOrderForQuantityGreaterThanPackageSize() {
-        OrderGenerator generator = new OrderGenerator(taxRules, getArchetypeService());
-        Party stockLocation = SupplierTestHelper.createStockLocation();
-        Party supplier = TestHelper.createSupplier();
-        Product product1 = TestHelper.createProduct();
-
-        addRelationships(product1, stockLocation, supplier, true, 0, 22, 22, new BigDecimal("2.0"), 10);
-
-        BigDecimal total = new BigDecimal("6.60");
-        BigDecimal tax = new BigDecimal("0.60");
-
-        List<FinancialAct> order = generator.createOrder(supplier, stockLocation, false);
-        assertEquals(2, order.size());
-        save(order);
-        checkOrder(order.get(0), supplier, stockLocation, total, tax);
-        checkOrderItem(order.get(1), product1, BigDecimal.valueOf(3), total, tax);
-    }
-
-    /**
-     * Verifies that tax amounts are rounded correctly, if a product is taxed.
-     */
-    @Test
-    public void testCreateOrderForProductWithTax() {
-        OrderGenerator generator = new OrderGenerator(taxRules, getArchetypeService());
-        Party stockLocation = SupplierTestHelper.createStockLocation();
-        Party supplier = TestHelper.createSupplier();
-        Product product = TestHelper.createProduct();
-        product.addClassification(gst);
-        save(product);
-
-        BigDecimal total = new BigDecimal("1292.54");
-        BigDecimal taxAmount = new BigDecimal("117.50");
-        BigDecimal quantity = new BigDecimal("96");
-        addRelationships(product, stockLocation, supplier, true, 0, quantity.intValue(), 0, new BigDecimal("12.24"), 1);
-
-        List<FinancialAct> order = generator.createOrder(supplier, stockLocation, false);
-        save(order);
-        checkOrder(order.get(0), supplier, stockLocation, total, taxAmount);
-        checkOrderItem(order.get(1), product, quantity, total, taxAmount);
-    }
-
-    /**
-     * Verifies that products are ordered if there is no stock, and there are completed orders.
-     */
-    @Test
-    public void testCreateOrderWithPriorDeliveries() {
-        OrderGenerator generator = new OrderGenerator(taxRules, getArchetypeService());
-        Party stockLocation = SupplierTestHelper.createStockLocation();
-        Party supplier = TestHelper.createSupplier();
-        Product product = TestHelper.createProduct();
-        save(product);
-
-        // create a cancelled order of 200 units
-        createOrder(product, supplier, stockLocation, 200, OrderStatus.CANCELLED, 0, 0, DeliveryStatus.PENDING);
-
-        // create a fully delivered order of 100 units
-        createOrder(product, supplier, stockLocation, 100, OrderStatus.ACCEPTED, 100, 0, DeliveryStatus.FULL);
-
-        // create a part delivered order. 50 units left to deliver
-        createOrder(product, supplier, stockLocation, 100, OrderStatus.ACCEPTED, 50, 0, DeliveryStatus.PART);
-
-        // 0 units on hand, want 100
-        addRelationships(product, stockLocation, supplier, true, 0, 100, 100, new BigDecimal("2.0"), 1);
-
-        BigDecimal total = new BigDecimal("110.0");
-        BigDecimal taxAmount = new BigDecimal("10.0");
-        BigDecimal quantity = new BigDecimal("50");
-
-        List<FinancialAct> order = generator.createOrder(supplier, stockLocation, true);
-        assertEquals(2, order.size());
-        save(order);
-        checkOrder(order.get(0), supplier, stockLocation, total, taxAmount);
-        checkOrderItem(order.get(1), product, quantity, total, taxAmount);
-    }
-
-    /**
-     * Verifies that the supplier on an product-stock location relationship is selected over the preferred supplier.
-     */
-    @Test
-    public void testStockLocationSupplier() {
-        OrderGenerator generator = new OrderGenerator(taxRules, getArchetypeService());
-        Party stockLocation = SupplierTestHelper.createStockLocation();
-        Party supplier1 = TestHelper.createSupplier();
-        Party supplier2 = TestHelper.createSupplier();
-        Product product1 = TestHelper.createProduct();
-
-        addProductSupplierRelationship(product1, supplier1, true, new BigDecimal("2.0"), 1);
-        addProductSupplierRelationship(product1, supplier2, false, new BigDecimal("3.0"), 1);
-        addProductStockLocationRelationship(product1, stockLocation, supplier2, 1, 10, 5);
-        save(product1, supplier1, supplier2, stockLocation);
-
-        // supplier1 has preferred flag set, but should be ignored as the product-stock location specifies supplier
-        List<FinancialAct> order1 = generator.createOrder(supplier1, stockLocation, false);
-        assertEquals(0, order1.size());
-
-        BigDecimal total = new BigDecimal("29.70");
-        BigDecimal tax = new BigDecimal("2.70");
-
-        // verify order created for supplier2
-        List<FinancialAct> order2 = generator.createOrder(supplier2, stockLocation, false);
-        assertEquals(2, order2.size());
-        save(order2);
-        checkOrder(order2.get(0), supplier2, stockLocation, total, tax);
-        checkOrderItem(order2.get(1), product1, BigDecimal.valueOf(9), total, tax);
-    }
-
-    /**
-     * Verifies that if a product has 2 supplier has product supplier relationships to the same supplier,
-     * the preferred one is chosen.
-     */
-    @Test
-    public void testMultipleProductSupplierRelationshipsForProductSelectsPreferred() {
-        OrderGenerator generator = new OrderGenerator(taxRules, getArchetypeService());
-        Party stockLocation = SupplierTestHelper.createStockLocation();
-        Party supplier1 = TestHelper.createSupplier();
-        Product product1 = TestHelper.createProduct();
-
-<<<<<<< HEAD
-        addProductSupplierRelationship(product1, supplier1, true, new BigDecimal("2.0"), 1);
-        addProductSupplierRelationship(product1, supplier1, false, new BigDecimal("3.0"), 1);
-=======
-        addProductSupplierRelationship(product1, supplier1, false, new BigDecimal("3.0"), 1);
-        addProductSupplierRelationship(product1, supplier1, true, new BigDecimal("2.0"), 1);
->>>>>>> 86144313
-        addProductStockLocationRelationship(product1, stockLocation, null, 1, 10, 5);
-
-        List<FinancialAct> order = generator.createOrder(supplier1, stockLocation, false);
-        assertEquals(2, order.size());
-        save(order);
-        BigDecimal total = new BigDecimal("19.80");
-        BigDecimal tax = new BigDecimal("1.80");
-        checkOrder(order.get(0), supplier1, stockLocation, total, tax);
-        checkOrderItem(order.get(1), product1, BigDecimal.valueOf(9), total, tax);
-    }
-
-    /**
-     * Verifies that if a product has multiple preferred product-supplier relationships, the one with the lowest
-     * id is chosen.
-     */
-    @Test
-    public void testMultiplePreferredProductSupplierRelationshipsSelectsLowestId() {
-        OrderGenerator generator = new OrderGenerator(taxRules, getArchetypeService());
-        Party stockLocation = SupplierTestHelper.createStockLocation();
-        Party supplier1 = TestHelper.createSupplier();
-        Product product1 = TestHelper.createProduct();
-
-        addProductSupplierRelationship(product1, supplier1, true, new BigDecimal("2.0"), 1);
-        addProductSupplierRelationship(product1, supplier1, true, new BigDecimal("3.0"), 1);
-        addProductStockLocationRelationship(product1, stockLocation, null, 1, 10, 5);
-
-        List<FinancialAct> order = generator.createOrder(supplier1, stockLocation, false);
-        assertEquals(2, order.size());
-        save(order);
-        BigDecimal total = new BigDecimal("19.80");
-        BigDecimal tax = new BigDecimal("1.80");
-        checkOrder(order.get(0), supplier1, stockLocation, total, tax);
-        checkOrderItem(order.get(1), product1, BigDecimal.valueOf(9), total, tax);
-    }
-
-    /**
-<<<<<<< HEAD
-=======
-     * Verifies that if a product has multiple product-supplier relationships, and a stock location has a preferred
-     * supplier, the product-supplier relationships the relationship with the lowest id is selected.
-     */
-    @Test
-    public void testMultipleSupplierRelationshipsWithPreferredStockLocationSelectsLowestId() {
-        OrderGenerator generator = new OrderGenerator(taxRules, getArchetypeService());
-        Party stockLocation = SupplierTestHelper.createStockLocation();
-        Party supplier1 = TestHelper.createSupplier();
-        Party supplier2 = TestHelper.createSupplier();
-        Product product1 = TestHelper.createProduct();
-
-        addProductSupplierRelationship(product1, supplier1, false, new BigDecimal("2.0"), 1);
-        addProductSupplierRelationship(product1, supplier1, false, new BigDecimal("3.0"), 1);
-        addProductSupplierRelationship(product1, supplier2, true, new BigDecimal("4.0"), 1);
-        addProductStockLocationRelationship(product1, stockLocation, supplier1, 1, 10, 5);
-
-        List<FinancialAct> order = generator.createOrder(supplier1, stockLocation, false);
-        assertEquals(2, order.size());
-        save(order);
-        BigDecimal total = new BigDecimal("19.80");
-        BigDecimal tax = new BigDecimal("1.80");
-        checkOrder(order.get(0), supplier1, stockLocation, total, tax);
-        checkOrderItem(order.get(1), product1, BigDecimal.valueOf(9), total, tax);
-    }
-
-    /**
-     * Verifies that if a product has multiple preferred product-supplier relationships, and a stock location has a
-     * preferred supplier, the product-supplier relationships the relationship with the lowest id is selected.
-     */
-    @Test
-    public void testMultiplePreferredSupplierRelationshipsWithPreferredStockLocationSelectsLowestId() {
-        OrderGenerator generator = new OrderGenerator(taxRules, getArchetypeService());
-        Party stockLocation = SupplierTestHelper.createStockLocation();
-        Party supplier1 = TestHelper.createSupplier();
-        Party supplier2 = TestHelper.createSupplier();
-        Product product1 = TestHelper.createProduct();
-
-        addProductSupplierRelationship(product1, supplier1, true, new BigDecimal("2.0"), 1);
-        addProductSupplierRelationship(product1, supplier1, true, new BigDecimal("3.0"), 1);
-        addProductSupplierRelationship(product1, supplier2, true, new BigDecimal("4.0"), 1);
-        addProductStockLocationRelationship(product1, stockLocation, supplier1, 1, 10, 5);
-
-        List<FinancialAct> order = generator.createOrder(supplier1, stockLocation, false);
-        assertEquals(2, order.size());
-        save(order);
-        BigDecimal total = new BigDecimal("19.80");
-        BigDecimal tax = new BigDecimal("1.80");
-        checkOrder(order.get(0), supplier1, stockLocation, total, tax);
-        checkOrderItem(order.get(1), product1, BigDecimal.valueOf(9), total, tax);
-    }
-
-    /**
->>>>>>> 86144313
-     * Verifies an order matches that expected.
-     *
-     * @param order         the order
-     * @param supplier      the expected supplier
-     * @param stockLocation the expected stock location
-     * @param total         the expected total
-     * @param tax           the expected tax
-     */
-    private void checkOrder(FinancialAct order, Party supplier, Party stockLocation, BigDecimal total, BigDecimal tax) {
-        ActBean bean = new ActBean(order);
-        assertTrue(bean.isA(SupplierArchetypes.ORDER));
-        assertEquals(supplier.getObjectReference(), bean.getNodeParticipantRef("supplier"));
-        assertEquals(stockLocation.getObjectReference(), bean.getNodeParticipantRef("stockLocation"));
-        checkEquals(total, order.getTotal());
-        checkEquals(tax, order.getTaxAmount());
-    }
-
-    /**
-     * Verifies an order item is present in an order
-     *
-     * @param order    the order
-     * @param product  the expected product
-     * @param quantity the expected quantity
-     * @param total    the expected total
-     * @param tax      the expected tax
-     */
-    private void checkOrderItem(List<FinancialAct> order, Product product, BigDecimal quantity, BigDecimal total,
-                                BigDecimal tax) {
-        for (FinancialAct act : order) {
-            ActBean bean = new ActBean(act);
-            if (bean.isA(SupplierArchetypes.ORDER_ITEM) && ObjectUtils.equals(product.getObjectReference(),
-                                                                              bean.getNodeParticipantRef("product"))) {
-                checkOrderItem(act, product, quantity, total, tax);
-                return;
-            }
-        }
-        fail("Order item not found");
-    }
-
-    /**
-     * Verifies an order item matches that expected.
-     *
-     * @param item     the order item
-     * @param product  the expected product
-     * @param quantity the expected quantity
-     * @param total    the expected total
-     * @param tax      the expected tax
-     */
-    private void checkOrderItem(FinancialAct item, Product product, BigDecimal quantity,
-                                BigDecimal total, BigDecimal tax) {
-        ActBean bean = new ActBean(item);
-        assertTrue(bean.isA(SupplierArchetypes.ORDER_ITEM));
-        assertEquals(product.getObjectReference(), bean.getNodeParticipantRef("product"));
-        checkEquals(quantity, item.getQuantity());
-        checkEquals(total, item.getTotal());
-        checkEquals(tax, item.getTaxAmount());
-    }
-
-    /**
-     * Verifies the values in a {@code Stock} match that expected.
-     *
-     * @param stock         the stock to check
-     * @param product       the expected product
-     * @param supplier      the expected supplier
-     * @param stockLocation the expected stock location
-     * @param quantity      the expected on-hand quantity
-     * @param onOrder       the expected on-order quantity
-     * @param toOrder       the expected to-order quantity
-     */
-    private void checkStock(List<Stock> stock, Product product, Party supplier, Party stockLocation, int quantity,
-                            int onOrder, int toOrder) {
-        Stock s = getStock(stock, product);
-        assertNotNull(s);
-        checkStock(s, product, supplier, stockLocation, quantity, onOrder, toOrder);
-    }
-
-    /**
-     * Returns a {@link Stock} corresponding to the supplied product.
-     *
-     * @param stock   the stock list
-     * @param product the product
-     * @return the corresponding stock, or {@code null} if none is found
-     */
-    private Stock getStock(List<Stock> stock, Product product) {
-        Stock result = null;
-        for (Stock s : stock) {
-            if (s.getProduct().equals(product)) {
-                assertNull(result);
-                result = s;
-            }
-        }
-        return result;
-    }
-
-    /**
-     * Verifies the values in a {@code Stock} match that expected.
-     *
-     * @param stock         the stock to check
-     * @param product       the expected product
-     * @param supplier      the expected supplier
-     * @param stockLocation the expected stock location
-     * @param quantity      the expected on-hand quantity
-     * @param onOrder       the expected on-order quantity
-     * @param toOrder       the expected to-order quantity
-     */
-    private void checkStock(Stock stock, Product product, Party supplier, Party stockLocation, int quantity,
-                            int onOrder, int toOrder) {
-        assertEquals(product, stock.getProduct());
-        assertEquals(supplier, stock.getSupplier());
-        assertEquals(stockLocation, stock.getStockLocation());
-        checkEquals(BigDecimal.valueOf(quantity), stock.getQuantity());
-        checkEquals(BigDecimal.valueOf(onOrder), stock.getOnOrder());
-        checkEquals(BigDecimal.valueOf(toOrder), stock.getToOrder());
-    }
-
-    /**
-     * Creates an order.
-     *
-     * @param product       the product to order
-     * @param supplier      the supplier to order from
-     * @param stockLocation the stock location for delivery to
-     * @param quantity      the order quantity
-     * @param status        the order status
-     * @return a new order
-     */
-    private FinancialAct createOrder(Product product, Party supplier, Party stockLocation, int quantity,
-                                     String status) {
-        List<FinancialAct> order = createOrder(product, supplier, stockLocation, quantity, status, 0, 0,
-                                               DeliveryStatus.PENDING);
-        return order.get(0);
-    }
-
-    /**
-     * Creates an order.
-     *
-     * @param product           the product to order
-     * @param supplier          the supplier to order from
-     * @param stockLocation     the stock location for delivery to
-     * @param quantity          the order quantity
-     * @param status            the order status
-     * @param receivedQuantity  the received quantity
-     * @param cancelledQuantity the cancelled quantity
-     * @param deliveryStatus    the delivery status
-     * @return a new order
-     */
-    private List<FinancialAct> createOrder(Product product, Party supplier, Party stockLocation, int quantity,
-                                           String status, int receivedQuantity, int cancelledQuantity,
-                                           DeliveryStatus deliveryStatus) {
-        FinancialAct orderItem = createOrderItem(product, BigDecimal.valueOf(quantity), 1, BigDecimal.ONE);
-        FinancialAct order = createOrder(orderItem, supplier, stockLocation, status, receivedQuantity,
-                                         cancelledQuantity, deliveryStatus);
-        return Arrays.asList(order, orderItem);
-    }
-
-    /**
-     * Creates an order.
-     *
-     * @param orderItem         the order item
-     * @param supplier          the supplier to order from
-     * @param stockLocation     the stock location for delivery to
-     * @param status            the order status
-     * @param receivedQuantity  the received quantity
-     * @param cancelledQuantity the cancelled quantity
-     * @param deliveryStatus    the delivery status
-     * @return a new order
-     */
-    private FinancialAct createOrder(FinancialAct orderItem, Party supplier, Party stockLocation,
-                                     String status, int receivedQuantity, int cancelledQuantity,
-                                     DeliveryStatus deliveryStatus) {
-        ActBean itemBean = new ActBean(orderItem);
-        itemBean.setValue("receivedQuantity", BigDecimal.valueOf(receivedQuantity));
-        itemBean.setValue("cancelledQuantity", BigDecimal.valueOf(cancelledQuantity));
-        FinancialAct order = createOrder(supplier, stockLocation, orderItem);
-        ActBean orderBean = new ActBean(order);
-        order.setStatus(status);
-        orderBean.setValue("deliveryStatus", deliveryStatus.toString());
-        save(order, orderItem);
-        return order;
-    }
-
-    /**
-     * Creates relationships between a product and stock location and product and supplier.
-     *
-     * @param product       the product
-     * @param stockLocation the stock location
-     * @param supplier      the supplier
-     * @param preferred     indicates if the supplier is the preferred supplier
-     * @param quantity      the quantity
-     * @param idealQty      the ideal quantity
-     * @param criticalQty   the critical quantity
-     * @return the product-supplier relationship
-     */
-    private ProductSupplier addRelationships(Product product, Party stockLocation, Party supplier, boolean preferred,
-                                             int quantity, int idealQty, int criticalQty) {
-        return addRelationships(product, stockLocation, supplier, preferred, quantity, idealQty, criticalQty,
-                                BigDecimal.ONE, 1);
-    }
-
-    /**
-     * Creates relationships between a product and stock location and product and supplier.
-     *
-     * @param product       the product
-     * @param stockLocation the stock location
-     * @param supplier      the supplier
-     * @param preferred     indicates if the supplier is the preferred supplier
-     * @param quantity      the quantity
-     * @param idealQty      the ideal quantity
-     * @param criticalQty   the critical quantity
-     * @param unitPrice     the unit price
-     * @return the product-supplier relationship
-     */
-    private ProductSupplier addRelationships(Product product, Party stockLocation, Party supplier, boolean preferred,
-                                             int quantity, int idealQty, int criticalQty, BigDecimal unitPrice,
-                                             int packageSize) {
-        addProductStockLocationRelationship(product, stockLocation, null, quantity, idealQty, criticalQty);
-        return addProductSupplierRelationship(product, supplier, preferred, unitPrice, packageSize);
-    }
-
-    /**
-     * Adds a product-supplier relationship.
-     *
-     * @param product     the product
-     * @param supplier    the supplier
-     * @param preferred   indiciates if its the preferred relationship
-     * @param unitPrice   the unit price
-     * @param packageSize the package size
-     * @return the relationship
-     */
-    private ProductSupplier addProductSupplierRelationship(Product product, Party supplier, boolean preferred,
-                                                           BigDecimal unitPrice,
-                                                           int packageSize) {
-        EntityBean bean = new EntityBean(product);
-        ProductSupplier ps = new ProductSupplier(bean.addNodeRelationship("suppliers", supplier));
-        ps.setPreferred(preferred);
-        ps.setPackageSize(packageSize);
-        ps.setNettPrice(unitPrice);
-        save(product, supplier);
-        return ps;
-    }
-
-    private EntityRelationship addProductStockLocationRelationship(Product product, Party stockLocation, Party supplier,
-                                                                   int quantity, int idealQty, int criticalQty) {
-        EntityBean bean = new EntityBean(product);
-        EntityRelationship relationship = bean.addNodeRelationship("stockLocations", stockLocation);
-        IMObjectBean productStockLocation = new IMObjectBean(relationship);
-        if (supplier != null) {
-            productStockLocation.setValue("supplier", supplier.getObjectReference());
-        }
-        productStockLocation.setValue("quantity", quantity);
-        productStockLocation.setValue("idealQty", idealQty);
-        productStockLocation.setValue("criticalQty", criticalQty);
-        save(product, stockLocation);
-        return relationship;
-    }
-}
+/*
+ * Version: 1.0
+ *
+ * The contents of this file are subject to the OpenVPMS License Version
+ * 1.0 (the 'License'); you may not use this file except in compliance with
+ * the License. You may obtain a copy of the License at
+ * http://www.openvpms.org/license/
+ *
+ * Software distributed under the License is distributed on an 'AS IS' basis,
+ * WITHOUT WARRANTY OF ANY KIND, either express or implied. See the License
+ * for the specific language governing rights and limitations under the
+ * License.
+ *
+ * Copyright 2014 (C) OpenVPMS Ltd. All Rights Reserved.
+ */
+
+package org.openvpms.archetype.rules.supplier;
+
+import org.apache.commons.lang.ObjectUtils;
+import org.junit.Before;
+import org.junit.Test;
+import org.openvpms.archetype.rules.finance.tax.TaxRules;
+import org.openvpms.archetype.rules.practice.PracticeArchetypes;
+import org.openvpms.archetype.rules.product.ProductSupplier;
+import org.openvpms.archetype.test.TestHelper;
+import org.openvpms.component.business.domain.im.act.FinancialAct;
+import org.openvpms.component.business.domain.im.common.EntityRelationship;
+import org.openvpms.component.business.domain.im.lookup.Lookup;
+import org.openvpms.component.business.domain.im.party.Party;
+import org.openvpms.component.business.domain.im.product.Product;
+import org.openvpms.component.business.service.archetype.helper.ActBean;
+import org.openvpms.component.business.service.archetype.helper.EntityBean;
+import org.openvpms.component.business.service.archetype.helper.IMObjectBean;
+
+import java.math.BigDecimal;
+import java.util.Arrays;
+import java.util.Date;
+import java.util.List;
+
+import static org.junit.Assert.assertEquals;
+import static org.junit.Assert.assertNotNull;
+import static org.junit.Assert.assertNull;
+import static org.junit.Assert.assertTrue;
+import static org.junit.Assert.fail;
+
+
+/**
+ * Tests the {@link OrderGenerator}.
+ *
+ * @author Tim Anderson
+ */
+public class OrderGeneratorTestCase extends AbstractSupplierTest {
+
+    /**
+     * The tax rules.
+     */
+    private TaxRules taxRules;
+
+    /**
+     * GST tax rate.
+     */
+    private Lookup gst;
+
+
+    /**
+     * Sets up the test case.
+     */
+    @Before
+    public void setUp() {
+        super.setUp();
+        Party practice = (Party) create(PracticeArchetypes.PRACTICE);
+        gst = TestHelper.createTaxType(BigDecimal.TEN);
+        practice.addClassification(gst);
+        taxRules = new TaxRules(practice);
+    }
+
+    /**
+     * Tests the {@link OrderGenerator#getOrderableStock(Party, Party, boolean)}  method.
+     */
+    @Test
+    public void testGetOrderableStock() {
+        OrderGenerator generator = new OrderGenerator(taxRules, getArchetypeService());
+        Party stockLocation = SupplierTestHelper.createStockLocation();
+        Party supplier = TestHelper.createSupplier();
+        Product product1 = TestHelper.createProduct();
+        Product product2 = TestHelper.createProduct();
+        Product product3 = TestHelper.createProduct();
+        Product product4 = TestHelper.createProduct();
+        Product product5 = TestHelper.createProduct();
+        Product product6 = TestHelper.createProduct();
+
+        addRelationships(product1, stockLocation, supplier, true, 1, 10, 5);  // below critical level
+        addRelationships(product2, stockLocation, supplier, true, 5, 10, 5);  // at critical level
+        addRelationships(product3, stockLocation, supplier, true, 6, 10, 5);  // above critical level
+        addRelationships(product4, stockLocation, supplier, true, 9, 10, 5);  // below ideal level
+        addRelationships(product5, stockLocation, supplier, true, 10, 10, 5); // at ideal level
+        addRelationships(product6, stockLocation, supplier, true, 11, 10, 5); // above ideal level
+
+        // check stock at or below critical levels
+        List<Stock> atOrBelowCritical = generator.getOrderableStock(supplier, stockLocation, false);
+        assertEquals(2, atOrBelowCritical.size());
+        checkStock(atOrBelowCritical, product1, supplier, stockLocation, 1, 0, 9);
+        checkStock(atOrBelowCritical, product2, supplier, stockLocation, 5, 0, 5);
+
+        // check stock at or below ideal levels
+        List<Stock> atOrBelowIdeal = generator.getOrderableStock(supplier, stockLocation, true);
+        assertEquals(4, atOrBelowIdeal.size());
+        checkStock(atOrBelowIdeal, product1, supplier, stockLocation, 1, 0, 9);
+        checkStock(atOrBelowIdeal, product2, supplier, stockLocation, 5, 0, 5);
+        checkStock(atOrBelowIdeal, product3, supplier, stockLocation, 6, 0, 4);
+        checkStock(atOrBelowIdeal, product4, supplier, stockLocation, 9, 0, 1);
+    }
+
+    /**
+     * Checks that the on-hand, on-order and to-order quantities is calculated correctly when there are outstanding
+     * orders.
+     */
+    @Test
+    public void testGetOrderableStockForPendingOrders() {
+        OrderGenerator generator = new OrderGenerator(taxRules, getArchetypeService());
+        Party stockLocation = SupplierTestHelper.createStockLocation();
+        Party supplier1 = TestHelper.createSupplier();
+        Party supplier2 = TestHelper.createSupplier();
+        Product product1 = TestHelper.createProduct();
+        Product product2 = TestHelper.createProduct();
+        Product product3 = TestHelper.createProduct();
+
+        addRelationships(product1, stockLocation, supplier1, true, 1, 10, 6);
+        addRelationships(product2, stockLocation, supplier1, true, 2, 10, 5);
+        addRelationships(product3, stockLocation, supplier2, true, 1, 10, 5);
+        createOrder(product1, supplier1, stockLocation, 2, OrderStatus.IN_PROGRESS);
+        createOrder(product1, supplier1, stockLocation, 1, OrderStatus.COMPLETED);
+        createOrder(product1, supplier1, stockLocation, 1, OrderStatus.POSTED);
+        createOrder(product1, supplier1, stockLocation, 1, OrderStatus.ACCEPTED);
+
+        createOrder(product2, supplier1, stockLocation, 3, OrderStatus.ACCEPTED);
+
+        // shouldn't impact totals
+        createOrder(product1, supplier1, stockLocation, 1, OrderStatus.CANCELLED);
+        createOrder(product2, supplier1, stockLocation, 1, OrderStatus.CANCELLED);
+        createOrder(product3, supplier2, stockLocation, 1, OrderStatus.IN_PROGRESS);
+        createOrder(product3, supplier2, stockLocation, 1, OrderStatus.COMPLETED);
+        createOrder(product3, supplier2, stockLocation, 1, OrderStatus.POSTED);
+        createOrder(product3, supplier2, stockLocation, 1, OrderStatus.ACCEPTED);
+
+        supplier1 = get(supplier1);
+        List<Stock> stock = generator.getOrderableStock(supplier1, stockLocation, false);
+        assertEquals(2, stock.size());
+        checkStock(stock, product1, supplier1, stockLocation, 1, 5, 4);
+        checkStock(stock, product2, supplier1, stockLocation, 2, 3, 5);
+    }
+
+    /**
+     * Verifies that inactive products, or products with inactive product-supplier or product-stock location
+     * relationships are ignored.
+     */
+    @Test
+    public void testGetOrderableStockIgnoresInactiveProducts() {
+        OrderGenerator generator = new OrderGenerator(taxRules, getArchetypeService());
+        Party stockLocation = SupplierTestHelper.createStockLocation();
+        Party supplier1 = TestHelper.createSupplier();
+        Product product1 = TestHelper.createProduct();
+        Product product2 = TestHelper.createProduct();
+        Product product3 = TestHelper.createProduct();
+
+        addRelationships(product1, stockLocation, supplier1, true, 1, 10, 6);
+        ProductSupplier ps = addRelationships(product2, stockLocation, supplier1, true, 2, 10, 5);
+        addProductSupplierRelationship(product3, supplier1, true, BigDecimal.ONE, 1);
+        EntityRelationship er = addProductStockLocationRelationship(product3, stockLocation, null, 1, 10, 5);
+
+        supplier1 = get(supplier1);
+        List<Stock> stock = generator.getOrderableStock(supplier1, stockLocation, false);
+        assertEquals(3, stock.size());
+        checkStock(stock, product1, supplier1, stockLocation, 1, 0, 9);
+        checkStock(stock, product2, supplier1, stockLocation, 2, 0, 8);
+        checkStock(stock, product3, supplier1, stockLocation, 1, 0, 9);
+
+        // disable product1, and verify product2 and product3 are returned
+        product1.setActive(false);
+        save(product1);
+        stock = generator.getOrderableStock(supplier1, stockLocation, false);
+        assertEquals(2, stock.size());
+        checkStock(stock, product2, supplier1, stockLocation, 2, 0, 8);
+        checkStock(stock, product3, supplier1, stockLocation, 1, 0, 9);
+
+        // disable the product-supplier relationship for product2
+        ps.setActiveEndTime(new Date(System.currentTimeMillis() - 1000));
+        ps.save();
+        stock = generator.getOrderableStock(supplier1, stockLocation, false);
+        assertEquals(1, stock.size());
+        checkStock(stock, product3, supplier1, stockLocation, 1, 0, 9);
+
+        // disable the product-stock location relationship for product3
+        er.setActiveEndTime(new Date(System.currentTimeMillis() - 1000));
+        save(er);
+        stock = generator.getOrderableStock(supplier1, stockLocation, false);
+        assertEquals(0, stock.size());
+    }
+
+    /**
+     * Verifies that the stock to order is calculated correctly if there is a part delivery where the received
+     * quantity is greater than that ordered.
+     */
+    @Test
+    public void testGetOrderableStockWhereReceivedQtyGreaterThanOrdered() {
+        OrderGenerator generator = new OrderGenerator(taxRules, getArchetypeService());
+        Party stockLocation = SupplierTestHelper.createStockLocation();
+        Party supplier1 = TestHelper.createSupplier();
+        Product product1 = TestHelper.createProduct();
+
+        addRelationships(product1, stockLocation, supplier1, true, 0, 200, 10);
+
+        // create a part delivered order
+        List<FinancialAct> acts = createOrder(product1, supplier1, stockLocation, 100, OrderStatus.ACCEPTED, 20, 0,
+                                              DeliveryStatus.PART);
+
+        List<Stock> stock = generator.getOrderableStock(supplier1, stockLocation, true);
+        assertEquals(1, stock.size());
+        checkStock(stock, product1, supplier1, stockLocation, 0, 80, 120);
+
+        // update received quantity to greater than ordered
+        ActBean itemBean = new ActBean(acts.get(1));
+        itemBean.setValue("receivedQuantity", 150);
+        itemBean.save();
+
+        stock = generator.getOrderableStock(supplier1, stockLocation, true);
+        assertEquals(1, stock.size());
+        checkStock(stock, product1, supplier1, stockLocation, 0, 150, 50);
+    }
+
+    /**
+     * Verifies that the package size of existing orders is taken into account when calculating stock to order.
+     */
+    @Test
+    public void testGetOrderableStockForPackageSizeChange() {
+        OrderGenerator generator = new OrderGenerator(taxRules, getArchetypeService());
+        Party stockLocation = SupplierTestHelper.createStockLocation();
+        Party supplier1 = TestHelper.createSupplier();
+        Product product1 = TestHelper.createProduct();
+
+        // create an order for 10 boxes, with a package size of 2
+        FinancialAct orderItem = createOrderItem(product1, BigDecimal.valueOf(10), 2, BigDecimal.ONE);
+        createOrder(orderItem, supplier1, stockLocation, OrderStatus.ACCEPTED, 0, 0, DeliveryStatus.PENDING);
+
+        // set the new package size to 5
+        addRelationships(product1, stockLocation, supplier1, true, 0, 200, 10, BigDecimal.valueOf(4), 5);
+
+        List<Stock> stock = generator.getOrderableStock(supplier1, stockLocation, true);
+        assertEquals(1, stock.size());
+
+        checkStock(stock, product1, supplier1, stockLocation, 0, 20, 36);
+    }
+
+    /**
+     * Tests creation of an order based on the amount of stock on hand.
+     */
+    @Test
+    public void testCreateOrder() {
+        OrderGenerator generator = new OrderGenerator(taxRules, getArchetypeService());
+        Party stockLocation = SupplierTestHelper.createStockLocation();
+        Party supplier = TestHelper.createSupplier();
+        Product product1 = TestHelper.createProduct();
+        Product product2 = TestHelper.createProduct();
+
+        addRelationships(product1, stockLocation, supplier, true, 1, 10, 5, new BigDecimal("2.0"), 1);
+        addRelationships(product2, stockLocation, supplier, true, 1, 10, 5, BigDecimal.ONE, 1);
+
+        List<FinancialAct> order = generator.createOrder(supplier, stockLocation, false);
+        assertEquals(3, order.size());
+        save(order);
+        BigDecimal total = new BigDecimal("29.70");
+        BigDecimal tax = new BigDecimal("2.70");
+        checkOrder(order.get(0), supplier, stockLocation, total, tax);
+        checkOrderItem(order, product1, BigDecimal.valueOf(9), new BigDecimal("19.80"), new BigDecimal("1.80"));
+        checkOrderItem(order, product2, BigDecimal.valueOf(9), new BigDecimal("9.90"), new BigDecimal("0.90"));
+    }
+
+    /**
+     * Verifies that when the idealQty is less the than the package size, an order for a single package will be
+     * created.
+     */
+    @Test
+    public void testCreateOrderForQuantityLessThanPackageSize() {
+        OrderGenerator generator = new OrderGenerator(taxRules, getArchetypeService());
+        Party stockLocation = SupplierTestHelper.createStockLocation();
+        Party supplier = TestHelper.createSupplier();
+        Product product1 = TestHelper.createProduct();
+
+        addRelationships(product1, stockLocation, supplier, true, 0, 2, 2, new BigDecimal("2.0"), 10);
+
+        List<FinancialAct> order = generator.createOrder(supplier, stockLocation, false);
+        assertEquals(2, order.size());
+        save(order);
+        BigDecimal total = new BigDecimal("2.20");
+        BigDecimal tax = new BigDecimal("0.20");
+        checkOrder(order.get(0), supplier, stockLocation, total, tax);
+        checkOrderItem(order.get(1), product1, BigDecimal.ONE, total, tax);
+    }
+
+    /**
+     * Verifies that when the idealQty is greater the than the package size, the order will round up to the correct
+     * quantity.
+     */
+    @Test
+    public void testCreateOrderForQuantityGreaterThanPackageSize() {
+        OrderGenerator generator = new OrderGenerator(taxRules, getArchetypeService());
+        Party stockLocation = SupplierTestHelper.createStockLocation();
+        Party supplier = TestHelper.createSupplier();
+        Product product1 = TestHelper.createProduct();
+
+        addRelationships(product1, stockLocation, supplier, true, 0, 22, 22, new BigDecimal("2.0"), 10);
+
+        BigDecimal total = new BigDecimal("6.60");
+        BigDecimal tax = new BigDecimal("0.60");
+
+        List<FinancialAct> order = generator.createOrder(supplier, stockLocation, false);
+        assertEquals(2, order.size());
+        save(order);
+        checkOrder(order.get(0), supplier, stockLocation, total, tax);
+        checkOrderItem(order.get(1), product1, BigDecimal.valueOf(3), total, tax);
+    }
+
+    /**
+     * Verifies that tax amounts are rounded correctly, if a product is taxed.
+     */
+    @Test
+    public void testCreateOrderForProductWithTax() {
+        OrderGenerator generator = new OrderGenerator(taxRules, getArchetypeService());
+        Party stockLocation = SupplierTestHelper.createStockLocation();
+        Party supplier = TestHelper.createSupplier();
+        Product product = TestHelper.createProduct();
+        product.addClassification(gst);
+        save(product);
+
+        BigDecimal total = new BigDecimal("1292.54");
+        BigDecimal taxAmount = new BigDecimal("117.50");
+        BigDecimal quantity = new BigDecimal("96");
+        addRelationships(product, stockLocation, supplier, true, 0, quantity.intValue(), 0, new BigDecimal("12.24"), 1);
+
+        List<FinancialAct> order = generator.createOrder(supplier, stockLocation, false);
+        save(order);
+        checkOrder(order.get(0), supplier, stockLocation, total, taxAmount);
+        checkOrderItem(order.get(1), product, quantity, total, taxAmount);
+    }
+
+    /**
+     * Verifies that products are ordered if there is no stock, and there are completed orders.
+     */
+    @Test
+    public void testCreateOrderWithPriorDeliveries() {
+        OrderGenerator generator = new OrderGenerator(taxRules, getArchetypeService());
+        Party stockLocation = SupplierTestHelper.createStockLocation();
+        Party supplier = TestHelper.createSupplier();
+        Product product = TestHelper.createProduct();
+        save(product);
+
+        // create a cancelled order of 200 units
+        createOrder(product, supplier, stockLocation, 200, OrderStatus.CANCELLED, 0, 0, DeliveryStatus.PENDING);
+
+        // create a fully delivered order of 100 units
+        createOrder(product, supplier, stockLocation, 100, OrderStatus.ACCEPTED, 100, 0, DeliveryStatus.FULL);
+
+        // create a part delivered order. 50 units left to deliver
+        createOrder(product, supplier, stockLocation, 100, OrderStatus.ACCEPTED, 50, 0, DeliveryStatus.PART);
+
+        // 0 units on hand, want 100
+        addRelationships(product, stockLocation, supplier, true, 0, 100, 100, new BigDecimal("2.0"), 1);
+
+        BigDecimal total = new BigDecimal("110.0");
+        BigDecimal taxAmount = new BigDecimal("10.0");
+        BigDecimal quantity = new BigDecimal("50");
+
+        List<FinancialAct> order = generator.createOrder(supplier, stockLocation, true);
+        assertEquals(2, order.size());
+        save(order);
+        checkOrder(order.get(0), supplier, stockLocation, total, taxAmount);
+        checkOrderItem(order.get(1), product, quantity, total, taxAmount);
+    }
+
+    /**
+     * Verifies that the supplier on an product-stock location relationship is selected over the preferred supplier.
+     */
+    @Test
+    public void testStockLocationSupplier() {
+        OrderGenerator generator = new OrderGenerator(taxRules, getArchetypeService());
+        Party stockLocation = SupplierTestHelper.createStockLocation();
+        Party supplier1 = TestHelper.createSupplier();
+        Party supplier2 = TestHelper.createSupplier();
+        Product product1 = TestHelper.createProduct();
+
+        addProductSupplierRelationship(product1, supplier1, true, new BigDecimal("2.0"), 1);
+        addProductSupplierRelationship(product1, supplier2, false, new BigDecimal("3.0"), 1);
+        addProductStockLocationRelationship(product1, stockLocation, supplier2, 1, 10, 5);
+        save(product1, supplier1, supplier2, stockLocation);
+
+        // supplier1 has preferred flag set, but should be ignored as the product-stock location specifies supplier
+        List<FinancialAct> order1 = generator.createOrder(supplier1, stockLocation, false);
+        assertEquals(0, order1.size());
+
+        BigDecimal total = new BigDecimal("29.70");
+        BigDecimal tax = new BigDecimal("2.70");
+
+        // verify order created for supplier2
+        List<FinancialAct> order2 = generator.createOrder(supplier2, stockLocation, false);
+        assertEquals(2, order2.size());
+        save(order2);
+        checkOrder(order2.get(0), supplier2, stockLocation, total, tax);
+        checkOrderItem(order2.get(1), product1, BigDecimal.valueOf(9), total, tax);
+    }
+
+    /**
+     * Verifies that if a product has 2 supplier has product supplier relationships to the same supplier,
+     * the preferred one is chosen.
+     */
+    @Test
+    public void testMultipleProductSupplierRelationshipsForProductSelectsPreferred() {
+        OrderGenerator generator = new OrderGenerator(taxRules, getArchetypeService());
+        Party stockLocation = SupplierTestHelper.createStockLocation();
+        Party supplier1 = TestHelper.createSupplier();
+        Product product1 = TestHelper.createProduct();
+
+        addProductSupplierRelationship(product1, supplier1, false, new BigDecimal("3.0"), 1);
+        addProductSupplierRelationship(product1, supplier1, true, new BigDecimal("2.0"), 1);
+        addProductStockLocationRelationship(product1, stockLocation, null, 1, 10, 5);
+
+        List<FinancialAct> order = generator.createOrder(supplier1, stockLocation, false);
+        assertEquals(2, order.size());
+        save(order);
+        BigDecimal total = new BigDecimal("19.80");
+        BigDecimal tax = new BigDecimal("1.80");
+        checkOrder(order.get(0), supplier1, stockLocation, total, tax);
+        checkOrderItem(order.get(1), product1, BigDecimal.valueOf(9), total, tax);
+    }
+
+    /**
+     * Verifies that if a product has multiple preferred product-supplier relationships, the one with the lowest
+     * id is chosen.
+     */
+    @Test
+    public void testMultiplePreferredProductSupplierRelationshipsSelectsLowestId() {
+        OrderGenerator generator = new OrderGenerator(taxRules, getArchetypeService());
+        Party stockLocation = SupplierTestHelper.createStockLocation();
+        Party supplier1 = TestHelper.createSupplier();
+        Product product1 = TestHelper.createProduct();
+
+        addProductSupplierRelationship(product1, supplier1, true, new BigDecimal("2.0"), 1);
+        addProductSupplierRelationship(product1, supplier1, true, new BigDecimal("3.0"), 1);
+        addProductStockLocationRelationship(product1, stockLocation, null, 1, 10, 5);
+
+        List<FinancialAct> order = generator.createOrder(supplier1, stockLocation, false);
+        assertEquals(2, order.size());
+        save(order);
+        BigDecimal total = new BigDecimal("19.80");
+        BigDecimal tax = new BigDecimal("1.80");
+        checkOrder(order.get(0), supplier1, stockLocation, total, tax);
+        checkOrderItem(order.get(1), product1, BigDecimal.valueOf(9), total, tax);
+    }
+
+    /**
+     * Verifies that if a product has multiple product-supplier relationships, and a stock location has a preferred
+     * supplier, the product-supplier relationships the relationship with the lowest id is selected.
+     */
+    @Test
+    public void testMultipleSupplierRelationshipsWithPreferredStockLocationSelectsLowestId() {
+        OrderGenerator generator = new OrderGenerator(taxRules, getArchetypeService());
+        Party stockLocation = SupplierTestHelper.createStockLocation();
+        Party supplier1 = TestHelper.createSupplier();
+        Party supplier2 = TestHelper.createSupplier();
+        Product product1 = TestHelper.createProduct();
+
+        addProductSupplierRelationship(product1, supplier1, false, new BigDecimal("2.0"), 1);
+        addProductSupplierRelationship(product1, supplier1, false, new BigDecimal("3.0"), 1);
+        addProductSupplierRelationship(product1, supplier2, true, new BigDecimal("4.0"), 1);
+        addProductStockLocationRelationship(product1, stockLocation, supplier1, 1, 10, 5);
+
+        List<FinancialAct> order = generator.createOrder(supplier1, stockLocation, false);
+        assertEquals(2, order.size());
+        save(order);
+        BigDecimal total = new BigDecimal("19.80");
+        BigDecimal tax = new BigDecimal("1.80");
+        checkOrder(order.get(0), supplier1, stockLocation, total, tax);
+        checkOrderItem(order.get(1), product1, BigDecimal.valueOf(9), total, tax);
+    }
+
+    /**
+     * Verifies that if a product has multiple preferred product-supplier relationships, and a stock location has a
+     * preferred supplier, the product-supplier relationships the relationship with the lowest id is selected.
+     */
+    @Test
+    public void testMultiplePreferredSupplierRelationshipsWithPreferredStockLocationSelectsLowestId() {
+        OrderGenerator generator = new OrderGenerator(taxRules, getArchetypeService());
+        Party stockLocation = SupplierTestHelper.createStockLocation();
+        Party supplier1 = TestHelper.createSupplier();
+        Party supplier2 = TestHelper.createSupplier();
+        Product product1 = TestHelper.createProduct();
+
+        addProductSupplierRelationship(product1, supplier1, true, new BigDecimal("2.0"), 1);
+        addProductSupplierRelationship(product1, supplier1, true, new BigDecimal("3.0"), 1);
+        addProductSupplierRelationship(product1, supplier2, true, new BigDecimal("4.0"), 1);
+        addProductStockLocationRelationship(product1, stockLocation, supplier1, 1, 10, 5);
+
+        List<FinancialAct> order = generator.createOrder(supplier1, stockLocation, false);
+        assertEquals(2, order.size());
+        save(order);
+        BigDecimal total = new BigDecimal("19.80");
+        BigDecimal tax = new BigDecimal("1.80");
+        checkOrder(order.get(0), supplier1, stockLocation, total, tax);
+        checkOrderItem(order.get(1), product1, BigDecimal.valueOf(9), total, tax);
+    }
+
+    /**
+     * Verifies an order matches that expected.
+     *
+     * @param order         the order
+     * @param supplier      the expected supplier
+     * @param stockLocation the expected stock location
+     * @param total         the expected total
+     * @param tax           the expected tax
+     */
+    private void checkOrder(FinancialAct order, Party supplier, Party stockLocation, BigDecimal total, BigDecimal tax) {
+        ActBean bean = new ActBean(order);
+        assertTrue(bean.isA(SupplierArchetypes.ORDER));
+        assertEquals(supplier.getObjectReference(), bean.getNodeParticipantRef("supplier"));
+        assertEquals(stockLocation.getObjectReference(), bean.getNodeParticipantRef("stockLocation"));
+        checkEquals(total, order.getTotal());
+        checkEquals(tax, order.getTaxAmount());
+    }
+
+    /**
+     * Verifies an order item is present in an order
+     *
+     * @param order    the order
+     * @param product  the expected product
+     * @param quantity the expected quantity
+     * @param total    the expected total
+     * @param tax      the expected tax
+     */
+    private void checkOrderItem(List<FinancialAct> order, Product product, BigDecimal quantity, BigDecimal total,
+                                BigDecimal tax) {
+        for (FinancialAct act : order) {
+            ActBean bean = new ActBean(act);
+            if (bean.isA(SupplierArchetypes.ORDER_ITEM) && ObjectUtils.equals(product.getObjectReference(),
+                                                                              bean.getNodeParticipantRef("product"))) {
+                checkOrderItem(act, product, quantity, total, tax);
+                return;
+            }
+        }
+        fail("Order item not found");
+    }
+
+    /**
+     * Verifies an order item matches that expected.
+     *
+     * @param item     the order item
+     * @param product  the expected product
+     * @param quantity the expected quantity
+     * @param total    the expected total
+     * @param tax      the expected tax
+     */
+    private void checkOrderItem(FinancialAct item, Product product, BigDecimal quantity,
+                                BigDecimal total, BigDecimal tax) {
+        ActBean bean = new ActBean(item);
+        assertTrue(bean.isA(SupplierArchetypes.ORDER_ITEM));
+        assertEquals(product.getObjectReference(), bean.getNodeParticipantRef("product"));
+        checkEquals(quantity, item.getQuantity());
+        checkEquals(total, item.getTotal());
+        checkEquals(tax, item.getTaxAmount());
+    }
+
+    /**
+     * Verifies the values in a {@code Stock} match that expected.
+     *
+     * @param stock         the stock to check
+     * @param product       the expected product
+     * @param supplier      the expected supplier
+     * @param stockLocation the expected stock location
+     * @param quantity      the expected on-hand quantity
+     * @param onOrder       the expected on-order quantity
+     * @param toOrder       the expected to-order quantity
+     */
+    private void checkStock(List<Stock> stock, Product product, Party supplier, Party stockLocation, int quantity,
+                            int onOrder, int toOrder) {
+        Stock s = getStock(stock, product);
+        assertNotNull(s);
+        checkStock(s, product, supplier, stockLocation, quantity, onOrder, toOrder);
+    }
+
+    /**
+     * Returns a {@link Stock} corresponding to the supplied product.
+     *
+     * @param stock   the stock list
+     * @param product the product
+     * @return the corresponding stock, or {@code null} if none is found
+     */
+    private Stock getStock(List<Stock> stock, Product product) {
+        Stock result = null;
+        for (Stock s : stock) {
+            if (s.getProduct().equals(product)) {
+                assertNull(result);
+                result = s;
+            }
+        }
+        return result;
+    }
+
+    /**
+     * Verifies the values in a {@code Stock} match that expected.
+     *
+     * @param stock         the stock to check
+     * @param product       the expected product
+     * @param supplier      the expected supplier
+     * @param stockLocation the expected stock location
+     * @param quantity      the expected on-hand quantity
+     * @param onOrder       the expected on-order quantity
+     * @param toOrder       the expected to-order quantity
+     */
+    private void checkStock(Stock stock, Product product, Party supplier, Party stockLocation, int quantity,
+                            int onOrder, int toOrder) {
+        assertEquals(product, stock.getProduct());
+        assertEquals(supplier, stock.getSupplier());
+        assertEquals(stockLocation, stock.getStockLocation());
+        checkEquals(BigDecimal.valueOf(quantity), stock.getQuantity());
+        checkEquals(BigDecimal.valueOf(onOrder), stock.getOnOrder());
+        checkEquals(BigDecimal.valueOf(toOrder), stock.getToOrder());
+    }
+
+    /**
+     * Creates an order.
+     *
+     * @param product       the product to order
+     * @param supplier      the supplier to order from
+     * @param stockLocation the stock location for delivery to
+     * @param quantity      the order quantity
+     * @param status        the order status
+     * @return a new order
+     */
+    private FinancialAct createOrder(Product product, Party supplier, Party stockLocation, int quantity,
+                                     String status) {
+        List<FinancialAct> order = createOrder(product, supplier, stockLocation, quantity, status, 0, 0,
+                                               DeliveryStatus.PENDING);
+        return order.get(0);
+    }
+
+    /**
+     * Creates an order.
+     *
+     * @param product           the product to order
+     * @param supplier          the supplier to order from
+     * @param stockLocation     the stock location for delivery to
+     * @param quantity          the order quantity
+     * @param status            the order status
+     * @param receivedQuantity  the received quantity
+     * @param cancelledQuantity the cancelled quantity
+     * @param deliveryStatus    the delivery status
+     * @return a new order
+     */
+    private List<FinancialAct> createOrder(Product product, Party supplier, Party stockLocation, int quantity,
+                                           String status, int receivedQuantity, int cancelledQuantity,
+                                           DeliveryStatus deliveryStatus) {
+        FinancialAct orderItem = createOrderItem(product, BigDecimal.valueOf(quantity), 1, BigDecimal.ONE);
+        FinancialAct order = createOrder(orderItem, supplier, stockLocation, status, receivedQuantity,
+                                         cancelledQuantity, deliveryStatus);
+        return Arrays.asList(order, orderItem);
+    }
+
+    /**
+     * Creates an order.
+     *
+     * @param orderItem         the order item
+     * @param supplier          the supplier to order from
+     * @param stockLocation     the stock location for delivery to
+     * @param status            the order status
+     * @param receivedQuantity  the received quantity
+     * @param cancelledQuantity the cancelled quantity
+     * @param deliveryStatus    the delivery status
+     * @return a new order
+     */
+    private FinancialAct createOrder(FinancialAct orderItem, Party supplier, Party stockLocation,
+                                     String status, int receivedQuantity, int cancelledQuantity,
+                                     DeliveryStatus deliveryStatus) {
+        ActBean itemBean = new ActBean(orderItem);
+        itemBean.setValue("receivedQuantity", BigDecimal.valueOf(receivedQuantity));
+        itemBean.setValue("cancelledQuantity", BigDecimal.valueOf(cancelledQuantity));
+        FinancialAct order = createOrder(supplier, stockLocation, orderItem);
+        ActBean orderBean = new ActBean(order);
+        order.setStatus(status);
+        orderBean.setValue("deliveryStatus", deliveryStatus.toString());
+        save(order, orderItem);
+        return order;
+    }
+
+    /**
+     * Creates relationships between a product and stock location and product and supplier.
+     *
+     * @param product       the product
+     * @param stockLocation the stock location
+     * @param supplier      the supplier
+     * @param preferred     indicates if the supplier is the preferred supplier
+     * @param quantity      the quantity
+     * @param idealQty      the ideal quantity
+     * @param criticalQty   the critical quantity
+     * @return the product-supplier relationship
+     */
+    private ProductSupplier addRelationships(Product product, Party stockLocation, Party supplier, boolean preferred,
+                                             int quantity, int idealQty, int criticalQty) {
+        return addRelationships(product, stockLocation, supplier, preferred, quantity, idealQty, criticalQty,
+                                BigDecimal.ONE, 1);
+    }
+
+    /**
+     * Creates relationships between a product and stock location and product and supplier.
+     *
+     * @param product       the product
+     * @param stockLocation the stock location
+     * @param supplier      the supplier
+     * @param preferred     indicates if the supplier is the preferred supplier
+     * @param quantity      the quantity
+     * @param idealQty      the ideal quantity
+     * @param criticalQty   the critical quantity
+     * @param unitPrice     the unit price
+     * @return the product-supplier relationship
+     */
+    private ProductSupplier addRelationships(Product product, Party stockLocation, Party supplier, boolean preferred,
+                                             int quantity, int idealQty, int criticalQty, BigDecimal unitPrice,
+                                             int packageSize) {
+        addProductStockLocationRelationship(product, stockLocation, null, quantity, idealQty, criticalQty);
+        return addProductSupplierRelationship(product, supplier, preferred, unitPrice, packageSize);
+    }
+
+    /**
+     * Adds a product-supplier relationship.
+     *
+     * @param product     the product
+     * @param supplier    the supplier
+     * @param preferred   indiciates if its the preferred relationship
+     * @param unitPrice   the unit price
+     * @param packageSize the package size
+     * @return the relationship
+     */
+    private ProductSupplier addProductSupplierRelationship(Product product, Party supplier, boolean preferred,
+                                                           BigDecimal unitPrice,
+                                                           int packageSize) {
+        EntityBean bean = new EntityBean(product);
+        ProductSupplier ps = new ProductSupplier(bean.addNodeRelationship("suppliers", supplier));
+        ps.setPreferred(preferred);
+        ps.setPackageSize(packageSize);
+        ps.setNettPrice(unitPrice);
+        save(product, supplier);
+        return ps;
+    }
+
+    private EntityRelationship addProductStockLocationRelationship(Product product, Party stockLocation, Party supplier,
+                                                                   int quantity, int idealQty, int criticalQty) {
+        EntityBean bean = new EntityBean(product);
+        EntityRelationship relationship = bean.addNodeRelationship("stockLocations", stockLocation);
+        IMObjectBean productStockLocation = new IMObjectBean(relationship);
+        if (supplier != null) {
+            productStockLocation.setValue("supplier", supplier.getObjectReference());
+        }
+        productStockLocation.setValue("quantity", quantity);
+        productStockLocation.setValue("idealQty", idealQty);
+        productStockLocation.setValue("criticalQty", criticalQty);
+        save(product, stockLocation);
+        return relationship;
+    }
+}