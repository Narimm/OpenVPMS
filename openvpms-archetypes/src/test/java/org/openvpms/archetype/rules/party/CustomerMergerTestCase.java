--- conflicted
+++ resolved
@@ -1,448 +1,446 @@
-/*
- *  Version: 1.0
- *
- *  The contents of this file are subject to the OpenVPMS License Version
- *  1.0 (the 'License'); you may not use this file except in compliance with
- *  the License. You may obtain a copy of the License at
- *  http://www.openvpms.org/license/
- *
- *  Software distributed under the License is distributed on an 'AS IS' basis,
- *  WITHOUT WARRANTY OF ANY KIND, either express or implied. See the License
- *  for the specific language governing rights and limitations under the
- *  License.
- *
- *  Copyright 2007 (C) OpenVPMS Ltd. All Rights Reserved.
- *
- *  $Id$
- */
-
-package org.openvpms.archetype.rules.party;
-
-import static org.junit.Assert.*;
-import org.junit.Before;
-import org.junit.Test;
-import org.openvpms.archetype.rules.act.ActStatus;
-import org.openvpms.archetype.rules.finance.account.CustomerAccountArchetypes;
-import org.openvpms.archetype.rules.finance.account.CustomerAccountQueryFactory;
-import org.openvpms.archetype.rules.finance.account.CustomerAccountRules;
-import org.openvpms.archetype.rules.finance.account.FinancialTestHelper;
-import org.openvpms.archetype.rules.finance.statement.EndOfPeriodProcessor;
-import org.openvpms.archetype.rules.patient.PatientRules;
-import org.openvpms.archetype.rules.util.DateUnits;
-import org.openvpms.archetype.test.TestHelper;
-import static org.openvpms.archetype.test.TestHelper.getDate;
-import static org.openvpms.archetype.test.TestHelper.getDatetime;
-import org.openvpms.component.business.domain.im.act.Act;
-import org.openvpms.component.business.domain.im.act.FinancialAct;
-import org.openvpms.component.business.domain.im.common.EntityIdentity;
-import org.openvpms.component.business.domain.im.common.EntityRelationship;
-import org.openvpms.component.business.domain.im.datatypes.quantity.Money;
-import org.openvpms.component.business.domain.im.lookup.Lookup;
-import org.openvpms.component.business.domain.im.party.Party;
-import org.openvpms.component.business.domain.im.product.Product;
-import org.openvpms.component.business.service.archetype.ArchetypeServiceException;
-import org.openvpms.component.system.common.query.ArchetypeQuery;
-import org.openvpms.component.system.common.query.IMObjectQueryIterator;
-import org.springframework.transaction.PlatformTransactionManager;
-import org.springframework.transaction.TransactionStatus;
-import org.springframework.transaction.support.TransactionCallback;
-import org.springframework.transaction.support.TransactionTemplate;
-
-import java.math.BigDecimal;
-import java.util.Date;
-import java.util.List;
-
-/**
- * Tests the {@link CustomerMerger} class.
- *
- * @author <a href="mailto:support@openvpms.org">OpenVPMS Team</a>
- * @version $LastChangedDate: 2006-05-02 05:16:31Z $
- */
-public class CustomerMergerTestCase extends AbstractPartyMergerTest {
-
-    /**
-     * Customer rules.
-     */
-    private CustomerRules customerRules;
-
-    /**
-     * Patient rules.
-     */
-    private PatientRules patientRules;
-
-    /**
-     * The practice.
-     */
-    private Party practice;
-
-    /**
-     * The transaction template.
-     */
-    private TransactionTemplate template;
-
-
-    /**
-     * Merges two customers and verifies the merged customer contains the
-     * contacts of both.
-     */
-    @Test
-    public void testMergeContacts() {
-        Party from = TestHelper.createCustomer();
-        Party to = TestHelper.createCustomer();
-
-        int fromContactsSize = from.getContacts().size();
-        int toContactsSize = to.getContacts().size();
-
-        Party merged = checkMerge(from, to);
-
-        // verify contacts copied accross
-        assertEquals(fromContactsSize + toContactsSize,
-                     merged.getContacts().size());
-    }
-
-    /**
-     * Tests a merge where the merge-from customer has an account type,
-     * and the merge-to customer doesn't.
-     */
-    @Test
-    public void testMergeAccountType() {
-        Party from = TestHelper.createCustomer();
-        Party to = TestHelper.createCustomer();
-        Lookup accountType = FinancialTestHelper.createAccountType(
-                30, DateUnits.DAYS, BigDecimal.ZERO);
-
-        from.addClassification(accountType);
-
-        Party merged = checkMerge(from, to);
-        assertEquals(accountType, customerRules.getAccountType(merged));
-    }
-
-    /**
-     * Tests a merge where both customers have different account types.
-     * The merge-to customer's account type should take precedence.
-     */
-    @Test
-    public void testMergeAccountTypes() {
-        Party from = TestHelper.createCustomer();
-        Party to = TestHelper.createCustomer();
-        Lookup accountType1 = FinancialTestHelper.createAccountType(
-                30, DateUnits.DAYS, BigDecimal.ZERO);
-        Lookup accountType2 = FinancialTestHelper.createAccountType(
-                15, DateUnits.DAYS, BigDecimal.ZERO);
-
-        from.addClassification(accountType1);
-        to.addClassification(accountType2);
-
-        Lookup fromAccountType = customerRules.getAccountType(from);
-        Lookup toAccountType = customerRules.getAccountType(to);
-
-        assertEquals(accountType1, fromAccountType);
-        assertEquals(accountType2, toAccountType);
-
-        Party merged = checkMerge(from, to);
-
-        assertEquals(accountType2, customerRules.getAccountType(merged));
-    }
-
-    /**
-     * Tests that entity relationships are copied.
-     */
-    @Test
-    public void testMergeEntityRelationships() {
-        Party from = TestHelper.createCustomer();
-        Party to = TestHelper.createCustomer();
-        Party patient1 = TestHelper.createPatient(from, true);
-        Party patient2 = TestHelper.createPatient(to, true);
-
-        Party merged = checkMerge(from, to);
-
-        patient1 = get(patient1);
-        patient2 = get(patient2);
-
-        assertTrue(patientRules.isOwner(merged, patient1));
-        assertTrue(patientRules.isOwner(merged, patient2));
-    }
-
-    /**
-     * Tests that entity relationships where the target of the relationship is hull are handled correctly.
-     */
-<<<<<<< HEAD
-=======
-    @Test
->>>>>>> c6d41e68
-    public void testMergeEntityRelationshipsWithNullTarget() {
-        Party from = TestHelper.createCustomer();
-        Party to = TestHelper.createCustomer();
-
-        EntityRelationship null1 = (EntityRelationship) create("entityRelationship.patientOwner");
-        null1.setSource(from.getObjectReference());
-        from.addEntityRelationship(null1);
-        save(from);
-
-        EntityRelationship null2 = (EntityRelationship) create("entityRelationship.patientOwner");
-        null2.setSource(to.getObjectReference());
-        to.addEntityRelationship(null2);
-        save(to);
-
-        Party merged = checkMerge(from, to);
-
-        // verify there is only a single relationship
-        assertEquals(1, merged.getEntityRelationships().size());
-        EntityRelationship[] relationships = merged.getEntityRelationships().toArray(new EntityRelationship[1]);
-        EntityRelationship r = relationships[0];
-
-        // verify that the source points to the merged party
-        assertEquals(merged.getObjectReference(), r.getSource());
-
-        // verify that the target of the relationship is null
-        assertNull(r.getTarget());
-    }
-
-    /**
-     * Tests that entity identities are copied.
-     */
-    @Test
-    public void testMergeEntityIdentities() {
-        Party from = TestHelper.createCustomer();
-        Party to = TestHelper.createCustomer();
-
-        EntityIdentity id1 = createIdentity("ABC1234");
-        from.addIdentity(id1);
-
-        EntityIdentity id2 = createIdentity("XYZ1234");
-        to.addIdentity(id2);
-
-        Party merged = checkMerge(from, to);
-
-        EntityIdentity[] identities
-                = merged.getIdentities().toArray(
-                new EntityIdentity[merged.getIdentities().size()]);
-        String idA = identities[0].getIdentity();
-        String idB = identities[1].getIdentity();
-        assertTrue(id1.getIdentity().equals(idA)
-                   || id1.getIdentity().equals(idB));
-        assertTrue(id2.getIdentity().equals(idA)
-                   || id2.getIdentity().equals(idB));
-    }
-
-    /**
-     * Verifies that participations are moved to the merged customer.
-     */
-    @Test
-    public void testMergeParticipations() {
-        Party from = TestHelper.createCustomer();
-        Party to = TestHelper.createCustomer();
-        Party patient = TestHelper.createPatient();
-        Product product = TestHelper.createProduct();
-
-        assertEquals(0, countParticipations(from));
-        assertEquals(0, countParticipations(to));
-
-        for (int i = 0; i < 10; ++i) {
-            List<FinancialAct> invoice
-                    = FinancialTestHelper.createChargesInvoice(
-                    new Money(100), from, patient, product, ActStatus.POSTED);
-            save(invoice);
-        }
-        int fromRefs = countParticipations(from);
-        assertTrue(fromRefs >= 10);
-
-        checkMerge(from, to);
-
-        // verify the participations no longer reference the from customer
-        assertEquals(0, countParticipations(from));
-
-        // verify all participations moved to the 'to' customer
-        int toRefs = countParticipations(to);
-        assertEquals(toRefs, fromRefs);  //
-    }
-
-    /**
-     * Verifies that only <em>party.customerperson</em> instances can be merged.
-     */
-    @Test
-    public void testMergeInvalidParty() {
-        Party from = TestHelper.createCustomer();
-        Party to = TestHelper.createSupplier();
-        try {
-            checkMerge(from, to);
-            fail("Expected merge to invalid party to fail");
-        } catch (MergeException expected) {
-            assertEquals(MergeException.ErrorCode.InvalidType,
-                         expected.getErrorCode());
-        }
-    }
-
-    /**
-     * Verifies that a customer cannot be merged with itself.
-     */
-    @Test
-    public void testMergeToSameCustomer() {
-        Party from = TestHelper.createCustomer();
-        try {
-            checkMerge(from, from);
-            fail("Expected merge to same customer to fail");
-        } catch (MergeException expected) {
-            assertEquals(MergeException.ErrorCode.CannotMergeToSameObject,
-                         expected.getErrorCode());
-        }
-    }
-
-    /**
-     * Verifies that the 'to' customer includes the 'from' customer's balance
-     * after the merge, and that any opening and closing balance acts on or
-     * after the first transaction of the from customer are removed.
-     */
-    @Test
-    public void testMergeAccounts() {
-        final Money eighty = new Money(80);
-        final Money forty = new Money(40);
-        final Money fifty = new Money(50);
-        final Money ninety = new Money(90);
-        Party from = TestHelper.createCustomer();
-        Party fromPatient = TestHelper.createPatient();
-        Party to = TestHelper.createCustomer();
-        Party toPatient = TestHelper.createPatient();
-        Product product = TestHelper.createProduct();
-
-        CustomerAccountRules rules = new CustomerAccountRules();
-
-        // add some transaction history for the 'from' customer
-        Date firstStartTime = getDatetime("2007-01-02 10:0:0");
-        addInvoice(firstStartTime, eighty, from, fromPatient,
-                   product);
-        addPayment(getDatetime("2007-01-02 11:0:0"), forty, from);
-
-        runEOP(from, getDate("2007-02-01"));
-
-        // ... and the 'to' customer
-        addInvoice(getDatetime("2007-01-01 10:0:0"), fifty, to, toPatient,
-                   product);
-        runEOP(to, getDate("2007-01-01"));
-        runEOP(to, getDate("2007-02-01"));
-
-        // verify balances prior to merge
-        assertEquals(0, forty.compareTo(rules.getBalance(from)));
-        assertEquals(0, fifty.compareTo(rules.getBalance(to)));
-
-        to = checkMerge(from, to);
-
-        // verify balances after merge
-        assertEquals(0, BigDecimal.ZERO.compareTo(rules.getBalance(from)));
-        assertEquals(0, ninety.compareTo(rules.getBalance(to)));
-
-        // now verify that the only opening and closing balance acts for the
-        // to customer are prior to the first act of the from customer
-        ArchetypeQuery query = CustomerAccountQueryFactory.createQuery(
-                to, new String[]{CustomerAccountArchetypes.OPENING_BALANCE,
-                                 CustomerAccountArchetypes.CLOSING_BALANCE});
-        IMObjectQueryIterator<Act> iter = new IMObjectQueryIterator<Act>(query);
-        int count = 0;
-        while (iter.hasNext()) {
-            Act act = iter.next();
-            long startTime = act.getActivityStartTime().getTime();
-            assertTrue(startTime < firstStartTime.getTime());
-            ++count;
-        }
-        assertEquals(2, count); // expect a closing and opening balance
-
-        // verify there are no acts associated with the removed 'from' customer
-        assertEquals(0, countParticipations(from));
-    }
-
-    /**
-     * Sets up the test case.
-     */
-    @Before
-    public void setUp() {
-        PlatformTransactionManager mgr = (PlatformTransactionManager)
-                applicationContext.getBean("txnManager");
-        template = new TransactionTemplate(mgr);
-
-        customerRules = new CustomerRules();
-        patientRules = new PatientRules();
-        practice = (Party) create("party.organisationPractice");
-    }
-
-    /**
-     * Runs end of period for a customer.
-     *
-     * @param customer      the customer
-     * @param statementDate the statement date
-     */
-    private void runEOP(Party customer, Date statementDate) {
-        EndOfPeriodProcessor eop = new EndOfPeriodProcessor(statementDate,
-                                                            true, practice);
-        eop.process(customer);
-    }
-
-    /**
-     * Merges two customers in a transaction, and verifies the 'from' customer
-     * has been deleted.
-     *
-     * @param from the customer to merge from
-     * @param to   the customer to merge to
-     * @return the merged customer
-     */
-    private Party checkMerge(final Party from, final Party to) {
-        template.execute(new TransactionCallback<Object>() {
-            public Object doInTransaction(TransactionStatus transactionStatus) {
-                customerRules.mergeCustomers(from, to);
-                return null;
-            }
-        });
-
-        // verify the from customer has been deleted
-        assertNull(get(from));
-
-        Party merged = get(to);
-        assertNotNull(merged);
-        return merged;
-    }
-
-    /**
-     * Saves an invoice for a customer.
-     *
-     * @param startTime the invoice start time
-     * @param amount    the invoice amount
-     * @param customer  the customer
-     * @param patient   the patient
-     * @param product   the product
-     */
-    private void addInvoice(Date startTime, Money amount, Party customer,
-                            Party patient, Product product) {
-        List<FinancialAct> acts = FinancialTestHelper.createChargesInvoice(
-                amount, customer, patient, product,
-                ActStatus.POSTED);
-        FinancialAct act = acts.get(0);
-        act.setActivityStartTime(startTime);
-        save(acts);
-    }
-
-    /**
-     * Saves a payment for a customer.
-     *
-     * @param startTime the payment start time
-     * @param amount    the payment amount
-     * @param customer  the customer
-     */
-    private void addPayment(Date startTime, Money amount, Party customer) {
-        Act act = FinancialTestHelper.createPayment(
-                amount, customer, FinancialTestHelper.createTill());
-        act.setActivityStartTime(startTime);
-        save(act);
-    }
-
-    /**
-     * Helper to create a new entity identity.
-     *
-     * @param identity the identity
-     * @return a new entity identity
-     * @throws ArchetypeServiceException for any error
-     */
-    private EntityIdentity createIdentity(String identity) {
-        EntityIdentity id = (EntityIdentity) create("entityIdentity.code");
-        id.setIdentity(identity);
-        return id;
-    }
-}
+/*
+ *  Version: 1.0
+ *
+ *  The contents of this file are subject to the OpenVPMS License Version
+ *  1.0 (the 'License'); you may not use this file except in compliance with
+ *  the License. You may obtain a copy of the License at
+ *  http://www.openvpms.org/license/
+ *
+ *  Software distributed under the License is distributed on an 'AS IS' basis,
+ *  WITHOUT WARRANTY OF ANY KIND, either express or implied. See the License
+ *  for the specific language governing rights and limitations under the
+ *  License.
+ *
+ *  Copyright 2007 (C) OpenVPMS Ltd. All Rights Reserved.
+ *
+ *  $Id$
+ */
+
+package org.openvpms.archetype.rules.party;
+
+import static org.junit.Assert.*;
+import org.junit.Before;
+import org.junit.Test;
+import org.openvpms.archetype.rules.act.ActStatus;
+import org.openvpms.archetype.rules.finance.account.CustomerAccountArchetypes;
+import org.openvpms.archetype.rules.finance.account.CustomerAccountQueryFactory;
+import org.openvpms.archetype.rules.finance.account.CustomerAccountRules;
+import org.openvpms.archetype.rules.finance.account.FinancialTestHelper;
+import org.openvpms.archetype.rules.finance.statement.EndOfPeriodProcessor;
+import org.openvpms.archetype.rules.patient.PatientRules;
+import org.openvpms.archetype.rules.util.DateUnits;
+import org.openvpms.archetype.test.TestHelper;
+import static org.openvpms.archetype.test.TestHelper.getDate;
+import static org.openvpms.archetype.test.TestHelper.getDatetime;
+import org.openvpms.component.business.domain.im.act.Act;
+import org.openvpms.component.business.domain.im.act.FinancialAct;
+import org.openvpms.component.business.domain.im.common.EntityIdentity;
+import org.openvpms.component.business.domain.im.common.EntityRelationship;
+import org.openvpms.component.business.domain.im.datatypes.quantity.Money;
+import org.openvpms.component.business.domain.im.lookup.Lookup;
+import org.openvpms.component.business.domain.im.party.Party;
+import org.openvpms.component.business.domain.im.product.Product;
+import org.openvpms.component.business.service.archetype.ArchetypeServiceException;
+import org.openvpms.component.system.common.query.ArchetypeQuery;
+import org.openvpms.component.system.common.query.IMObjectQueryIterator;
+import org.springframework.transaction.PlatformTransactionManager;
+import org.springframework.transaction.TransactionStatus;
+import org.springframework.transaction.support.TransactionCallback;
+import org.springframework.transaction.support.TransactionTemplate;
+
+import java.math.BigDecimal;
+import java.util.Date;
+import java.util.List;
+
+
+/**
+ * Tests the {@link CustomerMerger} class.
+ *
+ * @author <a href="mailto:support@openvpms.org">OpenVPMS Team</a>
+ * @version $LastChangedDate: 2006-05-02 05:16:31Z $
+ */
+public class CustomerMergerTestCase extends AbstractPartyMergerTest {
+
+    /**
+     * Customer rules.
+     */
+    private CustomerRules customerRules;
+
+    /**
+     * Patient rules.
+     */
+    private PatientRules patientRules;
+
+    /**
+     * The practice.
+     */
+    private Party practice;
+
+    /**
+     * The transaction template.
+     */
+    private TransactionTemplate template;
+
+
+    /**
+     * Merges two customers and verifies the merged customer contains the
+     * contacts of both.
+     */
+    @Test
+    public void testMergeContacts() {
+        Party from = TestHelper.createCustomer();
+        Party to = TestHelper.createCustomer();
+
+        int fromContactsSize = from.getContacts().size();
+        int toContactsSize = to.getContacts().size();
+
+        Party merged = checkMerge(from, to);
+
+        // verify contacts copied accross
+        assertEquals(fromContactsSize + toContactsSize,
+                     merged.getContacts().size());
+    }
+
+    /**
+     * Tests a merge where the merge-from customer has an account type,
+     * and the merge-to customer doesn't.
+     */
+    @Test
+    public void testMergeAccountType() {
+        Party from = TestHelper.createCustomer();
+        Party to = TestHelper.createCustomer();
+        Lookup accountType = FinancialTestHelper.createAccountType(
+                30, DateUnits.DAYS, BigDecimal.ZERO);
+
+        from.addClassification(accountType);
+
+        Party merged = checkMerge(from, to);
+        assertEquals(accountType, customerRules.getAccountType(merged));
+    }
+
+    /**
+     * Tests a merge where both customers have different account types.
+     * The merge-to customer's account type should take precedence.
+     */
+    @Test
+    public void testMergeAccountTypes() {
+        Party from = TestHelper.createCustomer();
+        Party to = TestHelper.createCustomer();
+        Lookup accountType1 = FinancialTestHelper.createAccountType(
+                30, DateUnits.DAYS, BigDecimal.ZERO);
+        Lookup accountType2 = FinancialTestHelper.createAccountType(
+                15, DateUnits.DAYS, BigDecimal.ZERO);
+
+        from.addClassification(accountType1);
+        to.addClassification(accountType2);
+
+        Lookup fromAccountType = customerRules.getAccountType(from);
+        Lookup toAccountType = customerRules.getAccountType(to);
+
+        assertEquals(accountType1, fromAccountType);
+        assertEquals(accountType2, toAccountType);
+
+        Party merged = checkMerge(from, to);
+
+        assertEquals(accountType2, customerRules.getAccountType(merged));
+    }
+
+    /**
+     * Tests that entity relationships are copied.
+     */
+    @Test
+    public void testMergeEntityRelationships() {
+        Party from = TestHelper.createCustomer();
+        Party to = TestHelper.createCustomer();
+        Party patient1 = TestHelper.createPatient(from, true);
+        Party patient2 = TestHelper.createPatient(to, true);
+
+        Party merged = checkMerge(from, to);
+
+        patient1 = get(patient1);
+        patient2 = get(patient2);
+
+        assertTrue(patientRules.isOwner(merged, patient1));
+        assertTrue(patientRules.isOwner(merged, patient2));
+    }
+
+    /**
+     * Tests that entity relationships where the target of the relationship is hull are handled correctly.
+     */
+    @Test
+    public void testMergeEntityRelationshipsWithNullTarget() {
+        Party from = TestHelper.createCustomer();
+        Party to = TestHelper.createCustomer();
+
+        EntityRelationship null1 = (EntityRelationship) create("entityRelationship.patientOwner");
+        null1.setSource(from.getObjectReference());
+        from.addEntityRelationship(null1);
+        save(from);
+
+        EntityRelationship null2 = (EntityRelationship) create("entityRelationship.patientOwner");
+        null2.setSource(to.getObjectReference());
+        to.addEntityRelationship(null2);
+        save(to);
+
+        Party merged = checkMerge(from, to);
+
+        // verify there is only a single relationship
+        assertEquals(1, merged.getEntityRelationships().size());
+        EntityRelationship[] relationships = merged.getEntityRelationships().toArray(new EntityRelationship[1]);
+        EntityRelationship r = relationships[0];
+
+        // verify that the source points to the merged party
+        assertEquals(merged.getObjectReference(), r.getSource());
+
+        // verify that the target of the relationship is null
+        assertNull(r.getTarget());
+    }
+
+    /**
+     * Tests that entity identities are copied.
+     */
+    @Test
+    public void testMergeEntityIdentities() {
+        Party from = TestHelper.createCustomer();
+        Party to = TestHelper.createCustomer();
+
+        EntityIdentity id1 = createIdentity("ABC1234");
+        from.addIdentity(id1);
+
+        EntityIdentity id2 = createIdentity("XYZ1234");
+        to.addIdentity(id2);
+
+        Party merged = checkMerge(from, to);
+
+        EntityIdentity[] identities
+                = merged.getIdentities().toArray(
+                new EntityIdentity[merged.getIdentities().size()]);
+        String idA = identities[0].getIdentity();
+        String idB = identities[1].getIdentity();
+        assertTrue(id1.getIdentity().equals(idA)
+                   || id1.getIdentity().equals(idB));
+        assertTrue(id2.getIdentity().equals(idA)
+                   || id2.getIdentity().equals(idB));
+    }
+
+    /**
+     * Verifies that participations are moved to the merged customer.
+     */
+    @Test
+    public void testMergeParticipations() {
+        Party from = TestHelper.createCustomer();
+        Party to = TestHelper.createCustomer();
+        Party patient = TestHelper.createPatient();
+        Product product = TestHelper.createProduct();
+
+        assertEquals(0, countParticipations(from));
+        assertEquals(0, countParticipations(to));
+
+        for (int i = 0; i < 10; ++i) {
+            List<FinancialAct> invoice
+                    = FinancialTestHelper.createChargesInvoice(
+                    new Money(100), from, patient, product, ActStatus.POSTED);
+            save(invoice);
+        }
+        int fromRefs = countParticipations(from);
+        assertTrue(fromRefs >= 10);
+
+        checkMerge(from, to);
+
+        // verify the participations no longer reference the from customer
+        assertEquals(0, countParticipations(from));
+
+        // verify all participations moved to the 'to' customer
+        int toRefs = countParticipations(to);
+        assertEquals(toRefs, fromRefs);  //
+    }
+
+    /**
+     * Verifies that only <em>party.customerperson</em> instances can be merged.
+     */
+    @Test
+    public void testMergeInvalidParty() {
+        Party from = TestHelper.createCustomer();
+        Party to = TestHelper.createSupplier();
+        try {
+            checkMerge(from, to);
+            fail("Expected merge to invalid party to fail");
+        } catch (MergeException expected) {
+            assertEquals(MergeException.ErrorCode.InvalidType,
+                         expected.getErrorCode());
+        }
+    }
+
+    /**
+     * Verifies that a customer cannot be merged with itself.
+     */
+    @Test
+    public void testMergeToSameCustomer() {
+        Party from = TestHelper.createCustomer();
+        try {
+            checkMerge(from, from);
+            fail("Expected merge to same customer to fail");
+        } catch (MergeException expected) {
+            assertEquals(MergeException.ErrorCode.CannotMergeToSameObject,
+                         expected.getErrorCode());
+        }
+    }
+
+    /**
+     * Verifies that the 'to' customer includes the 'from' customer's balance
+     * after the merge, and that any opening and closing balance acts on or
+     * after the first transaction of the from customer are removed.
+     */
+    @Test
+    public void testMergeAccounts() {
+        final Money eighty = new Money(80);
+        final Money forty = new Money(40);
+        final Money fifty = new Money(50);
+        final Money ninety = new Money(90);
+        Party from = TestHelper.createCustomer();
+        Party fromPatient = TestHelper.createPatient();
+        Party to = TestHelper.createCustomer();
+        Party toPatient = TestHelper.createPatient();
+        Product product = TestHelper.createProduct();
+
+        CustomerAccountRules rules = new CustomerAccountRules();
+
+        // add some transaction history for the 'from' customer
+        Date firstStartTime = getDatetime("2007-01-02 10:0:0");
+        addInvoice(firstStartTime, eighty, from, fromPatient,
+                   product);
+        addPayment(getDatetime("2007-01-02 11:0:0"), forty, from);
+
+        runEOP(from, getDate("2007-02-01"));
+
+        // ... and the 'to' customer
+        addInvoice(getDatetime("2007-01-01 10:0:0"), fifty, to, toPatient,
+                   product);
+        runEOP(to, getDate("2007-01-01"));
+        runEOP(to, getDate("2007-02-01"));
+
+        // verify balances prior to merge
+        assertEquals(0, forty.compareTo(rules.getBalance(from)));
+        assertEquals(0, fifty.compareTo(rules.getBalance(to)));
+
+        to = checkMerge(from, to);
+
+        // verify balances after merge
+        assertEquals(0, BigDecimal.ZERO.compareTo(rules.getBalance(from)));
+        assertEquals(0, ninety.compareTo(rules.getBalance(to)));
+
+        // now verify that the only opening and closing balance acts for the
+        // to customer are prior to the first act of the from customer
+        ArchetypeQuery query = CustomerAccountQueryFactory.createQuery(
+                to, new String[]{CustomerAccountArchetypes.OPENING_BALANCE,
+                                 CustomerAccountArchetypes.CLOSING_BALANCE});
+        IMObjectQueryIterator<Act> iter = new IMObjectQueryIterator<Act>(query);
+        int count = 0;
+        while (iter.hasNext()) {
+            Act act = iter.next();
+            long startTime = act.getActivityStartTime().getTime();
+            assertTrue(startTime < firstStartTime.getTime());
+            ++count;
+        }
+        assertEquals(2, count); // expect a closing and opening balance
+
+        // verify there are no acts associated with the removed 'from' customer
+        assertEquals(0, countParticipations(from));
+    }
+
+    /**
+     * Sets up the test case.
+     */
+    @Before
+    public void setUp() {
+        PlatformTransactionManager mgr = (PlatformTransactionManager)
+                applicationContext.getBean("txnManager");
+        template = new TransactionTemplate(mgr);
+
+        customerRules = new CustomerRules();
+        patientRules = new PatientRules();
+        practice = (Party) create("party.organisationPractice");
+    }
+
+    /**
+     * Runs end of period for a customer.
+     *
+     * @param customer      the customer
+     * @param statementDate the statement date
+     */
+    private void runEOP(Party customer, Date statementDate) {
+        EndOfPeriodProcessor eop = new EndOfPeriodProcessor(statementDate,
+                                                            true, practice);
+        eop.process(customer);
+    }
+
+    /**
+     * Merges two customers in a transaction, and verifies the 'from' customer
+     * has been deleted.
+     *
+     * @param from the customer to merge from
+     * @param to   the customer to merge to
+     * @return the merged customer
+     */
+    private Party checkMerge(final Party from, final Party to) {
+        template.execute(new TransactionCallback<Object>() {
+            public Object doInTransaction(TransactionStatus transactionStatus) {
+                customerRules.mergeCustomers(from, to);
+                return null;
+            }
+        });
+
+        // verify the from customer has been deleted
+        assertNull(get(from));
+
+        Party merged = get(to);
+        assertNotNull(merged);
+        return merged;
+    }
+
+    /**
+     * Saves an invoice for a customer.
+     *
+     * @param startTime the invoice start time
+     * @param amount    the invoice amount
+     * @param customer  the customer
+     * @param patient   the patient
+     * @param product   the product
+     */
+    private void addInvoice(Date startTime, Money amount, Party customer,
+                            Party patient, Product product) {
+        List<FinancialAct> acts = FinancialTestHelper.createChargesInvoice(
+                amount, customer, patient, product,
+                ActStatus.POSTED);
+        FinancialAct act = acts.get(0);
+        act.setActivityStartTime(startTime);
+        save(acts);
+    }
+
+    /**
+     * Saves a payment for a customer.
+     *
+     * @param startTime the payment start time
+     * @param amount    the payment amount
+     * @param customer  the customer
+     */
+    private void addPayment(Date startTime, Money amount, Party customer) {
+        Act act = FinancialTestHelper.createPayment(
+                amount, customer, FinancialTestHelper.createTill());
+        act.setActivityStartTime(startTime);
+        save(act);
+    }
+
+    /**
+     * Helper to create a new entity identity.
+     *
+     * @param identity the identity
+     * @return a new entity identity
+     * @throws ArchetypeServiceException for any error
+     */
+    private EntityIdentity createIdentity(String identity) {
+        EntityIdentity id = (EntityIdentity) create("entityIdentity.code");
+        id.setIdentity(identity);
+        return id;
+    }
+}