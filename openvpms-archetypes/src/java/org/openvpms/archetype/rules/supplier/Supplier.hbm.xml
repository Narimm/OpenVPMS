<?xml version='1.0'?>

<!--
  ~ Version: 1.0
  ~
  ~ The contents of this file are subject to the OpenVPMS License Version
  ~ 1.0 (the 'License'); you may not use this file except in compliance with
  ~ the License. You may obtain a copy of the License at
  ~ http://www.openvpms.org/license/
  ~
  ~ Software distributed under the License is distributed on an 'AS IS' basis,
  ~ WITHOUT WARRANTY OF ANY KIND, either express or implied. See the License
  ~ for the specific language governing rights and limitations under the
  ~ License.
  ~
  ~ Copyright 2014 (C) OpenVPMS Ltd. All Rights Reserved.
  -->

<!DOCTYPE hibernate-mapping PUBLIC
        '-//Hibernate/Hibernate Mapping DTD 3.0//EN'
        'http://hibernate.sourceforge.net/hibernate-mapping-3.0.dtd'>
<hibernate-mapping>

    <sql-query name="getSupplierAccountBalance" cache-mode="ignore">
        <![CDATA[
        select sum(if(f.credit,-f.total,f.total))
        from financial_acts f
        join acts a on a.act_id = f.financial_act_id and a.status = 'POSTED'
        join participations p on a.act_id = p.act_id and p.arch_short_name = 'participation.supplier'
             and p.entity_id = :supplierId
        where a.arch_short_name in ('act.supplierAccountChargesInvoice',
                                    'act.supplierAccountChargesCredit',
                                    'act.supplierAccountPayment',
                                    'act.supplierAccountRefund')
               ]]>
    </sql-query>

    <sql-query name="getStockToOrderByStockLocationAndSupplier" cache-mode="ignore">
        <return-scalar column="productId" type="long"/>
        <return-scalar column="productShortName" type="string"/>
        <return-scalar column="productLinkId" type="string"/>
        <return-scalar column="productSupplierId" type="long"/>
        <return-scalar column="quantity" type="big_decimal"/>
        <return-scalar column="idealQty" type="big_decimal"/>
        <return-scalar column="criticalQty" type="big_decimal"/>
        <return-scalar column="packageSize" type="int"/>
        <return-scalar column="packageUnits" type="string"/>
        <return-scalar column="reorderCode" type="string"/>
        <return-scalar column="reorderDesc" type="string"/>
        <return-scalar column="nettPrice" type="big_decimal"/>
        <return-scalar column="listPrice" type="big_decimal"/>
        <return-scalar column="orderedQty" type="big_decimal"/>
        <return-scalar column="receivedQty" type="big_decimal"/>
        <return-scalar column="cancelledQty" type="big_decimal"/>
        <![CDATA[
        select  product.entity_id as productId,
                product.arch_short_name as productShortName,
                product.linkId as productLinkId,
                productSupplier.entity_relationship_id as productSupplierId,
                quantity.value as quantity,
                idealQty.value as idealQty,
                criticalQty.value as criticalQty,
                packageSize.value as packageSize,
                packageUnits.value as packageUnits,
                reorderCode.value as reorderCode,
                reorderDesc.value as reorderDesc,
                nettPrice.value as nettPrice,
                listPrice.value as listPrice,
                o.orderedQty as orderedQty,
                o.receivedQty as receivedQty,
                o.cancelledQty as cancelledQty
        from    entities product
        join    entity_relationships productStock on product.entity_id = productStock.source_id
                    and productStock.arch_short_name = "entityRelationship.productStockLocation"
                    and productStock.target_id = :stockLocationId
                    and (productStock.active_start_time is null or productStock.active_start_time <= now())
                    and (productStock.active_end_time is null or productStock.active_end_time > now())
<<<<<<< HEAD
        join    entity_relationships productSupplier on product.entity_id = productSupplier.source_id
                    and productSupplier.arch_short_name = "entityRelationship.productSupplier"
                    and productSupplier.target_id = :supplierId
                    and (productSupplier.active_start_time is null or productSupplier.active_start_time <= now())
                    and (productSupplier.active_end_time is null or productSupplier.active_end_time > now())
        left outer join entity_relationship_details supplier
                    on supplier.entity_relationship_id = productStock.entity_relationship_id
                    and supplier.name = "supplier"
        left outer join entity_relationship_details preferred
                    on preferred.entity_relationship_id = productSupplier.entity_relationship_id
                    and preferred.name = "preferred"
        left outer join entity_relationship_details quantity
=======
        join (
            select r.source_id, r.entity_relationship_id, preferred.value as preferred
            from entity_relationships r 
            join entity_relationship_details preferred 
                    on preferred.entity_relationship_id = r.entity_relationship_id and preferred.name = "preferred"
            where  r.arch_short_name = "entityRelationship.productSupplier"
                    and r.target_id = :supplierId
                    and (r.active_start_time is null or r.active_start_time <= now())
                    and (r.active_end_time is null or r.active_end_time > now())
            ) as productSupplier on productSupplier.source_id = product.entity_id
        left join (
            select r.source_id, r.entity_relationship_id, preferred.value as preferred
            from entity_relationships r 
            join entity_relationship_details preferred 
                    on preferred.entity_relationship_id = r.entity_relationship_id and preferred.name = "preferred"
            where  r.arch_short_name = "entityRelationship.productSupplier"
                    and r.target_id = :supplierId
                    and (r.active_start_time is null or r.active_start_time <= now())
                    and (r.active_end_time is null or r.active_end_time > now())
            ) as productSupplier2 on productSupplier2.source_id = product.entity_id 
                and (productSupplier.preferred < productSupplier2.preferred 
                    or (productSupplier.preferred = productSupplier2.preferred 
                        and productSupplier.entity_relationship_id > productSupplier2.entity_relationship_id))
        left join entity_relationship_details supplier
                    on supplier.entity_relationship_id = productStock.entity_relationship_id
                    and supplier.name = "supplier"
        left join entity_relationship_details preferred
                    on preferred.entity_relationship_id = productSupplier.entity_relationship_id
                    and preferred.name = "preferred"
        left join entity_relationship_details quantity
>>>>>>> 86144313
                    on quantity.entity_relationship_id = productStock.entity_relationship_id
                    and quantity.name = "quantity"
        left join entity_relationship_details idealQty
                    on idealQty.entity_relationship_id = productStock.entity_relationship_id
                    and idealQty.name = "idealQty"
        left join entity_relationship_details criticalQty
                    on criticalQty.entity_relationship_id = productStock.entity_relationship_id
                    and criticalQty.name = "criticalQty"
        left join entity_relationship_details packageSize
                    on packageSize.entity_relationship_id = productSupplier.entity_relationship_id
                    and packageSize.name = "packageSize"
        left join entity_relationship_details packageUnits
                    on packageUnits.entity_relationship_id = productSupplier.entity_relationship_id
                    and packageUnits.name = "packageUnits"
        left join entity_relationship_details reorderCode
                    on reorderCode.entity_relationship_id = productSupplier.entity_relationship_id
                    and reorderCode.name = "reorderCode"
        left join entity_relationship_details reorderDesc
                    on reorderDesc.entity_relationship_id = productSupplier.entity_relationship_id
                    and reorderDesc.name = "reorderDescription"
        left join entity_relationship_details nettPrice
                    on nettPrice.entity_relationship_id = productSupplier.entity_relationship_id
                    and nettPrice.name = "nettPrice"
        left join entity_relationship_details listPrice
                    on listPrice.entity_relationship_id = productSupplier.entity_relationship_id
                    and listPrice.name = "listPrice"
        left join (
            select  productParticipation.entity_id as product_id,
                    stockParticipation.entity_id as stock_id,
		            sum(forderItem.quantity*convert(orderPackageSize.value, decimal)) as orderedQty,
        		    sum(convert(receivedQty.value,decimal)*convert(orderPackageSize.value, decimal)) as receivedQty,
            		sum(convert(cancelledQty.value,decimal)*convert(orderPackageSize.value, decimal)) as cancelledQty
            from    participations productParticipation
            join    acts orderItem
                        on orderItem.act_id = productParticipation.act_id
                        and orderItem.arch_short_name = "act.supplierOrderItem"
            join    act_relationships orderLink
                        on orderLink.target_id = orderItem.act_id
                    and orderLink.arch_short_name = "actRelationship.supplierOrderItem"
            join    acts orders
                        on orders.act_id = orderLink.source_id
                        and orders.arch_short_name = "act.supplierOrder"
                        and orders.status <> "CANCELLED"
            join    financial_acts forderItem on forderItem.financial_act_id = orderItem.act_id
            join    participations stockParticipation
                        on stockParticipation.act_id = orders.act_id
                        and stockParticipation.arch_short_name = "participation.stockLocation"
            join    act_details receivedQty
                        on receivedQty.act_id = orderItem.act_id
                        and receivedQty.name ="receivedQuantity"
            join    act_details cancelledQty
                        on cancelledQty.act_id = orderItem.act_id
                        and cancelledQty.name ="cancelledQuantity"
            join    act_details orderPackageSize
                        on orderPackageSize.act_id = orderItem.act_id
                        and orderPackageSize.name = "packageSize"
            join    act_details deliveryStatus
                        on deliveryStatus.act_id = orderLink.source_id
                        and deliveryStatus.name ="deliveryStatus"
            where   productParticipation.arch_short_name = "participation.stock"
                        and productParticipation.act_arch_short_name = "act.supplierOrderItem"
                        and deliveryStatus.value <> "FULL"
            group by product_id) as o
                    on o.product_id = product.entity_id
                    and o.stock_id = productStock.target_id
where   product.active = 1
                and convert(idealQty.value, decimal) <> 0.0
                and (convert(quantity.value, decimal) < convert(idealQty.value, decimal))
                and (supplier.value = :supplier or (supplier.value is null and preferred.value = "true"))
<<<<<<< HEAD
=======
                and productSupplier2.source_id is null
>>>>>>> 86144313
        ]]>
    </sql-query>

</hibernate-mapping><|MERGE_RESOLUTION|>--- conflicted
+++ resolved
@@ -1,199 +1,181 @@
-<?xml version='1.0'?>
-
-<!--
-  ~ Version: 1.0
-  ~
-  ~ The contents of this file are subject to the OpenVPMS License Version
-  ~ 1.0 (the 'License'); you may not use this file except in compliance with
-  ~ the License. You may obtain a copy of the License at
-  ~ http://www.openvpms.org/license/
-  ~
-  ~ Software distributed under the License is distributed on an 'AS IS' basis,
-  ~ WITHOUT WARRANTY OF ANY KIND, either express or implied. See the License
-  ~ for the specific language governing rights and limitations under the
-  ~ License.
-  ~
-  ~ Copyright 2014 (C) OpenVPMS Ltd. All Rights Reserved.
-  -->
-
-<!DOCTYPE hibernate-mapping PUBLIC
-        '-//Hibernate/Hibernate Mapping DTD 3.0//EN'
-        'http://hibernate.sourceforge.net/hibernate-mapping-3.0.dtd'>
-<hibernate-mapping>
-
-    <sql-query name="getSupplierAccountBalance" cache-mode="ignore">
-        <![CDATA[
-        select sum(if(f.credit,-f.total,f.total))
-        from financial_acts f
-        join acts a on a.act_id = f.financial_act_id and a.status = 'POSTED'
-        join participations p on a.act_id = p.act_id and p.arch_short_name = 'participation.supplier'
-             and p.entity_id = :supplierId
-        where a.arch_short_name in ('act.supplierAccountChargesInvoice',
-                                    'act.supplierAccountChargesCredit',
-                                    'act.supplierAccountPayment',
-                                    'act.supplierAccountRefund')
-               ]]>
-    </sql-query>
-
-    <sql-query name="getStockToOrderByStockLocationAndSupplier" cache-mode="ignore">
-        <return-scalar column="productId" type="long"/>
-        <return-scalar column="productShortName" type="string"/>
-        <return-scalar column="productLinkId" type="string"/>
-        <return-scalar column="productSupplierId" type="long"/>
-        <return-scalar column="quantity" type="big_decimal"/>
-        <return-scalar column="idealQty" type="big_decimal"/>
-        <return-scalar column="criticalQty" type="big_decimal"/>
-        <return-scalar column="packageSize" type="int"/>
-        <return-scalar column="packageUnits" type="string"/>
-        <return-scalar column="reorderCode" type="string"/>
-        <return-scalar column="reorderDesc" type="string"/>
-        <return-scalar column="nettPrice" type="big_decimal"/>
-        <return-scalar column="listPrice" type="big_decimal"/>
-        <return-scalar column="orderedQty" type="big_decimal"/>
-        <return-scalar column="receivedQty" type="big_decimal"/>
-        <return-scalar column="cancelledQty" type="big_decimal"/>
-        <![CDATA[
-        select  product.entity_id as productId,
-                product.arch_short_name as productShortName,
-                product.linkId as productLinkId,
-                productSupplier.entity_relationship_id as productSupplierId,
-                quantity.value as quantity,
-                idealQty.value as idealQty,
-                criticalQty.value as criticalQty,
-                packageSize.value as packageSize,
-                packageUnits.value as packageUnits,
-                reorderCode.value as reorderCode,
-                reorderDesc.value as reorderDesc,
-                nettPrice.value as nettPrice,
-                listPrice.value as listPrice,
-                o.orderedQty as orderedQty,
-                o.receivedQty as receivedQty,
-                o.cancelledQty as cancelledQty
-        from    entities product
-        join    entity_relationships productStock on product.entity_id = productStock.source_id
-                    and productStock.arch_short_name = "entityRelationship.productStockLocation"
-                    and productStock.target_id = :stockLocationId
-                    and (productStock.active_start_time is null or productStock.active_start_time <= now())
-                    and (productStock.active_end_time is null or productStock.active_end_time > now())
-<<<<<<< HEAD
-        join    entity_relationships productSupplier on product.entity_id = productSupplier.source_id
-                    and productSupplier.arch_short_name = "entityRelationship.productSupplier"
-                    and productSupplier.target_id = :supplierId
-                    and (productSupplier.active_start_time is null or productSupplier.active_start_time <= now())
-                    and (productSupplier.active_end_time is null or productSupplier.active_end_time > now())
-        left outer join entity_relationship_details supplier
-                    on supplier.entity_relationship_id = productStock.entity_relationship_id
-                    and supplier.name = "supplier"
-        left outer join entity_relationship_details preferred
-                    on preferred.entity_relationship_id = productSupplier.entity_relationship_id
-                    and preferred.name = "preferred"
-        left outer join entity_relationship_details quantity
-=======
-        join (
-            select r.source_id, r.entity_relationship_id, preferred.value as preferred
-            from entity_relationships r 
-            join entity_relationship_details preferred 
-                    on preferred.entity_relationship_id = r.entity_relationship_id and preferred.name = "preferred"
-            where  r.arch_short_name = "entityRelationship.productSupplier"
-                    and r.target_id = :supplierId
-                    and (r.active_start_time is null or r.active_start_time <= now())
-                    and (r.active_end_time is null or r.active_end_time > now())
-            ) as productSupplier on productSupplier.source_id = product.entity_id
-        left join (
-            select r.source_id, r.entity_relationship_id, preferred.value as preferred
-            from entity_relationships r 
-            join entity_relationship_details preferred 
-                    on preferred.entity_relationship_id = r.entity_relationship_id and preferred.name = "preferred"
-            where  r.arch_short_name = "entityRelationship.productSupplier"
-                    and r.target_id = :supplierId
-                    and (r.active_start_time is null or r.active_start_time <= now())
-                    and (r.active_end_time is null or r.active_end_time > now())
-            ) as productSupplier2 on productSupplier2.source_id = product.entity_id 
-                and (productSupplier.preferred < productSupplier2.preferred 
-                    or (productSupplier.preferred = productSupplier2.preferred 
-                        and productSupplier.entity_relationship_id > productSupplier2.entity_relationship_id))
-        left join entity_relationship_details supplier
-                    on supplier.entity_relationship_id = productStock.entity_relationship_id
-                    and supplier.name = "supplier"
-        left join entity_relationship_details preferred
-                    on preferred.entity_relationship_id = productSupplier.entity_relationship_id
-                    and preferred.name = "preferred"
-        left join entity_relationship_details quantity
->>>>>>> 86144313
-                    on quantity.entity_relationship_id = productStock.entity_relationship_id
-                    and quantity.name = "quantity"
-        left join entity_relationship_details idealQty
-                    on idealQty.entity_relationship_id = productStock.entity_relationship_id
-                    and idealQty.name = "idealQty"
-        left join entity_relationship_details criticalQty
-                    on criticalQty.entity_relationship_id = productStock.entity_relationship_id
-                    and criticalQty.name = "criticalQty"
-        left join entity_relationship_details packageSize
-                    on packageSize.entity_relationship_id = productSupplier.entity_relationship_id
-                    and packageSize.name = "packageSize"
-        left join entity_relationship_details packageUnits
-                    on packageUnits.entity_relationship_id = productSupplier.entity_relationship_id
-                    and packageUnits.name = "packageUnits"
-        left join entity_relationship_details reorderCode
-                    on reorderCode.entity_relationship_id = productSupplier.entity_relationship_id
-                    and reorderCode.name = "reorderCode"
-        left join entity_relationship_details reorderDesc
-                    on reorderDesc.entity_relationship_id = productSupplier.entity_relationship_id
-                    and reorderDesc.name = "reorderDescription"
-        left join entity_relationship_details nettPrice
-                    on nettPrice.entity_relationship_id = productSupplier.entity_relationship_id
-                    and nettPrice.name = "nettPrice"
-        left join entity_relationship_details listPrice
-                    on listPrice.entity_relationship_id = productSupplier.entity_relationship_id
-                    and listPrice.name = "listPrice"
-        left join (
-            select  productParticipation.entity_id as product_id,
-                    stockParticipation.entity_id as stock_id,
-		            sum(forderItem.quantity*convert(orderPackageSize.value, decimal)) as orderedQty,
-        		    sum(convert(receivedQty.value,decimal)*convert(orderPackageSize.value, decimal)) as receivedQty,
-            		sum(convert(cancelledQty.value,decimal)*convert(orderPackageSize.value, decimal)) as cancelledQty
-            from    participations productParticipation
-            join    acts orderItem
-                        on orderItem.act_id = productParticipation.act_id
-                        and orderItem.arch_short_name = "act.supplierOrderItem"
-            join    act_relationships orderLink
-                        on orderLink.target_id = orderItem.act_id
-                    and orderLink.arch_short_name = "actRelationship.supplierOrderItem"
-            join    acts orders
-                        on orders.act_id = orderLink.source_id
-                        and orders.arch_short_name = "act.supplierOrder"
-                        and orders.status <> "CANCELLED"
-            join    financial_acts forderItem on forderItem.financial_act_id = orderItem.act_id
-            join    participations stockParticipation
-                        on stockParticipation.act_id = orders.act_id
-                        and stockParticipation.arch_short_name = "participation.stockLocation"
-            join    act_details receivedQty
-                        on receivedQty.act_id = orderItem.act_id
-                        and receivedQty.name ="receivedQuantity"
-            join    act_details cancelledQty
-                        on cancelledQty.act_id = orderItem.act_id
-                        and cancelledQty.name ="cancelledQuantity"
-            join    act_details orderPackageSize
-                        on orderPackageSize.act_id = orderItem.act_id
-                        and orderPackageSize.name = "packageSize"
-            join    act_details deliveryStatus
-                        on deliveryStatus.act_id = orderLink.source_id
-                        and deliveryStatus.name ="deliveryStatus"
-            where   productParticipation.arch_short_name = "participation.stock"
-                        and productParticipation.act_arch_short_name = "act.supplierOrderItem"
-                        and deliveryStatus.value <> "FULL"
-            group by product_id) as o
-                    on o.product_id = product.entity_id
-                    and o.stock_id = productStock.target_id
-where   product.active = 1
-                and convert(idealQty.value, decimal) <> 0.0
-                and (convert(quantity.value, decimal) < convert(idealQty.value, decimal))
-                and (supplier.value = :supplier or (supplier.value is null and preferred.value = "true"))
-<<<<<<< HEAD
-=======
-                and productSupplier2.source_id is null
->>>>>>> 86144313
-        ]]>
-    </sql-query>
-
+<?xml version='1.0'?>
+
+<!--
+  ~ Version: 1.0
+  ~
+  ~ The contents of this file are subject to the OpenVPMS License Version
+  ~ 1.0 (the 'License'); you may not use this file except in compliance with
+  ~ the License. You may obtain a copy of the License at
+  ~ http://www.openvpms.org/license/
+  ~
+  ~ Software distributed under the License is distributed on an 'AS IS' basis,
+  ~ WITHOUT WARRANTY OF ANY KIND, either express or implied. See the License
+  ~ for the specific language governing rights and limitations under the
+  ~ License.
+  ~
+  ~ Copyright 2014 (C) OpenVPMS Ltd. All Rights Reserved.
+  -->
+
+<!DOCTYPE hibernate-mapping PUBLIC
+        '-//Hibernate/Hibernate Mapping DTD 3.0//EN'
+        'http://hibernate.sourceforge.net/hibernate-mapping-3.0.dtd'>
+<hibernate-mapping>
+
+    <sql-query name="getSupplierAccountBalance" cache-mode="ignore">
+        <![CDATA[
+        select sum(if(f.credit,-f.total,f.total))
+        from financial_acts f
+        join acts a on a.act_id = f.financial_act_id and a.status = 'POSTED'
+        join participations p on a.act_id = p.act_id and p.arch_short_name = 'participation.supplier'
+             and p.entity_id = :supplierId
+        where a.arch_short_name in ('act.supplierAccountChargesInvoice',
+                                    'act.supplierAccountChargesCredit',
+                                    'act.supplierAccountPayment',
+                                    'act.supplierAccountRefund')
+               ]]>
+    </sql-query>
+
+    <sql-query name="getStockToOrderByStockLocationAndSupplier" cache-mode="ignore">
+        <return-scalar column="productId" type="long"/>
+        <return-scalar column="productShortName" type="string"/>
+        <return-scalar column="productLinkId" type="string"/>
+        <return-scalar column="productSupplierId" type="long"/>
+        <return-scalar column="quantity" type="big_decimal"/>
+        <return-scalar column="idealQty" type="big_decimal"/>
+        <return-scalar column="criticalQty" type="big_decimal"/>
+        <return-scalar column="packageSize" type="int"/>
+        <return-scalar column="packageUnits" type="string"/>
+        <return-scalar column="reorderCode" type="string"/>
+        <return-scalar column="reorderDesc" type="string"/>
+        <return-scalar column="nettPrice" type="big_decimal"/>
+        <return-scalar column="listPrice" type="big_decimal"/>
+        <return-scalar column="orderedQty" type="big_decimal"/>
+        <return-scalar column="receivedQty" type="big_decimal"/>
+        <return-scalar column="cancelledQty" type="big_decimal"/>
+        <![CDATA[
+        select  product.entity_id as productId,
+                product.arch_short_name as productShortName,
+                product.linkId as productLinkId,
+                productSupplier.entity_relationship_id as productSupplierId,
+                quantity.value as quantity,
+                idealQty.value as idealQty,
+                criticalQty.value as criticalQty,
+                packageSize.value as packageSize,
+                packageUnits.value as packageUnits,
+                reorderCode.value as reorderCode,
+                reorderDesc.value as reorderDesc,
+                nettPrice.value as nettPrice,
+                listPrice.value as listPrice,
+                o.orderedQty as orderedQty,
+                o.receivedQty as receivedQty,
+                o.cancelledQty as cancelledQty
+        from    entities product
+        join    entity_relationships productStock on product.entity_id = productStock.source_id
+                    and productStock.arch_short_name = "entityRelationship.productStockLocation"
+                    and productStock.target_id = :stockLocationId
+                    and (productStock.active_start_time is null or productStock.active_start_time <= now())
+                    and (productStock.active_end_time is null or productStock.active_end_time > now())
+        join (
+            select r.source_id, r.entity_relationship_id, preferred.value as preferred
+            from entity_relationships r 
+            join entity_relationship_details preferred 
+                    on preferred.entity_relationship_id = r.entity_relationship_id and preferred.name = "preferred"
+            where  r.arch_short_name = "entityRelationship.productSupplier"
+                    and r.target_id = :supplierId
+                    and (r.active_start_time is null or r.active_start_time <= now())
+                    and (r.active_end_time is null or r.active_end_time > now())
+            ) as productSupplier on productSupplier.source_id = product.entity_id
+        left join (
+            select r.source_id, r.entity_relationship_id, preferred.value as preferred
+            from entity_relationships r 
+            join entity_relationship_details preferred 
+                    on preferred.entity_relationship_id = r.entity_relationship_id and preferred.name = "preferred"
+            where  r.arch_short_name = "entityRelationship.productSupplier"
+                    and r.target_id = :supplierId
+                    and (r.active_start_time is null or r.active_start_time <= now())
+                    and (r.active_end_time is null or r.active_end_time > now())
+            ) as productSupplier2 on productSupplier2.source_id = product.entity_id 
+                and (productSupplier.preferred < productSupplier2.preferred 
+                    or (productSupplier.preferred = productSupplier2.preferred 
+                        and productSupplier.entity_relationship_id > productSupplier2.entity_relationship_id))
+        left join entity_relationship_details supplier
+                    on supplier.entity_relationship_id = productStock.entity_relationship_id
+                    and supplier.name = "supplier"
+        left join entity_relationship_details preferred
+                    on preferred.entity_relationship_id = productSupplier.entity_relationship_id
+                    and preferred.name = "preferred"
+        left join entity_relationship_details quantity
+                    on quantity.entity_relationship_id = productStock.entity_relationship_id
+                    and quantity.name = "quantity"
+        left join entity_relationship_details idealQty
+                    on idealQty.entity_relationship_id = productStock.entity_relationship_id
+                    and idealQty.name = "idealQty"
+        left join entity_relationship_details criticalQty
+                    on criticalQty.entity_relationship_id = productStock.entity_relationship_id
+                    and criticalQty.name = "criticalQty"
+        left join entity_relationship_details packageSize
+                    on packageSize.entity_relationship_id = productSupplier.entity_relationship_id
+                    and packageSize.name = "packageSize"
+        left join entity_relationship_details packageUnits
+                    on packageUnits.entity_relationship_id = productSupplier.entity_relationship_id
+                    and packageUnits.name = "packageUnits"
+        left join entity_relationship_details reorderCode
+                    on reorderCode.entity_relationship_id = productSupplier.entity_relationship_id
+                    and reorderCode.name = "reorderCode"
+        left join entity_relationship_details reorderDesc
+                    on reorderDesc.entity_relationship_id = productSupplier.entity_relationship_id
+                    and reorderDesc.name = "reorderDescription"
+        left join entity_relationship_details nettPrice
+                    on nettPrice.entity_relationship_id = productSupplier.entity_relationship_id
+                    and nettPrice.name = "nettPrice"
+        left join entity_relationship_details listPrice
+                    on listPrice.entity_relationship_id = productSupplier.entity_relationship_id
+                    and listPrice.name = "listPrice"
+        left join (
+            select  productParticipation.entity_id as product_id,
+                    stockParticipation.entity_id as stock_id,
+		            sum(forderItem.quantity*convert(orderPackageSize.value, decimal)) as orderedQty,
+        		    sum(convert(receivedQty.value,decimal)*convert(orderPackageSize.value, decimal)) as receivedQty,
+            		sum(convert(cancelledQty.value,decimal)*convert(orderPackageSize.value, decimal)) as cancelledQty
+            from    participations productParticipation
+            join    acts orderItem
+                        on orderItem.act_id = productParticipation.act_id
+                        and orderItem.arch_short_name = "act.supplierOrderItem"
+            join    act_relationships orderLink
+                        on orderLink.target_id = orderItem.act_id
+                    and orderLink.arch_short_name = "actRelationship.supplierOrderItem"
+            join    acts orders
+                        on orders.act_id = orderLink.source_id
+                        and orders.arch_short_name = "act.supplierOrder"
+                        and orders.status <> "CANCELLED"
+            join    financial_acts forderItem on forderItem.financial_act_id = orderItem.act_id
+            join    participations stockParticipation
+                        on stockParticipation.act_id = orders.act_id
+                        and stockParticipation.arch_short_name = "participation.stockLocation"
+            join    act_details receivedQty
+                        on receivedQty.act_id = orderItem.act_id
+                        and receivedQty.name ="receivedQuantity"
+            join    act_details cancelledQty
+                        on cancelledQty.act_id = orderItem.act_id
+                        and cancelledQty.name ="cancelledQuantity"
+            join    act_details orderPackageSize
+                        on orderPackageSize.act_id = orderItem.act_id
+                        and orderPackageSize.name = "packageSize"
+            join    act_details deliveryStatus
+                        on deliveryStatus.act_id = orderLink.source_id
+                        and deliveryStatus.name ="deliveryStatus"
+            where   productParticipation.arch_short_name = "participation.stock"
+                        and productParticipation.act_arch_short_name = "act.supplierOrderItem"
+                        and deliveryStatus.value <> "FULL"
+            group by product_id) as o
+                    on o.product_id = product.entity_id
+                    and o.stock_id = productStock.target_id
+where   product.active = 1
+                and convert(idealQty.value, decimal) <> 0.0
+                and (convert(quantity.value, decimal) < convert(idealQty.value, decimal))
+                and (supplier.value = :supplier or (supplier.value is null and preferred.value = "true"))
+                and productSupplier2.source_id is null
+        ]]>
+    </sql-query>
+
 </hibernate-mapping>