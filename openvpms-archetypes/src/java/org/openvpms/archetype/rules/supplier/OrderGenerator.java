--- conflicted
+++ resolved
@@ -1,299 +1,270 @@
-/*
- * Version: 1.0
- *
- * The contents of this file are subject to the OpenVPMS License Version
- * 1.0 (the 'License'); you may not use this file except in compliance with
- * the License. You may obtain a copy of the License at
- * http://www.openvpms.org/license/
- *
- * Software distributed under the License is distributed on an 'AS IS' basis,
- * WITHOUT WARRANTY OF ANY KIND, either express or implied. See the License
- * for the specific language governing rights and limitations under the
- * License.
- *
- * Copyright 2014 (C) OpenVPMS Ltd. All Rights Reserved.
- */
-
-package org.openvpms.archetype.rules.supplier;
-
-
-import org.apache.commons.logging.Log;
-import org.apache.commons.logging.LogFactory;
-import org.openvpms.archetype.rules.act.ActCalculator;
-import org.openvpms.archetype.rules.finance.tax.TaxRules;
-import org.openvpms.archetype.rules.math.MathRules;
-import org.openvpms.component.business.domain.archetype.ArchetypeId;
-import org.openvpms.component.business.domain.im.act.FinancialAct;
-import org.openvpms.component.business.domain.im.common.IMObject;
-import org.openvpms.component.business.domain.im.common.IMObjectReference;
-import org.openvpms.component.business.domain.im.party.Party;
-import org.openvpms.component.business.domain.im.product.Product;
-import org.openvpms.component.business.service.archetype.IArchetypeService;
-import org.openvpms.component.business.service.archetype.helper.ActBean;
-import org.openvpms.component.system.common.query.NamedQuery;
-import org.openvpms.component.system.common.query.ObjectSet;
-import org.openvpms.component.system.common.query.ObjectSetQueryIterator;
-
-import java.math.BigDecimal;
-import java.math.RoundingMode;
-import java.util.ArrayList;
-import java.util.Arrays;
-import java.util.HashMap;
-import java.util.LinkedHashMap;
-import java.util.List;
-import java.util.Map;
-
-import static java.math.BigDecimal.ZERO;
-
-/**
- * Generates orders.
- *
- * @author Tim Anderson
- */
-class OrderGenerator {
-
-    /**
-     * The tax rules.
-     */
-    private final TaxRules taxRules;
-
-    /**
-     * The archetype service.
-     */
-    private final IArchetypeService service;
-
-    /**
-     * Column names returned by the getStockToOrderByStockLocationAndSupplier named query.
-     */
-    private static final List<String> NAMES = Arrays.asList("productId", "productShortName", "productLinkId",
-                                                            "productSupplierId", "quantity", "idealQty",
-                                                            "criticalQty", "packageSize", "packageUnits",
-                                                            "reorderCode", "reorderDesc",
-                                                            "nettPrice", "listPrice", "orderedQty", "receivedQty",
-                                                            "cancelledQty");
-
-    /**
-     * The logger.
-     */
-    private static final Log log = LogFactory.getLog(OrderGenerator.class);
-
-    /**
-     * Constructs an {@link OrderGenerator}.
-     *
-     * @param taxRules the tax rules
-     * @param service  the service
-     */
-    public OrderGenerator(TaxRules taxRules, IArchetypeService service) {
-        this.taxRules = taxRules;
-        this.service = service;
-    }
-
-    /**
-     * Returns the orderable stock for the specified supplier and stock location.
-     *
-     * @param supplier           the supplier
-     * @param stockLocation      the stock location
-     * @param belowIdealQuantity if {@code true}, return stock that is {@code <=} the ideal quantity, else return stock
-     *                           that is {@code <=} the critical quantity
-     * @return the orderable stock
-     */
-    public List<Stock> getOrderableStock(Party supplier, Party stockLocation, boolean belowIdealQuantity) {
-        HashMap<Long, Stock> result = new LinkedHashMap<Long, Stock>();
-        Map<String, Object> parameters = new HashMap<String, Object>();
-        parameters.put("stockLocationId", stockLocation.getId());
-        parameters.put("supplierId", supplier.getId());
-        parameters.put("supplier", supplier.getObjectReference().toString());
-        NamedQuery query = new NamedQuery("getStockToOrderByStockLocationAndSupplier", NAMES, parameters);
-        ObjectSetQueryIterator iterator = new ObjectSetQueryIterator(service, query);
-        while (iterator.hasNext()) {
-            ObjectSet set = iterator.next();
-            Product product = (Product) getObject("product", set);
-            if (product != null) {
-                Stock stock = getStock(set, product, supplier, stockLocation, belowIdealQuantity);
-                if (stock != null) {
-<<<<<<< HEAD
-                    Stock existing = result.get(product.getId());
-                    if (existing != null) {
-                        log.warn("Multiple preferred product-supplier relationships for the same product and supplier. "
-                                 + "Relationship with lowest productSupplierId is used.\n"
-                                 + "Stock 1=" + existing + "\n"
-                                 + "Stock 2=" + stock);
-                        if (existing.getProductSupplierId() > stock.getProductSupplierId()) {
-                            result.put(product.getId(), stock);
-                        }
-                    } else {
-                        result.put(product.getId(), stock);
-                    }
-=======
-                    result.add(stock);
->>>>>>> 86144313
-                }
-            }
-        }
-        return new ArrayList<Stock>(result.values());
-    }
-
-    /**
-     * Creates an order for all products supplied by the supplier for the specified stock location.
-     *
-     * @param supplier           the supplier
-     * @param stockLocation      the stock location
-     * @param belowIdealQuantity if {@code true}, return stock that is {@code <=} the ideal quantity, else return stock
-     *                           that is {@code <=} the critical quantity
-     * @return the order and its items, or an empty list if there are no products to order
-     */
-    public List<FinancialAct> createOrder(Party supplier, Party stockLocation, boolean belowIdealQuantity) {
-        ActCalculator calculator = new ActCalculator(service);
-        List<FinancialAct> result = new ArrayList<FinancialAct>();
-        List<Stock> toOrder = getOrderableStock(supplier, stockLocation, belowIdealQuantity);
-        if (!toOrder.isEmpty()) {
-            FinancialAct order = (FinancialAct) service.create(SupplierArchetypes.ORDER);
-            result.add(order);
-            ActBean bean = new ActBean(order, service);
-            bean.addNodeParticipation("supplier", supplier);
-            bean.addNodeParticipation("stockLocation", stockLocation);
-            List<FinancialAct> items = new ArrayList<FinancialAct>();
-
-            for (Stock stock : toOrder) {
-                FinancialAct item = (FinancialAct) service.create(SupplierArchetypes.ORDER_ITEM);
-                bean.addNodeRelationship("items", item);
-                items.add(item);
-
-                ActBean itemBean = new ActBean(item, service);
-                itemBean.setValue("startTime", order.getActivityStartTime());
-                itemBean.addNodeParticipation("product", stock.getProduct());
-                itemBean.setValue("reorderCode", stock.getReorderCode());
-                itemBean.setValue("reorderDescription", stock.getReorderDescription());
-                itemBean.setValue("packageSize", stock.getPackageSize());
-                itemBean.setValue("packageUnits", stock.getPackageUnits());
-                itemBean.setValue("quantity", stock.getToOrder());
-                itemBean.setValue("unitPrice", stock.getUnitPrice());
-                itemBean.setValue("listPrice", stock.getListPrice());
-
-                BigDecimal amount = stock.getToOrder().multiply(stock.getUnitPrice());
-                BigDecimal tax = taxRules.calculateTax(amount, stock.getProduct(), false);
-                tax = MathRules.round(tax, 2);  // TODO - should round according to currency conventions
-
-                itemBean.setValue("tax", tax);
-                service.deriveValues(item);
-            }
-            bean.setValue("amount", calculator.sum(order, items, "total"));
-            bean.setValue("tax", calculator.sum(order, items, "tax"));
-            service.deriveValues(order);
-            result.addAll(items);
-        }
-        return result;
-    }
-
-    /**
-     * Creates a {@link Stock} from {@code set}, if stock needs to be ordered.
-     *
-     * @param set                the object set
-     * @param product            the product
-     * @param supplier           the product supplier
-     * @param stockLocation      the product stock location
-     * @param belowIdealQuantity if {@code true}, create stock if the current quantity {@code <=} the ideal quantity,
-     *                           create stock if the current quantity {@code <=} the critical quantity
-     * @return the stock, or {@code null} if the requirements for ordering the stock aren't met
-     */
-    private Stock getStock(ObjectSet set, Product product, Party supplier, Party stockLocation,
-                           boolean belowIdealQuantity) {
-        Stock stock = null;
-        long productSupplierId = set.getLong("productSupplierId");
-        BigDecimal quantity = getDecimal("quantity", set);
-        BigDecimal idealQty = getDecimal("idealQty", set);
-        BigDecimal criticalQty = getDecimal("criticalQty", set);
-        int packageSize = set.getInt("packageSize");
-        String packageUnits = set.getString("packageUnits");
-        String reorderCode = set.getString("reorderCode");
-        String reorderDesc = set.getString("reorderDesc");
-        BigDecimal nettPrice = getDecimal("nettPrice", set);
-        BigDecimal listPrice = getDecimal("listPrice", set);
-        BigDecimal orderedQty = getDecimal("orderedQty", set);
-        BigDecimal receivedQty = getDecimal("receivedQty", set);
-        BigDecimal cancelledQty = getDecimal("cancelledQty", set);
-<<<<<<< HEAD
-        int orderPackageSize = set.getInt("orderPackageSize");
-        int size = (packageSize != 0) ? packageSize : orderPackageSize;
-        if (size != 0) {
-            BigDecimal decSize = BigDecimal.valueOf(size);
-            BigDecimal onOrder = orderedQty.subtract(receivedQty).subtract(cancelledQty).multiply(decSize);
-
-=======
-        if (packageSize != 0) {
-            BigDecimal decSize = BigDecimal.valueOf(packageSize);
-            BigDecimal onOrder;
-            if (receivedQty.compareTo(orderedQty) > 0) {
-                onOrder = receivedQty;
-            } else {
-                onOrder = orderedQty.subtract(receivedQty).subtract(cancelledQty);
-            }
->>>>>>> 86144313
-            BigDecimal current = quantity.add(onOrder); // the on-hand and on-order stock
-            BigDecimal toOrder = ZERO;
-            BigDecimal units = idealQty.subtract(current); // no. of units required to get to idealQty
-            if (!MathRules.equals(ZERO, units)) {
-                // Round up as the desired no. may be less than a packageSize, but must order a whole pack.
-                toOrder = units.divide(decSize, 0, RoundingMode.UP);
-            }
-
-            if (log.isDebugEnabled()) {
-                log.debug("Stock: product=" + product.getName() + " (" + product.getId()
-                          + "), location=" + stockLocation.getName() + " (" + stockLocation.getId()
-                          + "), supplier=" + supplier.getName() + " (" + supplier.getId()
-                          + "), onHand=" + quantity + ", onOrder=" + onOrder + ", toOrder=" + toOrder
-                          + ", idealQty=" + idealQty + ", criticalQty=" + criticalQty);
-            }
-            if (!MathRules.equals(ZERO, toOrder) && (belowIdealQuantity && current.compareTo(idealQty) <= 0
-                                                     || (current.compareTo(criticalQty) <= 0))) {
-                stock = new Stock(product, stockLocation, supplier, productSupplierId, quantity, idealQty,
-<<<<<<< HEAD
-                                  onOrder, toOrder, reorderCode, reorderDesc, size, packageUnits, nettPrice, listPrice);
-=======
-                                  onOrder, toOrder, reorderCode, reorderDesc, packageSize, packageUnits, nettPrice,
-                                  listPrice);
->>>>>>> 86144313
-            }
-        } else {
-            if (log.isDebugEnabled()) {
-                log.debug("Cannot order product=" + product.getName() + " (" + product.getId()
-                          + ") at location=" + stockLocation.getName() + " (" + stockLocation.getId()
-                          + ") from supplier=" + supplier.getName() + " (" + supplier.getId()
-                          + ") - no package size");
-            }
-        }
-        return stock;
-    }
-
-    /**
-     * Helper to return an object from a set.
-     *
-     * @param prefix the object reference prefix
-     * @param set    the set
-     * @return the corresponding object, or {@code null} if none is found
-     */
-    private IMObject getObject(String prefix, ObjectSet set) {
-        String shortName = set.getString(prefix + "ShortName");
-        if (shortName != null) {
-            long id = set.getLong(prefix + "Id");
-            return service.get(new IMObjectReference(new ArchetypeId(shortName), id));
-        }
-        return null;
-    }
-
-    /**
-     * Helper to return a decimal from a set, constraining it to be {@code >= 0}.
-     *
-     * @param name the decimal name
-     * @param set  the set
-     * @return the decimal value
-     */
-    private BigDecimal getDecimal(String name, ObjectSet set) {
-        BigDecimal result = set.getBigDecimal(name, ZERO);
-        if (result.compareTo(ZERO) < 0) {
-            result = ZERO;
-        }
-        return result;
-    }
-
-}
+/*
+ * Version: 1.0
+ *
+ * The contents of this file are subject to the OpenVPMS License Version
+ * 1.0 (the 'License'); you may not use this file except in compliance with
+ * the License. You may obtain a copy of the License at
+ * http://www.openvpms.org/license/
+ *
+ * Software distributed under the License is distributed on an 'AS IS' basis,
+ * WITHOUT WARRANTY OF ANY KIND, either express or implied. See the License
+ * for the specific language governing rights and limitations under the
+ * License.
+ *
+ * Copyright 2014 (C) OpenVPMS Ltd. All Rights Reserved.
+ */
+
+package org.openvpms.archetype.rules.supplier;
+
+
+import org.apache.commons.logging.Log;
+import org.apache.commons.logging.LogFactory;
+import org.openvpms.archetype.rules.act.ActCalculator;
+import org.openvpms.archetype.rules.finance.tax.TaxRules;
+import org.openvpms.archetype.rules.math.MathRules;
+import org.openvpms.component.business.domain.archetype.ArchetypeId;
+import org.openvpms.component.business.domain.im.act.FinancialAct;
+import org.openvpms.component.business.domain.im.common.IMObject;
+import org.openvpms.component.business.domain.im.common.IMObjectReference;
+import org.openvpms.component.business.domain.im.party.Party;
+import org.openvpms.component.business.domain.im.product.Product;
+import org.openvpms.component.business.service.archetype.IArchetypeService;
+import org.openvpms.component.business.service.archetype.helper.ActBean;
+import org.openvpms.component.system.common.query.NamedQuery;
+import org.openvpms.component.system.common.query.ObjectSet;
+import org.openvpms.component.system.common.query.ObjectSetQueryIterator;
+
+import java.math.BigDecimal;
+import java.math.RoundingMode;
+import java.util.ArrayList;
+import java.util.Arrays;
+import java.util.HashMap;
+import java.util.List;
+import java.util.Map;
+
+import static java.math.BigDecimal.ZERO;
+
+/**
+ * Generates orders.
+ *
+ * @author Tim Anderson
+ */
+class OrderGenerator {
+
+    /**
+     * The tax rules.
+     */
+    private final TaxRules taxRules;
+
+    /**
+     * The archetype service.
+     */
+    private final IArchetypeService service;
+
+    /**
+     * Column names returned by the getStockToOrderByStockLocationAndSupplier named query.
+     */
+    private static final List<String> NAMES = Arrays.asList("productId", "productShortName", "productLinkId",
+                                                            "productSupplierId", "quantity", "idealQty",
+                                                            "criticalQty", "packageSize", "packageUnits",
+                                                            "reorderCode", "reorderDesc",
+                                                            "nettPrice", "listPrice", "orderedQty", "receivedQty",
+                                                            "cancelledQty");
+
+    /**
+     * The logger.
+     */
+    private static final Log log = LogFactory.getLog(OrderGenerator.class);
+
+    /**
+     * Constructs an {@link OrderGenerator}.
+     *
+     * @param taxRules the tax rules
+     * @param service  the service
+     */
+    public OrderGenerator(TaxRules taxRules, IArchetypeService service) {
+        this.taxRules = taxRules;
+        this.service = service;
+    }
+
+    /**
+     * Returns the orderable stock for the specified supplier and stock location.
+     *
+     * @param supplier           the supplier
+     * @param stockLocation      the stock location
+     * @param belowIdealQuantity if {@code true}, return stock that is {@code <=} the ideal quantity, else return stock
+     *                           that is {@code <=} the critical quantity
+     * @return the orderable stock
+     */
+    public List<Stock> getOrderableStock(Party supplier, Party stockLocation, boolean belowIdealQuantity) {
+        List<Stock> result = new ArrayList<Stock>();
+        Map<String, Object> parameters = new HashMap<String, Object>();
+        parameters.put("stockLocationId", stockLocation.getId());
+        parameters.put("supplierId", supplier.getId());
+        parameters.put("supplier", supplier.getObjectReference().toString());
+        NamedQuery query = new NamedQuery("getStockToOrderByStockLocationAndSupplier", NAMES, parameters);
+        ObjectSetQueryIterator iterator = new ObjectSetQueryIterator(service, query);
+        while (iterator.hasNext()) {
+            ObjectSet set = iterator.next();
+            Product product = (Product) getObject("product", set);
+            if (product != null) {
+                Stock stock = getStock(set, product, supplier, stockLocation, belowIdealQuantity);
+                if (stock != null) {
+                    result.add(stock);
+                }
+            }
+        }
+        return result;
+    }
+
+    /**
+     * Creates an order for all products supplied by the supplier for the specified stock location.
+     *
+     * @param supplier           the supplier
+     * @param stockLocation      the stock location
+     * @param belowIdealQuantity if {@code true}, return stock that is {@code <=} the ideal quantity, else return stock
+     *                           that is {@code <=} the critical quantity
+     * @return the order and its items, or an empty list if there are no products to order
+     */
+    public List<FinancialAct> createOrder(Party supplier, Party stockLocation, boolean belowIdealQuantity) {
+        ActCalculator calculator = new ActCalculator(service);
+        List<FinancialAct> result = new ArrayList<FinancialAct>();
+        List<Stock> toOrder = getOrderableStock(supplier, stockLocation, belowIdealQuantity);
+        if (!toOrder.isEmpty()) {
+            FinancialAct order = (FinancialAct) service.create(SupplierArchetypes.ORDER);
+            result.add(order);
+            ActBean bean = new ActBean(order, service);
+            bean.addNodeParticipation("supplier", supplier);
+            bean.addNodeParticipation("stockLocation", stockLocation);
+            List<FinancialAct> items = new ArrayList<FinancialAct>();
+
+            for (Stock stock : toOrder) {
+                FinancialAct item = (FinancialAct) service.create(SupplierArchetypes.ORDER_ITEM);
+                bean.addNodeRelationship("items", item);
+                items.add(item);
+
+                ActBean itemBean = new ActBean(item, service);
+                itemBean.setValue("startTime", order.getActivityStartTime());
+                itemBean.addNodeParticipation("product", stock.getProduct());
+                itemBean.setValue("reorderCode", stock.getReorderCode());
+                itemBean.setValue("reorderDescription", stock.getReorderDescription());
+                itemBean.setValue("packageSize", stock.getPackageSize());
+                itemBean.setValue("packageUnits", stock.getPackageUnits());
+                itemBean.setValue("quantity", stock.getToOrder());
+                itemBean.setValue("unitPrice", stock.getUnitPrice());
+                itemBean.setValue("listPrice", stock.getListPrice());
+
+                BigDecimal amount = stock.getToOrder().multiply(stock.getUnitPrice());
+                BigDecimal tax = taxRules.calculateTax(amount, stock.getProduct(), false);
+                tax = MathRules.round(tax, 2);  // TODO - should round according to currency conventions
+
+                itemBean.setValue("tax", tax);
+                service.deriveValues(item);
+            }
+            bean.setValue("amount", calculator.sum(order, items, "total"));
+            bean.setValue("tax", calculator.sum(order, items, "tax"));
+            service.deriveValues(order);
+            result.addAll(items);
+        }
+        return result;
+    }
+
+    /**
+     * Creates a {@link Stock} from {@code set}, if stock needs to be ordered.
+     *
+     * @param set                the object set
+     * @param product            the product
+     * @param supplier           the product supplier
+     * @param stockLocation      the product stock location
+     * @param belowIdealQuantity if {@code true}, create stock if the current quantity {@code <=} the ideal quantity,
+     *                           create stock if the current quantity {@code <=} the critical quantity
+     * @return the stock, or {@code null} if the requirements for ordering the stock aren't met
+     */
+    private Stock getStock(ObjectSet set, Product product, Party supplier, Party stockLocation,
+                           boolean belowIdealQuantity) {
+        Stock stock = null;
+        long productSupplierId = set.getLong("productSupplierId");
+        BigDecimal quantity = getDecimal("quantity", set);
+        BigDecimal idealQty = getDecimal("idealQty", set);
+        BigDecimal criticalQty = getDecimal("criticalQty", set);
+        int packageSize = set.getInt("packageSize");
+        String packageUnits = set.getString("packageUnits");
+        String reorderCode = set.getString("reorderCode");
+        String reorderDesc = set.getString("reorderDesc");
+        BigDecimal nettPrice = getDecimal("nettPrice", set);
+        BigDecimal listPrice = getDecimal("listPrice", set);
+        BigDecimal orderedQty = getDecimal("orderedQty", set);
+        BigDecimal receivedQty = getDecimal("receivedQty", set);
+        BigDecimal cancelledQty = getDecimal("cancelledQty", set);
+        if (packageSize != 0) {
+            BigDecimal decSize = BigDecimal.valueOf(packageSize);
+            BigDecimal onOrder;
+            if (receivedQty.compareTo(orderedQty) > 0) {
+                onOrder = receivedQty;
+            } else {
+                onOrder = orderedQty.subtract(receivedQty).subtract(cancelledQty);
+            }
+            BigDecimal current = quantity.add(onOrder); // the on-hand and on-order stock
+            BigDecimal toOrder = ZERO;
+            BigDecimal units = idealQty.subtract(current); // no. of units required to get to idealQty
+            if (!MathRules.equals(ZERO, units)) {
+                // Round up as the desired no. may be less than a packageSize, but must order a whole pack.
+                toOrder = units.divide(decSize, 0, RoundingMode.UP);
+            }
+
+            if (log.isDebugEnabled()) {
+                log.debug("Stock: product=" + product.getName() + " (" + product.getId()
+                          + "), location=" + stockLocation.getName() + " (" + stockLocation.getId()
+                          + "), supplier=" + supplier.getName() + " (" + supplier.getId()
+                          + "), onHand=" + quantity + ", onOrder=" + onOrder + ", toOrder=" + toOrder
+                          + ", idealQty=" + idealQty + ", criticalQty=" + criticalQty);
+            }
+            if (!MathRules.equals(ZERO, toOrder) && (belowIdealQuantity && current.compareTo(idealQty) <= 0
+                                                     || (current.compareTo(criticalQty) <= 0))) {
+                stock = new Stock(product, stockLocation, supplier, productSupplierId, quantity, idealQty,
+                                  onOrder, toOrder, reorderCode, reorderDesc, packageSize, packageUnits, nettPrice,
+                                  listPrice);
+            }
+        } else {
+            if (log.isDebugEnabled()) {
+                log.debug("Cannot order product=" + product.getName() + " (" + product.getId()
+                          + ") at location=" + stockLocation.getName() + " (" + stockLocation.getId()
+                          + ") from supplier=" + supplier.getName() + " (" + supplier.getId()
+                          + ") - no package size");
+            }
+        }
+        return stock;
+    }
+
+    /**
+     * Helper to return an object from a set.
+     *
+     * @param prefix the object reference prefix
+     * @param set    the set
+     * @return the corresponding object, or {@code null} if none is found
+     */
+    private IMObject getObject(String prefix, ObjectSet set) {
+        String shortName = set.getString(prefix + "ShortName");
+        if (shortName != null) {
+            long id = set.getLong(prefix + "Id");
+            return service.get(new IMObjectReference(new ArchetypeId(shortName), id));
+        }
+        return null;
+    }
+
+    /**
+     * Helper to return a decimal from a set, constraining it to be {@code >= 0}.
+     *
+     * @param name the decimal name
+     * @param set  the set
+     * @return the decimal value
+     */
+    private BigDecimal getDecimal(String name, ObjectSet set) {
+        BigDecimal result = set.getBigDecimal(name, ZERO);
+        if (result.compareTo(ZERO) < 0) {
+            result = ZERO;
+        }
+        return result;
+    }
+
+}