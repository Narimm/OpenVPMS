--- conflicted
+++ resolved
@@ -1,256 +1,254 @@
-/*
- * Version: 1.0
- *
- * The contents of this file are subject to the OpenVPMS License Version
- * 1.0 (the 'License'); you may not use this file except in compliance with
- * the License. You may obtain a copy of the License at
- * http://www.openvpms.org/license/
- *
- * Software distributed under the License is distributed on an 'AS IS' basis,
- * WITHOUT WARRANTY OF ANY KIND, either express or implied. See the License
- * for the specific language governing rights and limitations under the
- * License.
- *
- * Copyright 2017 (C) OpenVPMS Ltd. All Rights Reserved.
- */
-
-package org.openvpms.archetype.rules.party;
-
-import org.apache.commons.collections4.CollectionUtils;
-import org.apache.commons.collections4.Predicate;
-import org.apache.commons.lang.StringUtils;
-import org.openvpms.component.business.domain.im.party.Contact;
-import org.openvpms.component.business.domain.im.party.Party;
-import org.openvpms.component.business.service.archetype.IArchetypeService;
-import org.openvpms.component.business.service.archetype.helper.IMObjectBean;
-import org.openvpms.component.business.service.archetype.helper.TypeHelper;
-
-import java.util.ArrayList;
-import java.util.Collection;
-import java.util.Collections;
-import java.util.Comparator;
-import java.util.List;
-
-/**
- * Contact helpers.
- *
- * @author Tim Anderson
- */
-public class Contacts {
-
-    /**
-     * The email address node.
-     */
-    public static final String EMAIL_ADDRESS = "emailAddress";
-
-    /**
-     * The telephone number node.
-     */
-    public static final String TELEPHONE_NUMBER = "telephoneNumber";
-
-    /**
-     * The archetype service.
-     */
-    private final IArchetypeService service;
-
-    /**
-     * Constructs a {@link Contacts}.
-     *
-     * @param service the archetype service
-     */
-    public Contacts(IArchetypeService service) {
-        this.service = service;
-    }
-
-    /**
-     * Returns fully populated email contacts for a party.
-     *
-     * @param party the party
-     * @return the email contacts
-     */
-    public List<Contact> getEmailContacts(Party party) {
-        return getContacts(party, new EmailPredicate());
-    }
-
-    /**
-     * Returns fully populated SMS contacts for a party.
-     *
-     * @param party the party
-     * @return the SMS contacts
-     */
-    public List<Contact> getSMSContacts(Party party) {
-        return getContacts(party, new SMSPredicate());
-    }
-
-    /**
-     * Determines if a party can receive SMS messages.
-     *
-     * @param party the party
-     * @return {@code true} if the party can receive SMS messages
-     */
-    public boolean canSMS(Party party) {
-        return CollectionUtils.find(party.getContacts(), new SMSPredicate()) != null;
-    }
-
-    /**
-     * Sorts contacts on increasing identifier.
-     * <p/>
-     * Note that this operation modifies the supplied list.
-     *
-     * @param contacts the contacts to sort
-     * @return the sorted contact
-     */
-    public static List<Contact> sort(List<Contact> contacts) {
-        if (contacts.size() > 1) {
-            Collections.sort(contacts, new Comparator<Contact>() {
-                @Override
-                public int compare(Contact o1, Contact o2) {
-                    return o1.getId() < o2.getId() ? -1 : o1.getId() == o2.getId() ? 0 : 1;
-                }
-            });
-        }
-        return contacts;
-    }
-
-    /**
-     * Sorts contacts on increasing identifier.
-     *
-     * @param contacts the contacts to sort
-     * @return the sorted contacts
-     */
-    public static List<Contact> sort(Collection<Contact> contacts) {
-        return sort(new ArrayList<>(contacts));
-    }
-
-    /**
-     * Looks for a contact that matches the criteria.
-     * <p/>
-     * For consistent results over multiple calls, sort the contacts first.
-     *
-     * @param contacts the contacts
-     * @param matcher  the contact matcher
-     * @return the matching contact or {@code null} if none is found
-     */
-    public static Contact find(Collection<Contact> contacts, ContactMatcher matcher) {
-        for (Contact contact : contacts) {
-            if (matcher.matches(contact)) {
-                break;
-            }
-        }
-        return matcher.getMatch();
-    }
-
-    /**
-<<<<<<< HEAD
-     * Finds all contacts that match the criteria.
-     *
-     * @param contacts the contacts
-     * @param matcher  the contact matcher
-     * @return the matching contacts
-     */
-    public static List<Contact> findAll(Collection<Contact> contacts, ContactMatcher matcher) {
-        List<Contact> result = new ArrayList<>();
-        for (Contact contact : contacts) {
-            if (matcher.matches(contact)) {
-                result.add(contact);
-            }
-        }
-        return result;
-    }
-
-=======
-     * Returns the phone number from a contact, extracting any formatting.
-     *
-     * @param contact the phone contact
-     * @return the phone number. May be {@code null}
-     */
-    public String getPhone(Contact contact) {
-        IMObjectBean bean = new IMObjectBean(contact, service);
-        String areaCode = bean.getString("areaCode");
-        String phone = bean.getString("telephoneNumber");
-        String result = null;
-        if (!StringUtils.isEmpty(areaCode)) {
-            result = areaCode;
-            if (!StringUtils.isEmpty(phone)) {
-                result += phone;
-            }
-        } else if (!StringUtils.isEmpty(phone)) {
-            result = phone;
-        }
-        result = getPhone(result);
-        return result;
-    }
-
-    /**
-     * Returns the phone number from a string, extracting any formatting.
-     *
-     * @param phone the formatted phone number
-     * @return the phone number. May be {@code null}
-     */
-    public static String getPhone(String phone) {
-        String result = phone;
-        if (!StringUtils.isEmpty(result)) {
-            // strip any spaces, hyphens, and brackets, and any characters after the last digit.
-            result = result.replaceAll("[\\s\\-()]", "").replaceAll("[^\\d\\+].*", "");
-        }
-        return result;
-    }
-
-    /**
-     * Returns contacts matching a predicate.
-     *
-     * @param party     the party
-     * @param predicate the predicate
-     * @return contacts matching the predicate
-     */
-    public static List<Contact> getContacts(Party party, Predicate<Contact> predicate) {
-        List<Contact> result = new ArrayList<>();
-        CollectionUtils.select(party.getContacts(), predicate, result);
-        return result;
-    }
-
-    private class SMSPredicate implements Predicate<Contact> {
-
-        /**+
-         * Use the specified parameter to perform a test that returns true or false.
-         *
-         * @param contact the object to evaluate, should not be changed
-         * @return true or false
-         */
-        public boolean evaluate(Contact contact) {
-            boolean result = false;
-            if (TypeHelper.isA(contact, ContactArchetypes.PHONE)) {
-                IMObjectBean bean = new IMObjectBean(contact, service);
-                if (bean.getBoolean("sms")) {
-                    String phone = bean.getString(TELEPHONE_NUMBER);
-                    if (!StringUtils.isEmpty(phone)) {
-                        result = true;
-                    }
-                }
-            }
-            return result;
-        }
-    }
-
-    private class EmailPredicate implements Predicate<Contact> {
-
-        /**
-         * Use the specified parameter to perform a test that returns true or false.
-         *
-         * @param contact the object to evaluate, should not be changed
-         * @return true or false
-         */
-        public boolean evaluate(Contact contact) {
-            boolean result = false;
-            if (TypeHelper.isA(contact, ContactArchetypes.EMAIL)) {
-                IMObjectBean bean = new IMObjectBean(contact, service);
-                if (!StringUtils.isEmpty(bean.getString(EMAIL_ADDRESS))) {
-                    result = true;
-                }
-            }
-            return result;
-        }
-    }
-
->>>>>>> ad14e005
-}
+/*
+ * Version: 1.0
+ *
+ * The contents of this file are subject to the OpenVPMS License Version
+ * 1.0 (the 'License'); you may not use this file except in compliance with
+ * the License. You may obtain a copy of the License at
+ * http://www.openvpms.org/license/
+ *
+ * Software distributed under the License is distributed on an 'AS IS' basis,
+ * WITHOUT WARRANTY OF ANY KIND, either express or implied. See the License
+ * for the specific language governing rights and limitations under the
+ * License.
+ *
+ * Copyright 2017 (C) OpenVPMS Ltd. All Rights Reserved.
+ */
+
+package org.openvpms.archetype.rules.party;
+
+import org.apache.commons.collections4.CollectionUtils;
+import org.apache.commons.collections4.Predicate;
+import org.apache.commons.lang.StringUtils;
+import org.openvpms.component.business.domain.im.party.Contact;
+import org.openvpms.component.business.domain.im.party.Party;
+import org.openvpms.component.business.service.archetype.IArchetypeService;
+import org.openvpms.component.business.service.archetype.helper.IMObjectBean;
+import org.openvpms.component.business.service.archetype.helper.TypeHelper;
+
+import java.util.ArrayList;
+import java.util.Collection;
+import java.util.Collections;
+import java.util.Comparator;
+import java.util.List;
+
+/**
+ * Contact helpers.
+ *
+ * @author Tim Anderson
+ */
+public class Contacts {
+
+    /**
+     * The email address node.
+     */
+    public static final String EMAIL_ADDRESS = "emailAddress";
+
+    /**
+     * The telephone number node.
+     */
+    public static final String TELEPHONE_NUMBER = "telephoneNumber";
+
+    /**
+     * The archetype service.
+     */
+    private final IArchetypeService service;
+
+    /**
+     * Constructs a {@link Contacts}.
+     *
+     * @param service the archetype service
+     */
+    public Contacts(IArchetypeService service) {
+        this.service = service;
+    }
+
+    /**
+     * Returns fully populated email contacts for a party.
+     *
+     * @param party the party
+     * @return the email contacts
+     */
+    public List<Contact> getEmailContacts(Party party) {
+        return getContacts(party, new EmailPredicate());
+    }
+
+    /**
+     * Returns fully populated SMS contacts for a party.
+     *
+     * @param party the party
+     * @return the SMS contacts
+     */
+    public List<Contact> getSMSContacts(Party party) {
+        return getContacts(party, new SMSPredicate());
+    }
+
+    /**
+     * Determines if a party can receive SMS messages.
+     *
+     * @param party the party
+     * @return {@code true} if the party can receive SMS messages
+     */
+    public boolean canSMS(Party party) {
+        return CollectionUtils.find(party.getContacts(), new SMSPredicate()) != null;
+    }
+
+    /**
+     * Sorts contacts on increasing identifier.
+     * <p/>
+     * Note that this operation modifies the supplied list.
+     *
+     * @param contacts the contacts to sort
+     * @return the sorted contact
+     */
+    public static List<Contact> sort(List<Contact> contacts) {
+        if (contacts.size() > 1) {
+            Collections.sort(contacts, new Comparator<Contact>() {
+                @Override
+                public int compare(Contact o1, Contact o2) {
+                    return o1.getId() < o2.getId() ? -1 : o1.getId() == o2.getId() ? 0 : 1;
+                }
+            });
+        }
+        return contacts;
+    }
+
+    /**
+     * Sorts contacts on increasing identifier.
+     *
+     * @param contacts the contacts to sort
+     * @return the sorted contacts
+     */
+    public static List<Contact> sort(Collection<Contact> contacts) {
+        return sort(new ArrayList<>(contacts));
+    }
+
+    /**
+     * Looks for a contact that matches the criteria.
+     * <p/>
+     * For consistent results over multiple calls, sort the contacts first.
+     *
+     * @param contacts the contacts
+     * @param matcher  the contact matcher
+     * @return the matching contact or {@code null} if none is found
+     */
+    public static Contact find(Collection<Contact> contacts, ContactMatcher matcher) {
+        for (Contact contact : contacts) {
+            if (matcher.matches(contact)) {
+                break;
+            }
+        }
+        return matcher.getMatch();
+    }
+
+    /**
+     * Finds all contacts that match the criteria.
+     *
+     * @param contacts the contacts
+     * @param matcher  the contact matcher
+     * @return the matching contacts
+     */
+    public static List<Contact> findAll(Collection<Contact> contacts, ContactMatcher matcher) {
+        List<Contact> result = new ArrayList<>();
+        for (Contact contact : contacts) {
+            if (matcher.matches(contact)) {
+                result.add(contact);
+            }
+        }
+        return result;
+    }
+
+    /**
+     * Returns the phone number from a contact, extracting any formatting.
+     *
+     * @param contact the phone contact
+     * @return the phone number. May be {@code null}
+     */
+    public String getPhone(Contact contact) {
+        IMObjectBean bean = new IMObjectBean(contact, service);
+        String areaCode = bean.getString("areaCode");
+        String phone = bean.getString("telephoneNumber");
+        String result = null;
+        if (!StringUtils.isEmpty(areaCode)) {
+            result = areaCode;
+            if (!StringUtils.isEmpty(phone)) {
+                result += phone;
+            }
+        } else if (!StringUtils.isEmpty(phone)) {
+            result = phone;
+        }
+        result = getPhone(result);
+        return result;
+    }
+
+    /**
+     * Returns the phone number from a string, extracting any formatting.
+     *
+     * @param phone the formatted phone number
+     * @return the phone number. May be {@code null}
+     */
+    public static String getPhone(String phone) {
+        String result = phone;
+        if (!StringUtils.isEmpty(result)) {
+            // strip any spaces, hyphens, and brackets, and any characters after the last digit.
+            result = result.replaceAll("[\\s\\-()]", "").replaceAll("[^\\d\\+].*", "");
+        }
+        return result;
+    }
+
+    /**
+     * Returns contacts matching a predicate.
+     *
+     * @param party     the party
+     * @param predicate the predicate
+     * @return contacts matching the predicate
+     */
+    public static List<Contact> getContacts(Party party, Predicate<Contact> predicate) {
+        List<Contact> result = new ArrayList<>();
+        CollectionUtils.select(party.getContacts(), predicate, result);
+        return result;
+    }
+
+    private class SMSPredicate implements Predicate<Contact> {
+
+        /**+
+         * Use the specified parameter to perform a test that returns true or false.
+         *
+         * @param contact the object to evaluate, should not be changed
+         * @return true or false
+         */
+        public boolean evaluate(Contact contact) {
+            boolean result = false;
+            if (TypeHelper.isA(contact, ContactArchetypes.PHONE)) {
+                IMObjectBean bean = new IMObjectBean(contact, service);
+                if (bean.getBoolean("sms")) {
+                    String phone = bean.getString(TELEPHONE_NUMBER);
+                    if (!StringUtils.isEmpty(phone)) {
+                        result = true;
+                    }
+                }
+            }
+            return result;
+        }
+    }
+
+    private class EmailPredicate implements Predicate<Contact> {
+
+        /**
+         * Use the specified parameter to perform a test that returns true or false.
+         *
+         * @param contact the object to evaluate, should not be changed
+         * @return true or false
+         */
+        public boolean evaluate(Contact contact) {
+            boolean result = false;
+            if (TypeHelper.isA(contact, ContactArchetypes.EMAIL)) {
+                IMObjectBean bean = new IMObjectBean(contact, service);
+                if (!StringUtils.isEmpty(bean.getString(EMAIL_ADDRESS))) {
+                    result = true;
+                }
+            }
+            return result;
+        }
+    }
+
+}