--- conflicted
+++ resolved
@@ -1,185 +1,179 @@
-<?xml version="1.0" encoding="UTF-8"?>
-<!--
-  ~ Version: 1.0
-  ~
-  ~ The contents of this file are subject to the OpenVPMS License Version
-  ~ 1.0 (the 'License'); you may not use this file except in compliance with
-  ~ the License. You may obtain a copy of the License at
-  ~ http://www.openvpms.org/license/
-  ~
-  ~ Software distributed under the License is distributed on an 'AS IS' basis,
-  ~ WITHOUT WARRANTY OF ANY KIND, either express or implied. See the License
-  ~ for the specific language governing rights and limitations under the
-  ~ License.
-  ~
-  ~ Copyright 2016 (C) OpenVPMS Ltd. All Rights Reserved.
-  -->
-
-<beans xmlns="http://www.springframework.org/schema/beans"
-       xmlns:xsi="http://www.w3.org/2001/XMLSchema-instance"
-       xmlns:aop="http://www.springframework.org/schema/aop"
-       xmlns:tx="http://www.springframework.org/schema/tx"
-       xsi:schemaLocation="http://www.springframework.org/schema/aop
-                           http://www.springframework.org/schema/aop/spring-aop-4.2.xsd
-                           http://www.springframework.org/schema/beans
-                           http://www.springframework.org/schema/beans/spring-beans.xsd
-                           http://www.springframework.org/schema/tx
-                           http://www.springframework.org/schema/tx/spring-tx-4.2.xsd">
-
-    <bean id="propertyPlaceholderConfigurer"
-          class="org.springframework.beans.factory.config.PropertyPlaceholderConfigurer">
-
-        <!-- allow system properties to override any other property source -->
-        <property name="systemPropertiesModeName" value="SYSTEM_PROPERTIES_MODE_OVERRIDE"/>
-    </bean>
-
-    <bean id="dataSource" class="org.apache.commons.dbcp.BasicDataSource">
-        <property name="driverClassName" value="${jdbc.driverClassName}"/>
-        <property name="url" value="${jdbc.url}"/>
-        <property name="username" value="${jdbc.username}"/>
-        <property name="password" value="${jdbc.password}"/>
-    </bean>
-
-    <!-- Configure CacheManager from specified config location -->
-    <bean id="cacheManager" class="org.springframework.cache.ehcache.EhCacheManagerFactoryBean">
-        <property name="configLocation" value="classpath:ehcache.xml"/>
-    </bean>
-
-    <!--  Hibernate session factory -->
-    <bean id="sessionFactory" class="org.springframework.orm.hibernate4.LocalSessionFactoryBean">
-        <property name="dataSource" ref="dataSource"/>
-
-        <property name="hibernateProperties">
-            <props>
-                <prop key="hibernate.dialect">org.hibernate.dialect.MySQL5InnoDBDialect</prop>
-                <prop key="hibernate.hbm2ddl.auto">update</prop>
-                <prop key="hibernate.show_sql">false</prop>
-                <prop key="hibernate.max_fetch_depth">4</prop>
-                <prop key="hibernate.jdbc.use_scrollable_resultset">true</prop>
-                <prop key="hibernate.jdbc.batch_size">30</prop>
-                <prop key="hibernate.c3p0.min_size">5</prop>
-                <prop key="hibernate.c3p0.max_size">20</prop>
-                <prop key="hibernate.c3p0.timeout">1800</prop>
-                <prop key="hibernate.c3p0.max_statements">50</prop>
-<<<<<<< HEAD
-                <prop key="hibernate.cache.region.factory_class">
-                    org.hibernate.cache.ehcache.SingletonEhCacheRegionFactory
-                </prop>
-                <prop key="hibernate.cache.use_query_cache">true</prop>
-                <prop key="hibernate.cache.use_second_level_cache">false</prop>
-                <prop key="hibernate.query.factory_class">
-                    org.hibernate.hql.internal.ast.ASTQueryTranslatorFactory
-                </prop>
-=======
-                <prop key="hibernate.cache.provider_class">org.hibernate.cache.SingletonEhCacheProvider</prop>
-                <prop key="hibernate.cache.use_query_cache">true</prop>
-                <prop key="hibernate.cache.use_second_level_cache">true</prop>
-                <prop key="hibernate.query.factory_class">org.hibernate.hql.ast.ASTQueryTranslatorFactory</prop>
->>>>>>> 312cc5dd
-            </props>
-        </property>
-        <property name="mappingLocations">
-            <list>
-                <value>classpath:org/openvpms/component/business/dao/**/*.hbm.xml</value>
-                <value>classpath:org/openvpms/archetype/rules/**/*.hbm.xml</value>
-                <value>classpath:org/openvpms/etl/load/ETLLog.hbm.xml</value>
-            </list>
-        </property>
-    </bean>
-
-    <bean id="txnManager" class="org.springframework.orm.hibernate4.HibernateTransactionManager">
-        <property name="sessionFactory" ref="sessionFactory"/>
-    </bean>
-
-    <aop:config proxy-target-class="true"/>
-    <tx:annotation-driven transaction-manager="txnManager"/>
-
-    <!--  The IMObject DAO bean -->
-    <bean id="imObjectDao"
-          class="org.openvpms.component.business.dao.hibernate.im.IMObjectDAOHibernate">
-        <constructor-arg ref="sessionFactory"/>
-    </bean>
-
-    <bean id="archetypeDescriptorCache"
-          class="org.openvpms.component.business.service.archetype.descriptor.cache.ArchetypeDescriptorCacheDB">
-        <constructor-arg index="0" ref="imObjectDao"/>
-    </bean>
-
-    <!--  The Archetype Service -->
-    <bean id="archetypeService"
-          class="org.openvpms.component.business.service.archetype.ArchetypeService">
-        <constructor-arg ref="archetypeDescriptorCache"/>
-        <property name="dao" ref="imObjectDao"/>
-    </bean>
-
-    <bean id="archetypeServiceHelper"
-          class="org.openvpms.component.business.service.archetype.ArchetypeServiceHelper">
-        <constructor-arg ref="archetypeService"/>
-    </bean>
-
-    <bean id="lookupServiceHelper"
-          class="org.openvpms.component.business.service.lookup.LookupServiceHelper">
-        <constructor-arg ref="lookupService"/>
-    </bean>
-
-    <bean id="lookupService" class="org.openvpms.etl.load.CachingLookupService">
-        <constructor-arg ref="archetypeService"/>
-        <constructor-arg ref="imObjectDao"/>
-    </bean>
-
-    <bean id="currencies" class="org.openvpms.archetype.rules.math.Currencies">
-        <constructor-arg ref="archetypeService"/>
-        <constructor-arg ref="lookupService"/>
-    </bean>
-
-    <bean id="practiceRules" class="org.openvpms.archetype.rules.practice.PracticeRules">
-        <constructor-arg ref="currencies"/>
-        <constructor-arg ref="archetypeService"/>
-    </bean>
-
-    <bean id="patientRules" class="org.openvpms.archetype.rules.patient.PatientRules">
-        <constructor-arg ref="practiceRules"/>
-        <constructor-arg ref="archetypeService"/>
-        <constructor-arg ref="lookupService"/>
-        <constructor-arg>
-            <null/>
-        </constructor-arg>
-    </bean>
-
-    <bean id="customerAccountRules" class="org.openvpms.archetype.rules.finance.account.CustomerAccountRules">
-        <constructor-arg ref="archetypeService"/>
-        <constructor-arg>
-            <null/>
-            <!-- archetypeRuleService not required for ETL, and a PITA to include -->
-        </constructor-arg>
-        <constructor-arg ref="txnManager"/>
-    </bean>
-
-    <bean id="functionsFactory" class="org.openvpms.archetype.function.factory.DefaultArchetypeFunctionsFactory">
-        <constructor-arg ref="archetypeService"/>
-        <constructor-arg ref="lookupService"/>
-        <constructor-arg>
-            <null/>
-        </constructor-arg>
-        <constructor-arg ref="currencies"/>
-        <constructor-arg>
-            <null/>
-        </constructor-arg>
-    </bean>
-
-    <bean id="functions" class="org.apache.commons.jxpath.Functions" factory-bean="functionsFactory"
-          factory-method="create"/>
-
-    <!-- The JXPathHelper class, used to register extension functions -->
-    <bean id="jxpathHelper" class="org.openvpms.component.system.common.jxpath.JXPathHelper">
-        <constructor-arg ref="functions"/>
-    </bean>
-
-    <!-- ================================================================== -->
-    <!--                         ETL DEFINITIONS                            -->
-    <!-- ================================================================== -->
-    <bean id="ETLLogDAO" class="org.openvpms.etl.load.ETLLogDAOImpl">
-        <constructor-arg ref="sessionFactory"/>
-    </bean>
-
-</beans>
+<?xml version="1.0" encoding="UTF-8"?>
+<!--
+  ~ Version: 1.0
+  ~
+  ~ The contents of this file are subject to the OpenVPMS License Version
+  ~ 1.0 (the 'License'); you may not use this file except in compliance with
+  ~ the License. You may obtain a copy of the License at
+  ~ http://www.openvpms.org/license/
+  ~
+  ~ Software distributed under the License is distributed on an 'AS IS' basis,
+  ~ WITHOUT WARRANTY OF ANY KIND, either express or implied. See the License
+  ~ for the specific language governing rights and limitations under the
+  ~ License.
+  ~
+  ~ Copyright 2016 (C) OpenVPMS Ltd. All Rights Reserved.
+  -->
+
+<beans xmlns="http://www.springframework.org/schema/beans"
+       xmlns:xsi="http://www.w3.org/2001/XMLSchema-instance"
+       xmlns:aop="http://www.springframework.org/schema/aop"
+       xmlns:tx="http://www.springframework.org/schema/tx"
+       xsi:schemaLocation="http://www.springframework.org/schema/aop
+                           http://www.springframework.org/schema/aop/spring-aop-4.2.xsd
+                           http://www.springframework.org/schema/beans
+                           http://www.springframework.org/schema/beans/spring-beans.xsd
+                           http://www.springframework.org/schema/tx
+                           http://www.springframework.org/schema/tx/spring-tx-4.2.xsd">
+
+    <bean id="propertyPlaceholderConfigurer"
+          class="org.springframework.beans.factory.config.PropertyPlaceholderConfigurer">
+
+        <!-- allow system properties to override any other property source -->
+        <property name="systemPropertiesModeName" value="SYSTEM_PROPERTIES_MODE_OVERRIDE"/>
+    </bean>
+
+    <bean id="dataSource" class="org.apache.commons.dbcp.BasicDataSource">
+        <property name="driverClassName" value="${jdbc.driverClassName}"/>
+        <property name="url" value="${jdbc.url}"/>
+        <property name="username" value="${jdbc.username}"/>
+        <property name="password" value="${jdbc.password}"/>
+    </bean>
+
+    <!-- Configure CacheManager from specified config location -->
+    <bean id="cacheManager" class="org.springframework.cache.ehcache.EhCacheManagerFactoryBean">
+        <property name="configLocation" value="classpath:ehcache.xml"/>
+        <property name="shared" value="true"/>
+    </bean>
+
+    <!--  Hibernate session factory -->
+    <bean id="sessionFactory" class="org.springframework.orm.hibernate4.LocalSessionFactoryBean">
+        <property name="dataSource" ref="dataSource"/>
+
+        <property name="hibernateProperties">
+            <props>
+                <prop key="hibernate.dialect">org.hibernate.dialect.MySQL5InnoDBDialect</prop>
+                <prop key="hibernate.hbm2ddl.auto">update</prop>
+                <prop key="hibernate.show_sql">false</prop>
+                <prop key="hibernate.max_fetch_depth">4</prop>
+                <prop key="hibernate.jdbc.use_scrollable_resultset">true</prop>
+                <prop key="hibernate.jdbc.batch_size">30</prop>
+                <prop key="hibernate.c3p0.min_size">5</prop>
+                <prop key="hibernate.c3p0.max_size">20</prop>
+                <prop key="hibernate.c3p0.timeout">1800</prop>
+                <prop key="hibernate.c3p0.max_statements">50</prop>
+                <prop key="hibernate.cache.region.factory_class">
+                    org.hibernate.cache.ehcache.SingletonEhCacheRegionFactory
+                </prop>
+                <prop key="hibernate.cache.use_query_cache">true</prop>
+                <prop key="hibernate.cache.use_second_level_cache">false</prop>
+                <prop key="hibernate.query.factory_class">
+                    org.hibernate.hql.internal.ast.ASTQueryTranslatorFactory
+                </prop>
+            </props>
+        </property>
+        <property name="mappingLocations">
+            <list>
+                <value>classpath:org/openvpms/component/business/dao/**/*.hbm.xml</value>
+                <value>classpath:org/openvpms/archetype/rules/**/*.hbm.xml</value>
+                <value>classpath:org/openvpms/etl/load/ETLLog.hbm.xml</value>
+            </list>
+        </property>
+    </bean>
+
+    <bean id="txnManager" class="org.springframework.orm.hibernate4.HibernateTransactionManager">
+        <property name="sessionFactory" ref="sessionFactory"/>
+    </bean>
+
+    <aop:config proxy-target-class="true"/>
+    <tx:annotation-driven transaction-manager="txnManager"/>
+
+    <!--  The IMObject DAO bean -->
+    <bean id="imObjectDao"
+          class="org.openvpms.component.business.dao.hibernate.im.IMObjectDAOHibernate">
+        <constructor-arg ref="sessionFactory"/>
+    </bean>
+
+    <bean id="archetypeDescriptorCache"
+          class="org.openvpms.component.business.service.archetype.descriptor.cache.ArchetypeDescriptorCacheDB">
+        <constructor-arg index="0" ref="imObjectDao"/>
+    </bean>
+
+    <!--  The Archetype Service -->
+    <bean id="archetypeService"
+          class="org.openvpms.component.business.service.archetype.ArchetypeService">
+        <constructor-arg ref="archetypeDescriptorCache"/>
+        <property name="dao" ref="imObjectDao"/>
+    </bean>
+
+    <bean id="archetypeServiceHelper"
+          class="org.openvpms.component.business.service.archetype.ArchetypeServiceHelper">
+        <constructor-arg ref="archetypeService"/>
+    </bean>
+
+    <bean id="lookupServiceHelper"
+          class="org.openvpms.component.business.service.lookup.LookupServiceHelper">
+        <constructor-arg ref="lookupService"/>
+    </bean>
+
+    <bean id="lookupService" class="org.openvpms.etl.load.CachingLookupService">
+        <constructor-arg ref="archetypeService"/>
+        <constructor-arg ref="imObjectDao"/>
+    </bean>
+
+    <bean id="currencies" class="org.openvpms.archetype.rules.math.Currencies">
+        <constructor-arg ref="archetypeService"/>
+        <constructor-arg ref="lookupService"/>
+    </bean>
+
+    <bean id="practiceRules" class="org.openvpms.archetype.rules.practice.PracticeRules">
+        <constructor-arg ref="currencies"/>
+        <constructor-arg ref="archetypeService"/>
+    </bean>
+
+    <bean id="patientRules" class="org.openvpms.archetype.rules.patient.PatientRules">
+        <constructor-arg ref="practiceRules"/>
+        <constructor-arg ref="archetypeService"/>
+        <constructor-arg ref="lookupService"/>
+        <constructor-arg>
+            <null/>
+        </constructor-arg>
+    </bean>
+
+    <bean id="customerAccountRules" class="org.openvpms.archetype.rules.finance.account.CustomerAccountRules">
+        <constructor-arg ref="archetypeService"/>
+        <constructor-arg>
+            <null/>
+            <!-- archetypeRuleService not required for ETL, and a PITA to include -->
+        </constructor-arg>
+        <constructor-arg ref="txnManager"/>
+    </bean>
+
+    <bean id="functionsFactory" class="org.openvpms.archetype.function.factory.DefaultArchetypeFunctionsFactory">
+        <constructor-arg ref="archetypeService"/>
+        <constructor-arg ref="lookupService"/>
+        <constructor-arg>
+            <null/>
+        </constructor-arg>
+        <constructor-arg ref="currencies"/>
+        <constructor-arg>
+            <null/>
+        </constructor-arg>
+    </bean>
+
+    <bean id="functions" class="org.apache.commons.jxpath.Functions" factory-bean="functionsFactory"
+          factory-method="create"/>
+
+    <!-- The JXPathHelper class, used to register extension functions -->
+    <bean id="jxpathHelper" class="org.openvpms.component.system.common.jxpath.JXPathHelper">
+        <constructor-arg ref="functions"/>
+    </bean>
+
+    <!-- ================================================================== -->
+    <!--                         ETL DEFINITIONS                            -->
+    <!-- ================================================================== -->
+    <bean id="ETLLogDAO" class="org.openvpms.etl.load.ETLLogDAOImpl">
+        <constructor-arg ref="sessionFactory"/>
+    </bean>
+
+</beans>