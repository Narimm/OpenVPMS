/*
 * Version: 1.0
 *
 * The contents of this file are subject to the OpenVPMS License Version
 * 1.0 (the 'License'); you may not use this file except in compliance with
 * the License. You may obtain a copy of the License at
 * http://www.openvpms.org/license/
 *
 * Software distributed under the License is distributed on an 'AS IS' basis,
 * WITHOUT WARRANTY OF ANY KIND, either express or implied. See the License
 * for the specific language governing rights and limitations under the
 * License.
 *
 * Copyright 2018 (C) OpenVPMS Ltd. All Rights Reserved.
 */

package org.openvpms.component.model.bean;

import org.openvpms.component.model.archetype.ArchetypeDescriptor;
import org.openvpms.component.model.archetype.NodeDescriptor;
import org.openvpms.component.model.lookup.Lookup;
import org.openvpms.component.model.object.IMObject;
import org.openvpms.component.model.object.Reference;
import org.openvpms.component.model.object.Relationship;

import java.math.BigDecimal;
import java.util.Date;
import java.util.List;
import java.util.function.Predicate;

/**
 * Provides access to {@link IMObject}s using their {@link ArchetypeDescriptor}.
 *
 * @author Tim Anderson
 */
public interface IMObjectBean {

    /**
     * Returns the underlying object.
     *
     * @return the object
     */
    IMObject getObject();

    /**
     * Returns a reference to the underlying object.
     *
     * @return the reference
     */
    Reference getReference();

    /**
     * Determines if the object is one of a set of archetypes.
     *
     * @param archetypes the archetype short names. May contain wildcards
     * @return {@code true} if the object is one of {@code archetypes}
     */
    boolean isA(String... archetypes);

    /**
     * Determines if a node exists.
     *
     * @param name the node name
     * @return {@code true} if the node exists, otherwise {@code false}
     */
    boolean hasNode(String name);

    /**
     * Returns the archetype display name.
     *
     * @return the archetype display name, or its short name if none is present.
     */
    String getDisplayName();

    /**
     * Returns the archetype descriptor.
     *
     * @return the archetype descriptor
     */
    ArchetypeDescriptor getArchetype();

    /**
     * Returns the named node's descriptor.
     *
     * @param name the node name
     * @return the descriptor corresponding to {@code name} or {@code null} if none exists.
     */
    NodeDescriptor getNode(String name);

    /**
     * Returns the display name of a node.
     *
     * @param name the node name
     * @return the node display name
     */
    String getDisplayName(String name);

    /**
     * Returns the maximum length of a node.
     *
     * @param name the node name
     * @return the maximum length
     */
    int getMaxLength(String name);

    /**
     * Returns the archetype range associated with a node, expanding any wildcards.
     *
     * @param name the node name
     * @return the archetype range associated with a node, or an empty array if there is none
     */
    String[] getArchetypeRange(String name);

    /**
     * Returns the boolean value of a node.
     *
     * @param name the node name
     * @return the value of the node, or {@code false} if the node is null
     */
    boolean getBoolean(String name);

    /**
     * Returns the boolean value of a node.
     *
     * @param name         the node name
     * @param defaultValue the value to return if the node value is null
     * @return the value of the node, or {@code defaultValue} if it is null
     */
    boolean getBoolean(String name, boolean defaultValue);

    /**
     * Returns the integer value of a node.
     *
     * @param name the node name
     * @return the value of the node, or {@code 0} if the node is null
     */
    int getInt(String name);

    /**
     * Returns the integer value of a node.
     *
     * @param name         the node name
     * @param defaultValue the value to return if the node value is null
     * @return the value of the node, or {@code defaultValue} if it is null
     */
    int getInt(String name, int defaultValue);

    /**
     * Returns the long value of a node.
     *
     * @param name the node name
     * @return the value of the node, or {@code 0} if the node is null
     */
    long getLong(String name);

    /**
     * Returns the long value of a node.
     *
     * @param name         the node name
     * @param defaultValue the value to return if the node value is null
     * @return the value of the node, or {@code defaultValue} if it is null
     */
    long getLong(String name, long defaultValue);

    /**
     * Returns the string value of a node.
     *
     * @param name the node name
     * @return the value of the node.
     */
    String getString(String name);

    /**
     * Returns the string value of a node.
     *
     * @param name         the node name
     * @param defaultValue the value to return if the node value is null
     * @return the value of the node, or {@code defaultValue} if it is null
     */
    String getString(String name, String defaultValue);

    /**
     * Returns the {@code BigDecimal} value of a node.
     *
     * @param name the node name
     * @return the value of the node. May be {@code null}
     */
    BigDecimal getBigDecimal(String name);

    /**
     * Returns the {@code BigDecimal} value of a node.
     *
     * @param name         the node name
     * @param defaultValue the value to return if the node value is null
     * @return the value of the node, or {@code defaultValue} if it is null
     */
    BigDecimal getBigDecimal(String name, BigDecimal defaultValue);

    /**
     * Returns the {@code Date} value of a node.
     *
     * @param name the node name
     * @return the value of the node. May be {@code null}
     */
    Date getDate(String name);

    /**
     * Returns the {@code Date} value of a node.
     *
     * @param name         the node name
     * @param defaultValue the value to return if the node value is null
     * @return the value of the node, or {@code defaultValue} if it is null
     */
    Date getDate(String name, Date defaultValue);

    /**
     * Returns the reference value of a node.
     *
     * @param name the node name
     * @return the value of the node. May be {@code null}
     */
    Reference getReference(String name);

    /**
     * Returns the object at the specified node.
     * <p/>
     * If the named object is an {@link Reference}, it will be resolved.
     * <p/>
     * If the node is a collection, the first value will be returned. If the collection has multiple elements, the
     * element that is returned is non-deterministic, so this should be only used for collections with 0..1 cardinality.
     *
     * @param name the node name
     * @return the node value, or {@code null} if no value exists. Returned objects may be inactive
     */
    IMObject getObject(String name);

    /**
     * Returns the object at the specified node.
     * <p/>
     * If the named object is an {@link Reference}, it will be resolved.
     * <p/>
     * If the node is a collection, the first value will be returned. If the collection has multiple elements, the
     * element that is returned is non-deterministic, so this should be only used for collections with 0..1 cardinality.
     *
     * @param name the node name
     * @param type the object type
     * @return the node value, or {@code null} if no value exists. Returned objects may be inactive
     */
    <T extends IMObject> T getObject(String name, Class<T> type);

    /**
     * Returns the value of a node.
     *
     * @param name the node name
     * @return the value of the node. May be {@code null}
     */
    Object getValue(String name);

    /**
     * Returns a lookup based on the value of a node.
     *
     * @param name the node name
     * @return the value. May be {@code null}, or be inactive
     */
    Lookup getLookup(String name);

    /**
     * Returns the values of a collection node.
     *
     * @param name the node name
     * @return the collection corresponding to the node
     */
    List<IMObject> getValues(String name);

    /**
     * Returns the values of a collection node, cast to the supplied type.
     *
     * @param name the node name
     * @param type the expected object type
     * @return the collection corresponding to the node
     */
    <T extends IMObject> List<T> getValues(String name, Class<T> type);

    /**
     * Returns the values of a collection node that match the supplied predicate.
     *
     * @param name      the node name
     * @param predicate the predicate
     * @return the objects matching the predicate
     */
    List<IMObject> getValues(String name, Predicate<IMObject> predicate);

    /**
     * Returns the values of a collection node that match the supplied predicate.
     *
     * @param name      the node name
     * @param type      the expected object type
     * @param predicate the predicate
     * @return the objects matching the predicate
     */
    <T extends IMObject> List<T> getValues(String name, Class<T> type, Predicate<T> predicate);

    /**
     * Returns the first value of a collection node that matches the supplied predicate.
     *
     * @param name      the node name
     * @param type      the epected object type
     * @param predicate tyhe predicate
     * @return the object matching the predicate, or {@code null} if none is found
     */
    <T extends IMObject> T getValue(String name, Class<T> type, Predicate<T> predicate);

    /**
     * Removes and returns the values of a collection node.
     *
     * @param name the node name
     * @return the removed values
     */
    List<IMObject> removeValues(String name);

    /**
     * Removes and returns the values of a collection node.
     *
     * @param name the node name
     * @param type the expected object type
     * @return the removed values
     */
    <T extends IMObject> List<T> removeValues(String name, Class<T> type);

    /**
     * Returns the source object from the first {@link Relationship} with source object, for the specified relationship
     * node.
     * <br/>
     * If there are multiple relationships, the first active object will be returned in preference to an inactive one.
     *
     * @param name the relationship node name
     * @return the source object, or {@code null} if none is found
     */
    IMObject getSource(String name);

    /**
     * Returns the source object from the first {@link Relationship} with source object, for the specified relationship
     * node.
     * <br/>
     * If there are multiple relationships, the first active object will be returned in preference to an inactive one.
     *
     * @param name the relationship node name
     * @param type the object type
     * @return the source object, or {@code null} if none is found
     */
    <T extends IMObject> T getSource(String name, Class<T> type);

    /**
     * Returns the source object from the first {@link Relationship} for the specified node matching the policy.
     *
     * @param name   the relationship node name
     * @param policy the policy for relationship selection and object retrieval
     * @return the source object, or {@code null} if none is found
     */
    <R extends Relationship> IMObject getSource(String name, Policy<R> policy);

    /**
     * Returns the source object from the first {@link Relationship} for the specified node matching the policy.
     *
     * @param name   the relationship node name
     * @param type   the object type
     * @param policy the policy for relationship selection and object retrieval
     * @return the source object, or {@code null} if none is found
     */
    <T extends IMObject, R extends Relationship> T getSource(String name, Class<T> type, Policy<R> policy);

    /**
     * Returns the target object from the first {@link Relationship} with target object, for the specified relationship
     * node.
     * <br/>
     * If there are multiple relationships, the first active object will be returned in preference to an inactive one.
     *
     * @param name the relationship node name
     * @return the target object, or {@code null} if none is found
     */
    IMObject getTarget(String name);

    /**
     * Returns the target object from the first {@link Relationship} with target object, for the specified relationship
     * node.
     * <br/>
     * If there are multiple relationships, the first active object will be returned in preference to an inactive one.
     *
     * @param name the relationship node name
     * @param type the object type
     * @return the target object, or {@code null} if none is found
     */
    <T extends IMObject> T getTarget(String name, Class<T> type);

    /**
     * Returns the target object from the first {@link Relationship} for the specified node matching the policy.
     *
     * @param name   the relationship node name
     * @param policy the policy for relationship selection and object retrieval
     * @return the target object, or {@code null} if none is found
     */
    <R extends Relationship> IMObject getTarget(String name, Policy<R> policy);

    /**
     * Returns the target object from the first {@link Relationship} for the specified node matching the policy.
     *
     * @param name   the relationship node name
     * @param type   the object type
     * @param policy the policy for relationship selection and object retrieval
     * @return the target object, or {@code null} if none is found
     */
    <T extends IMObject, R extends Relationship> T getTarget(String name, Class<T> type, Policy<R> policy);

    /**
     * Returns the source objects from each {@link Relationship} for the specified node.
     * <br/>
     * If a source reference cannot be resolved, it will be ignored.
     *
     * @param name the relationship node name
     * @return a list of source objects. May be both active and inactive
     */
    List<IMObject> getSources(String name);

    /**
     * Returns the source objects from each {@link Relationship} for the specified node.
     * <br/>
     * If a source reference cannot be resolved, it will be ignored.
     *
     * @param name the relationship node name
     * @param type the object type
     * @return a list of source objects. May be both active and inactive
     */
    <T extends IMObject> List<T> getSources(String name, Class<T> type);

    /**
     * Returns the source objects from each {@link Relationship} matching the policy, for the specified node.
     * <br/>
     * If a source reference cannot be resolved, it will be ignored.
     *
     * @param name   the relationship node name
     * @param policy the policy for relationship selection and object retrieval
     * @return a list of source objects matching the policy
     */
    <R extends Relationship> List<IMObject> getSources(String name, Policy<R> policy);

    /**
     * Returns the source objects from each {@link Relationship} matching the policy, for the specified node.
     * <br/>
     * If a source reference cannot be resolved, it will be ignored.
     *
     * @param name   the relationship node name
     * @param type   the object type
     * @param policy the policy for relationship selection and object retrieval
     * @return a list of source objects matching the policy
     */
    <T extends IMObject, R extends Relationship> List<T> getSources(String name, Class<T> type, Policy<R> policy);

    /**
     * Returns the target objects from each {@link Relationship} for the specified node.
     * <br/>
     * If a target reference cannot be resolved, it will be ignored.
     *
     * @param name the relationship node name
     * @return a list of target objects. May be both active and inactive
     */
    List<IMObject> getTargets(String name);

    /**
     * Returns the target objects from each {@link Relationship} for the specified node.
     * <br/>
     * If a target reference cannot be resolved, it will be ignored.
     *
     * @param name the relationship node name
     * @param type the object type
     * @return a list of target objects. May be both active and inactive
     */
    <T extends IMObject> List<T> getTargets(String name, Class<T> type);

    /**
     * Returns the target objects from each {@link Relationship} matching the policy, for the specified node.
     * <br/>
     * If a target reference cannot be resolved, it will be ignored.
     *
     * @param name   the relationship node name
     * @param policy the policy for relationship selection and object retrieval
     * @return a list of target objects matching the policy
     */
    <R extends Relationship> List<IMObject> getTargets(String name, Policy<R> policy);

    /**
     * Returns the target objects from each {@link Relationship} matching the policy, for the specified node.
     * <br/>
     * If a target reference cannot be resolved, it will be ignored.
     *
     * @param name   the relationship node name
     * @param type   the object type
     * @param policy the policy for relationship selection and object retrieval
     * @return a list of target objects matching the policy
     */
    <T extends IMObject, R extends Relationship> List<T> getTargets(String name, Class<T> type, Policy<R> policy);

    /**
     * Returns the source object reference from the first {@link Relationship} for the specified relationship node.
     *
     * @param name the relationship node name
     * @return the source object reference, or {@code null} if none is found
     */
    Reference getSourceRef(String name);

    /**
     * Returns the source object reference from the first {@link Relationship} for the specified node matching
     * the policy.
     *
     * @param name   the relationship node name
     * @param policy the policy for relationship selection and object retrieval
     * @return the source object reference, or {@code null} if none is found
     */
    <R extends Relationship> Reference getSourceRef(String name, Policy<R> policy);

    /**
     * Returns the source object references from each {@link Relationship} for the specified node.
     *
     * @param name the relationship node
     * @return a list of source object references. May contain references to both active and inactive objects
     */
    List<Reference> getSourceRefs(String name);

    /**
     * Returns the source object references from each for the specified node that matches the supplied policy.
     *
     * @param name   the relationship node name
     * @param policy the policy for relationship selection and object retrieval
     * @return a list of source object references. May contain references to both active and inactive objects
     */
    <R extends Relationship> List<Reference> getSourceRefs(String name, Policy<R> policy);

    /**
     * Returns the target object reference from the first {@link Relationship} for the specified relationship node.
     *
     * @param name the relationship node name
     * @return the target object reference, or {@code null} if none is found
     */
    Reference getTargetRef(String name);

    /**
     * Returns the target object reference from the first {@link Relationship} for the specified
     * relationship node.
     *
     * @param name   the relationship node name
     * @param policy the policy for relationship selection and object retrieval
     * @return the target object reference, or {@code null} if none is found
     */
    <R extends Relationship> Reference getTargetRef(String name, Policy<R> policy);

    /**
     * Returns the target object references from each {@link Relationship} for the specified node.
     *
     * @param name the relationship node name
     * @return a list of target object references. May contain references to both active and inactive objects
     */
    List<Reference> getTargetRefs(String name);

    /**
     * Returns the target object references from each for the specified node that matches the supplied policy.
     *
     * @param name   the relationship node name
     * @param policy the policy for relationship selection and object retrieval
     * @return a list of target object references. May contain references to both active and inactive objects
     */
    <R extends Relationship> List<Reference> getTargetRefs(String name, Policy<R> policy);

    /**
     * Sets the value of a node.
     *
     * @param name  the node name
     * @param value the new node value
     */
    void setValue(String name, Object value);

    /**
     * Adds a value to a collection.
     *
     * @param name  the node name
     * @param value the value to add
     */
    void addValue(String name, IMObject value);

    /**
     * Removes a value from a collection.
     *
     * @param name  the node name
     * @param value the value to remove
     */
    void removeValue(String name, IMObject value);

    /**
     * Sets the target of a relationship.
     * <p/>
     * If no relationship exists and:
     * <ul>
     * <li>{@code target} is non-null, one will be created.
     * <li>{@code target} is {@code null}, no relationship will be created</li>
     * </ul>
     * If multiple relationships exist, the first available will be selected.<br/>
     * <em>NOTE that this is not deterministic.</em>
     * <p/>
     * If the returned relationship is bidirectional and new, the caller is responsible for adding it to the target.
     *
     * @param name   the node name
     * @param target the target of the relationship. May be {@code null}
     * @return the relationship, or {@code null} if {@code target} is {@code null} and there is no existing relationship
     */
    Relationship setTarget(String name, Reference target);

    /**
     * Sets the target of a relationship.
     * <p/>
     * If no relationship exists and:
     * <ul>
     * <li>{@code target} is non-null, one will be created.
     * <li>{@code target} is {@code null}, no relationship will be created</li>
     * </ul>
     * If multiple relationships exist, the first available will be selected.<br/>
     * <em>NOTE that this is not deterministic.</em>
     * <p/>
     * If the returned relationship is bidirectional and new, the caller is responsible for adding it to the target.
     *
     * @param name   the node name
     * @param target the target of the relationship. May be {@code null}
     * @return the relationship, or {@code null} if {@code target} is {@code null} and there is no existing relationship
     */
    Relationship setTarget(String name, IMObject target);

    /**
     * Adds a new relationship between the current object (the source), and the supplied target.
     * <p/>
     * If the relationship is bidirectional, the caller is responsible for adding the returned relationship
     * to the target.
     *
     * @param name   the name
     * @param target the target
     * @return the new relationship
     */
    Relationship addTarget(String name, Reference target);

    /**
     * Adds a new relationship between the current object (the source), and the supplied target.
     * <p/>
     * If the relationship is bidirectional, the caller is responsible for adding the returned relationship
     * to the target.
     *
     * @param name   the name
     * @param target the target
     * @return the new relationship
     */
    Relationship addTarget(String name, IMObject target);

    /**
     * Adds a new relationship between the current object (the source), and the supplied target.
     * <p/>
     * If the relationship is bidirectional, the caller is responsible for adding the returned relationship
     * to the target.
     *
     * @param name      the node name
     * @param archetype the relationship archetype short name
     * @param target    the target
     * @return the new relationship
     */
    Relationship addTarget(String name, String archetype, IMObject target);

    /**
     * Adds a new relationship between the current object (the source), and the supplied target.
     * <p/>
     * If the relationship is bidirectional, the caller is responsible for adding the returned relationship
     * to the target.
     *
     * @param name      the node name
     * @param archetype the relationship archetype
     * @param target    the target
     * @return the new relationship
     */
    Relationship addTarget(String name, String archetype, Reference target);

    /**
     * Adds a bidirectional relationship between the current object (the source) and the supplied target.
     *
     * @param sourceName the source node name
     * @param target     the target
     * @param targetName the target node name
     * @return a new relationship
     */
    Relationship addTarget(String sourceName, IMObject target, String targetName);

    /**
<<<<<<< HEAD
     * Removes a relationship between the current object (the source), and the supplied target.
     * <p/>
     * If there are multiple relationships, the first one found will be removed.
     * <p/>
     * If the relationship is bidirectional, the caller is responsible for removing the returned relationship
     * from the target.
     *
     * @param name   the name
     * @param target the target
     * @return the relationship, or {@code null} if the relationship was not found
     */
    Relationship removeTarget(String name, Reference target);

    /**
     * Removes a relationship between the current object (the source), and the supplied target.
     * <p/>
     * If there are multiple relationships, the first one found will be removed.
     * <p/>
     * If the relationship is bidirectional, the caller is responsible for removing the returned relationship
     * from the target.
     *
     * @param name   the name
     * @param target the target
     * @return the relationship, or {@code null} if the relationship was not found
     */
    Relationship removeTarget(String name, IMObject target);
=======
     * Adds a bidirectional relationship between the current object (the source) and the supplied target.
     *
     * @param sourceName the source node name
     * @param archetype  the relationship archetype
     * @param target     the target
     * @param targetName the target node name
     * @return a new relationship
     */
    Relationship addTarget(String sourceName, String archetype, IMObject target, String targetName);
>>>>>>> fb545d13

    /**
     * Removes all bidirectional relationships between the current object (the source), and the supplied target.
     *
     * @param sourceName the source node name
     * @param target     the target
     * @param targetName the target node name
     */
    void removeTargets(String sourceName, IMObject target, String targetName);

    /**
     * Evaluates the default value if a node, if it has one.
     *
     * @param name the node name
     * @return the evaluation of {@link NodeDescriptor#getDefaultValue()} (which may evaluate {@code null}),
     * or {@code null} if the node doesn't have a default value
     */
    Object getDefaultValue(String name);

    /**
     * Determines if a node is unchanged from its default value.
     *
     * @param name the node name
     * @return {@code true} if the node is unchanged from its default value
     */
    boolean isDefaultValue(String name);

    /**
     * Derived values for the object.
     * <p/>
     * For each node with {@code derived=true}, the node will be evaluated and the corresponding value set.
     */
    void deriveValues();

    /**
     * Saves the object.
     * <p/>
     * Any derived nodes will have their values derived prior to the object being saved.
     */
    void save();

    /**
     * Saves the object, and those supplied, in a single transaction.
     *
     * @param objects the other objects to save
     */
    void save(IMObject... objects);

    /**
     * Helper to return an object as a bean.
     *
     * @param object the object
     * @return the bean
     */
    IMObjectBean getBean(IMObject object);
}
<|MERGE_RESOLUTION|>--- conflicted
+++ resolved
@@ -692,34 +692,6 @@
     Relationship addTarget(String sourceName, IMObject target, String targetName);
 
     /**
-<<<<<<< HEAD
-     * Removes a relationship between the current object (the source), and the supplied target.
-     * <p/>
-     * If there are multiple relationships, the first one found will be removed.
-     * <p/>
-     * If the relationship is bidirectional, the caller is responsible for removing the returned relationship
-     * from the target.
-     *
-     * @param name   the name
-     * @param target the target
-     * @return the relationship, or {@code null} if the relationship was not found
-     */
-    Relationship removeTarget(String name, Reference target);
-
-    /**
-     * Removes a relationship between the current object (the source), and the supplied target.
-     * <p/>
-     * If there are multiple relationships, the first one found will be removed.
-     * <p/>
-     * If the relationship is bidirectional, the caller is responsible for removing the returned relationship
-     * from the target.
-     *
-     * @param name   the name
-     * @param target the target
-     * @return the relationship, or {@code null} if the relationship was not found
-     */
-    Relationship removeTarget(String name, IMObject target);
-=======
      * Adds a bidirectional relationship between the current object (the source) and the supplied target.
      *
      * @param sourceName the source node name
@@ -729,7 +701,34 @@
      * @return a new relationship
      */
     Relationship addTarget(String sourceName, String archetype, IMObject target, String targetName);
->>>>>>> fb545d13
+
+    /**
+     * Removes a relationship between the current object (the source), and the supplied target.
+     * <p/>
+     * If there are multiple relationships, the first one found will be removed.
+     * <p/>
+     * If the relationship is bidirectional, the caller is responsible for removing the returned relationship
+     * from the target.
+     *
+     * @param name   the name
+     * @param target the target
+     * @return the relationship, or {@code null} if the relationship was not found
+     */
+    Relationship removeTarget(String name, Reference target);
+
+    /**
+     * Removes a relationship between the current object (the source), and the supplied target.
+     * <p/>
+     * If there are multiple relationships, the first one found will be removed.
+     * <p/>
+     * If the relationship is bidirectional, the caller is responsible for removing the returned relationship
+     * from the target.
+     *
+     * @param name   the name
+     * @param target the target
+     * @return the relationship, or {@code null} if the relationship was not found
+     */
+    Relationship removeTarget(String name, IMObject target);
 
     /**
      * Removes all bidirectional relationships between the current object (the source), and the supplied target.
@@ -785,4 +784,4 @@
      * @return the bean
      */
     IMObjectBean getBean(IMObject object);
-}
+}